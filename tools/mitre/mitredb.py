--- conflicted
+++ resolved
@@ -389,17 +389,10 @@
     tech_id = Column(const.TECH_ID_t, String, ForeignKey(const.TECHNIQUE_ID_fk, ondelete='CASCADE'), primary_key=True)
 
 
-<<<<<<< HEAD
-def parse_table(function, data_object, session):
-    table = function()
-    table.id = data_object[const.ID_j]
-    table.name = data_object[const.NAME_j]
-=======
-def parse_table_(function, data_object):
+def parse_table(function, data_object):
     row = {}
     row[const.ID_t] = data_object[const.ID_t]
     row[const.NAME_t] = data_object[const.NAME_t]
->>>>>>> 52abbe18
 
     if const.DESCRIPTION_j in data_object:
         row[const.DESCRIPTION_t] = data_object[const.DESCRIPTION_t]
@@ -407,20 +400,11 @@
     if const.CREATED_j in data_object:
         row[const.CREATED_t] = datetime.strptime(data_object[const.CREATED_j], const.TIME_FORMAT)
     if const.MODIFIED_j in data_object:
-<<<<<<< HEAD
-        table.modified_time = datetime.strptime(data_object[const.MODIFIED_j], const.TIME_FORMAT)
-
+        row[const.MODIFIED_t] = datetime.strptime(data_object[const.MODIFIED_j], const.TIME_FORMAT)
     if function.__name__ == 'Tactic':
         if const.SHORT_NAME_j in data_object:
-            table.short_name = data_object[const.SHORT_NAME_j]
+            row[const.SHORT_NAME_t] = data_object[const.SHORT_NAME_j]
     elif function.__name__ == 'Group' or \
-=======
-        row[const.MODIFIED_t] = datetime.strptime(data_object[const.MODIFIED_j], const.TIME_FORMAT)
-    if function.__name__ == 'Tactics':
-        if const.SHORT_NAME_j in data_object:
-            row[const.SHORT_NAME_t] = data_object[const.SHORT_NAME_j]
-    elif function.__name__ == 'Groups' or \
->>>>>>> 52abbe18
             function.__name__ == 'Software' or \
             function.__name__ == 'Mitigation':
         if const.MITRE_VERSION_j in data_object:
@@ -433,61 +417,6 @@
     return row
 
 
-<<<<<<< HEAD
-def parse_json_techniques(technique_json, phases_table, session):
-    technique = Technique()
-    technique.id = technique_json[const.ID_t]
-    technique.name = technique_json[const.NAME_t]
-
-    if technique_json.get(const.DESCRIPTION_t):
-        technique.description = technique_json[const.DESCRIPTION_t]
-
-    if technique_json.get(const.CREATED_j):
-        technique.created_time = datetime.strptime(technique_json[const.CREATED_j], const.TIME_FORMAT)
-
-    if technique_json.get(const.MODIFIED_j):
-        technique.modified_time = datetime.strptime(technique_json[const.MODIFIED_j], const.TIME_FORMAT)
-
-    if technique_json.get(const.MITRE_VERSION_j):
-        technique.mitre_version = technique_json[const.MITRE_VERSION_j]
-
-    if technique_json.get(const.MITRE_DETECTION_j):
-        technique.mitre_detection = technique_json[const.MITRE_DETECTION_j]
-
-    if technique_json.get(const.MITRE_NETWOR_REQ_j):
-        technique.network_requirements = technique_json[const.MITRE_NETWOR_REQ_j]
-
-    if technique_json.get(const.MITRE_REMOTE_SUPP_j):
-        technique.remote_support = technique_json[const.MITRE_REMOTE_SUPP_j]
-
-    if technique_json.get(const.DEPRECATED_j):
-        technique.deprecated = technique_json[const.DEPRECATED_j]
-
-    if technique_json.get(const.DATASOURCE_j):
-        for data_source in list(set(technique_json[const.DATASOURCE_j])):
-            technique.data_sources.append(DataSource(technique=technique, source=data_source))
-
-    if technique_json.get(const.DEFENSE_BYPASSED_j):
-        for defense in list(set(technique_json[const.DEFENSE_BYPASSED_j])):
-            technique.defenses_bypassed.append(DefenseByPasses(technique=technique, defense=defense))
-
-    if technique_json.get(const.EFFECTIVE_PERMISSION_j):
-        for permission in list(set(technique_json[const.EFFECTIVE_PERMISSION_j])):
-            technique.effective_permissions.append(EffectivePermission(technique=technique, permission=permission))
-
-    if technique_json.get(const.IMPACT_TYPE_j):
-        for impact in list(set(technique_json[const.IMPACT_TYPE_j])):
-            technique.impacts.append(Impact(technique=technique, impact=impact))
-
-    if technique_json.get(const.PERMISSIONS_REQ_j):
-        for permission in list(set(technique_json[const.PERMISSIONS_REQ_j])):
-            technique.permissions.append(Permission(technique=technique, permission=permission))
-
-    if technique_json.get(const.SYSTEM_REQ_j):
-        for requirement in list(set(technique_json[const.SYSTEM_REQ_j])):
-            technique.requirements.append(SystemRequirement(technique=technique, requirement=requirement))
-
-=======
 def parse_json_techniques(technique_json, phases_table):
     row = {}
     row[const.ID_t] = technique_json[const.ID_t]
@@ -545,7 +474,6 @@
             row_requirement[const.ID_t] = row[const.ID_t]
             row_requirement[const.REQUIREMENT_t] = requirement
             requirement_rows_list.append(row_requirement)
->>>>>>> 52abbe18
     if technique_json.get(const.PHASES_j):
         for phase in technique_json[const.PHASES_j]:
              phases_table.append([row[const.ID_t], phase[const.PHASE_NAME_j]])
@@ -562,17 +490,9 @@
     row[const.TARGET_ID_t] = data_object[const.TARGET_REF_j]
 
     if data_object.get(const.DESCRIPTION_t):
-<<<<<<< HEAD
-        table.description = data_object[const.DESCRIPTION_t]
-
-    if data_object.get(const.CREATED_j):
-        table.created_time = datetime.strptime(data_object[const.CREATED_j], const.TIME_FORMAT)
-
-=======
         row[const.DESCRIPTION_t] = data_object[const.DESCRIPTION_t]
     if data_object.get(const.CREATED_j):
         row[const.CREATED_t] = datetime.strptime(data_object[const.CREATED_j], const.TIME_FORMAT)
->>>>>>> 52abbe18
     if data_object.get(const.MODIFIED_j):
         row[const.MODIFIED_t] = datetime.strptime(data_object[const.MODIFIED_j], const.TIME_FORMAT)
 
@@ -652,19 +572,11 @@
 
 
 def parse_list_phases(session, phase_list):
-<<<<<<< HEAD
-    phase = Phase()
-
-    phase.tech_id = phase_list[0]
+    row = {}
+
+    row[const.TECH_ID_t] = phase_list[0]
     tactic = session.query(Tactic).filter_by(short_name=phase_list[1]).first()
-    phase.tactic_id = tactic.id
-=======
-    row = {}
-
-    row[const.TECH_ID_t] = phase_list[0]
-    tactic = session.query(Tactics).filter_by(short_name=phase_list[1]).first()
     row[const.TACTIC_ID_t] = tactic.id
->>>>>>> 52abbe18
 
     return row
 
@@ -702,33 +614,18 @@
             session.add(metadata)
             for data_object in datajson[const.OBJECT_j]:
                 if data_object[const.TYPE_j] == const.INTRUSION_SET_j:
-<<<<<<< HEAD
-                    groups = parse_table(Group, data_object, session)
-                    session.add(groups)
-                elif data_object[const.TYPE_j] == const.COURSE_OF_ACTION_j:
-                    mitigations = parse_table(Mitigation, data_object, session)
-                    session.add(mitigations)
-                elif data_object[const.TYPE_j] == const.MALWARE_j or \
-                        data_object[const.TYPE_j] == const.TOOL_j:
-                    software = parse_table(Software, data_object, session)
-                    session.add(software)
-                elif data_object[const.TYPE_j] == const.TACTIC_j:
-                    tactics = parse_table(Tactic, data_object, session)
-                    session.add(tactics)
-=======
-                    group = parse_table_(Groups, data_object)
+                    group = parse_table(Group, data_object)
                     groups.append(group)
                 elif data_object[const.TYPE_j] == const.COURSE_OF_ACTION_j:
-                    mitigation = parse_table_(Mitigations, data_object)
+                    mitigation = parse_table(Mitigation, data_object)
                     mitigations.append(mitigation)
                 elif data_object[const.TYPE_j] == const.MALWARE_j or \
                         data_object[const.TYPE_j] == const.TOOL_j:
-                    software = parse_table_(Software, data_object)
+                    software = parse_table(Software, data_object)
                     softwares.append(software)
                 elif data_object[const.TYPE_j] == const.TACTIC_j:
-                    tactic = parse_table_(Tactics, data_object)
+                    tactic = parse_table(Tactic, data_object)
                     tactics.append(tactic)
->>>>>>> 52abbe18
                 elif data_object[const.TYPE_j] == const.ATTACK_PATTERN_j:
                     technique = parse_json_techniques(data_object, phases_table)
                     techniques.append(technique)
@@ -744,24 +641,18 @@
         session.bulk_insert_mappings(Impact, impact_rows_list)
         session.bulk_insert_mappings(Permission, permission_req_rows_list)
         session.bulk_insert_mappings(SystemRequirement, requirement_rows_list)
-        session.bulk_insert_mappings(Groups, groups)
-        session.bulk_insert_mappings(Mitigations, mitigations)
+        session.bulk_insert_mappings(Group, groups)
+        session.bulk_insert_mappings(Mitigation, mitigations)
         session.bulk_insert_mappings(Software, softwares)
-        session.bulk_insert_mappings(Tactics, tactics)
+        session.bulk_insert_mappings(Tactic, tactics)
         session.commit()
 
         phase_rows_list = []
         for table in phases_table:
-<<<<<<< HEAD
-            phases = parse_list_phases(session, table)
-            session.add(phases)
-            session.commit()
-=======
             phase = parse_list_phases(session, table)
             phase_rows_list.append(phase)
-        session.bulk_insert_mappings(Phases, phase_rows_list)
+        session.bulk_insert_mappings(Phase, phase_rows_list)
         session.commit()
->>>>>>> 52abbe18
 
         for table in relationship_table_revoked_by:
             if table[0].startswith(const.INTRUSION_SET_j):
