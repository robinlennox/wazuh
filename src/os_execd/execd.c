/* Copyright (C) 2015-2021, Wazuh Inc.
 * Copyright (C) 2009 Trend Micro Inc.
 * All right reserved.
 *
 * This program is free software; you can redistribute it
 * and/or modify it under the terms of the GNU General Public
 * License (version 2) as published by the FSF - Free Software
 * Foundation
 */

#include "shared.h"
#include "list_op.h"
#include "os_regex/os_regex.h"
#include "os_net/os_net.h"
#include "wazuh_modules/wmodules.h"
#include "../external/cJSON/cJSON.h"
#include "execd.h"

#ifdef WAZUH_UNIT_TESTING
// Remove static qualifier when unit testing
#define STATIC
#else
#define STATIC static
#endif

<<<<<<< HEAD
=======
int repeated_offenders_timeout[] = {0, 0, 0, 0, 0, 0, 0};
time_t pending_upg = 0;

#ifndef WIN32

/* Prototypes */
static void help_execd(char * home_path) __attribute__((noreturn));
STATIC void execd_shutdown(int sig) __attribute__((noreturn));
#ifdef WAZUH_UNIT_TESTING
STATIC void ExecdStart(int q);
#else
STATIC void ExecdStart(int q) __attribute__((noreturn));
#endif

>>>>>>> d3a82a3d
/* Global variables */
OSList *timeout_list;
STATIC OSListNode *timeout_node;
STATIC OSHash *repeated_hash;

#ifndef WIN32

STATIC int CheckManagerConfiguration(char ** output);

/** @copydoc execd_start */
void execd_start(int q) {
    int i, childcount = 0;
    time_t curr_time;

    char buffer[OS_MAXSTR + 1];
    char *cmd_api[MAX_ARGS];
    pthread_t wcom_thread;

    // Start com request thread
    if (CreateThreadJoinable(&wcom_thread, wcom_main, NULL) < 0) {
        return;
    }

    /* If AR is disabled, do not continue */
    if (is_disabled == 1) {
        pthread_join(wcom_thread, NULL);
        return;
    }

    /* Select */
    fd_set fdset;
    struct timeval socket_timeout;

    /* Clear the buffer */
    memset(buffer, '\0', OS_MAXSTR + 1);

    /* Initialize the api cmd arguments */
    for (i = 0; i < MAX_ARGS; i++) {
        cmd_api[i] = NULL;
    }

    /* Create list for timeout */
    timeout_list = OSList_Create();
    if (!timeout_list) {
        merror_exit(LIST_ERROR);
    }

    if (repeated_offenders_timeout[0] != 0) {
        repeated_hash = OSHash_Create();
    } else {
        repeated_hash = NULL;
    }

    /* Main loop */
    while (1) {
        cJSON *json_root = NULL;
        char *name = NULL;
        char *cmd[2] = { NULL, NULL };
        char *cmd_parameters = NULL;
        int timeout_value;
        int added_before = 0;
        timeout_data *timeout_entry;

        /* Clean up any children */
        while (childcount) {
            int wp;
            wp = waitpid((pid_t) - 1, NULL, WNOHANG);
            if (wp < 0 && errno != ECHILD) {
                mterror(WM_EXECD_LOGTAG, WAITPID_ERROR, errno, strerror(errno));
                break;
            }
            /* if = 0, we still need to wait for the child process */
            else if (wp == 0) {
                break;
            }
            /* Child completed if wp > 0 */
            else {
                childcount--;
            }
        }

        /* Get current time */
        curr_time = time(0);

        /* Check if there is any timed out command to execute */
        timeout_node = OSList_GetFirstNode(timeout_list);
        while (timeout_node) {
            timeout_data *list_entry;

            list_entry = (timeout_data *)timeout_node->data;

            /* Timed out */
            if ((curr_time - list_entry->time_of_addition) > list_entry->time_to_block) {

                mtdebug1(WM_EXECD_LOGTAG, "Executing command '%s %s' after a timeout of '%ds'",
                    list_entry->command[0],
                    list_entry->parameters ? list_entry->parameters : "",
                    list_entry->time_to_block
                );

                wfd_t *wfd = wpopenv(list_entry->command[0], list_entry->command, W_BIND_STDIN);
                if (wfd) {
                    fwrite(list_entry->parameters, 1, strlen(list_entry->parameters), wfd->file);
                    wpclose(wfd);
                } else {
                    mterror(WM_EXECD_LOGTAG, EXEC_CMD_FAIL, strerror(errno), errno);
                }

                /* Delete current node - already sets the pointer to next */
                OSList_DeleteCurrentlyNode(timeout_list);
                timeout_node = OSList_GetCurrentlyNode(timeout_list);

                /* Clear the memory */
                free_timeout_entry(list_entry);

                childcount++;
            } else {
                timeout_node = OSList_GetNextNode(timeout_list);
            }
        }

        /* Set timeout to EXECD_TIMEOUT */
        socket_timeout.tv_sec = EXECD_TIMEOUT;
        socket_timeout.tv_usec = 0;

        /* Set FD values */
        FD_ZERO(&fdset);
        FD_SET(q, &fdset);

        /* Add timeout */
        if (select(q + 1, &fdset, NULL, NULL, &socket_timeout) == 0) {
            /* Timeout */
            continue;
        }

        /* Check for error */
        if (!FD_ISSET(q, &fdset)) {
            mterror(WM_EXECD_LOGTAG, SELECT_ERROR, errno, strerror(errno));
            continue;
        }

        /* Receive the message */
        if (OS_RecvUnix(q, OS_MAXSTR, buffer) == 0) {
            mterror(WM_EXECD_LOGTAG, QUEUE_ERROR, EXECQUEUE, strerror(errno));
            continue;
        }

        mtdebug2(WM_EXECD_LOGTAG, "Received message: '%s'", buffer);

        /* Current time */
        curr_time = time(0);

        /* Parse message */
        if (json_root = cJSON_Parse(buffer), !json_root) {
            mterror(WM_EXECD_LOGTAG, EXEC_INV_JSON, buffer);
            continue;
        }

        /* Get application name */
        cJSON *json_command = cJSON_GetObjectItem(json_root, "command");
        if (json_command && (json_command->type == cJSON_String)) {
            name = json_command->valuestring;
        } else {
            mterror(WM_EXECD_LOGTAG, EXEC_INV_CMD, buffer);
            cJSON_Delete(json_root);
            continue;
        }

<<<<<<< HEAD
        /* Check manager configuration */
        if (!strcmp(name, "check-manager-configuration")) {
            cJSON_Delete(json_root);

            char *output = NULL;
            cJSON *result_obj = cJSON_CreateObject();

            if(CheckManagerConfiguration(&output)) {
                char error_msg[OS_SIZE_4096 - 27] = {0};
                snprintf(error_msg, OS_SIZE_4096 - 27, "%s", output);

                cJSON_AddNumberToObject(result_obj, "error", 1);
                cJSON_AddStringToObject(result_obj, "message", error_msg);
                os_free(output);
                output = cJSON_PrintUnformatted(result_obj);
            } else {
                cJSON_AddNumberToObject(result_obj, "error", 0);
                cJSON_AddStringToObject(result_obj, "message", "ok");
                os_free(output);
                output = cJSON_PrintUnformatted(result_obj);
            }

            cJSON_Delete(result_obj);
            mtdebug1(WM_EXECD_LOGTAG, "Sending configuration check: %s", output);

            int rc;
            /* Start api socket */
            int api_sock;
            if ((api_sock = StartMQ(EXECQUEUEA, WRITE, 1)) < 0) {
                mterror(WM_EXECD_LOGTAG, QUEUE_ERROR, EXECQUEUEA, strerror(errno));
                os_free(output);
                continue;
            }

            if ((rc = OS_SendUnix(api_sock, output, 0)) < 0) {
                /* Error on the socket */
                if (rc == OS_SOCKTERR) {
                    mterror(WM_EXECD_LOGTAG, "socketerr (not available).");
                    os_free(output);
                    close(api_sock);
                    continue;
                }

                /* Unable to send. Socket busy */
                mtdebug2(WM_EXECD_LOGTAG, "Socket busy, discarding message.");
            }
            close(api_sock);
            os_free(output);
            continue;
        }

=======
>>>>>>> d3a82a3d
        /* Restart Wazuh */
        if (!strcmp(name, "restart-wazuh")) {
            cJSON_Delete(json_root);

            if(cmd_api[0] == NULL) {
                char script_path[PATH_MAX] = {0};
                snprintf(script_path, PATH_MAX, "%s", "active-response/bin/restart.sh");
                os_strdup(script_path, cmd_api[0]);
            }

            if(cmd_api[1] == NULL) {
                #ifdef CLIENT
                    os_strdup("agent", cmd_api[1]);
                #else
                    os_strdup("manager", cmd_api[1]);
                #endif
            }

            exec_command(cmd_api);
            continue;
        }

        /* Get command to execute */
        cmd[0] = get_command_by_name(name, &timeout_value);
        if (!cmd[0]) {
            read_exec_config();
            cmd[0] = get_command_by_name(name, &timeout_value);
            if (!cmd[0]) {
                mterror(WM_EXECD_LOGTAG, EXEC_INV_NAME, name);
                cJSON_Delete(json_root);
                continue;
            }
        }
        if (cmd[0][0] == '\0') {
            cJSON_Delete(json_root);
            continue;
        }

        if (name[0] != '!') {
            added_before = 0;

            /* Check if this command was already executed */
            timeout_node = OSList_GetFirstNode(timeout_list);
            while (timeout_node) {
                timeout_data *list_entry;

                list_entry = (timeout_data *)timeout_node->data;
                if (strcmp(list_entry->command[0], cmd[0]) == 0) {
                    /* Means we executed this command before and we don't need to add it again */
                    added_before = 1;

                    /* Update the timeout */
                    mtdebug1(WM_EXECD_LOGTAG, "Command already received, updating time of addition to now.");
                    list_entry->time_of_addition = curr_time;

                    if (repeated_offenders_timeout[0] != 0 && repeated_hash != NULL) {
                        char *ntimes = NULL;
                        char rkey[256];
                        rkey[255] = '\0';
                        snprintf(rkey, 255, "%s", cmd[0]);

                        if ((ntimes = (char *) OSHash_Get(repeated_hash, rkey))) {
                            int ntimes_int = 0;
                            int i2 = 0;
                            int new_timeout = 0;

                            ntimes_int = atoi(ntimes);
                            while (repeated_offenders_timeout[i2] != 0) {
                                i2++;
                            }
                            if (ntimes_int >= i2) {
                                new_timeout = repeated_offenders_timeout[i2 - 1] * 60;
                            } else {
                                free(ntimes);       /* In hash_op.c, data belongs to caller */
                                os_calloc(16, sizeof(char), ntimes);
                                new_timeout = repeated_offenders_timeout[ntimes_int] * 60;
                                ntimes_int++;
                                snprintf(ntimes, 16, "%d", ntimes_int);
                                if (OSHash_Update(repeated_hash, rkey, ntimes) != 1) {
                                    free(ntimes);
                                    mterror(WM_EXECD_LOGTAG, "At execd_start: OSHash_Update() failed");
                                }
                            }
                            mtdebug1(WM_EXECD_LOGTAG, "Repeated offender. Setting timeout to '%ds'", new_timeout);
                            list_entry->time_to_block = new_timeout;
                        }
                    }
                    break;
                }

                /* Continue with the next entry in timeout list*/
                timeout_node = OSList_GetNextNode(timeout_list);
            }
        }

        /* If it wasn't added before, do it now */
        if (!added_before) {
            /* Command parameters */
            cJSON_ReplaceItemInObject(json_root, "command", cJSON_CreateString(ADD_ENTRY));
            cJSON *json_origin = cJSON_GetObjectItem(json_root, "origin");
            cJSON_ReplaceItemInObject(json_origin, "module", cJSON_CreateString(ARGV0));
            cJSON *json_parameters = cJSON_GetObjectItem(json_root, "parameters");
            cJSON_AddItemToObject(json_parameters, "program", cJSON_CreateString(cmd[0]));
            cmd_parameters = cJSON_PrintUnformatted(json_root);

            /* Execute command */
            mtdebug1(WM_EXECD_LOGTAG, "Executing command '%s %s'", cmd[0], cmd_parameters ? cmd_parameters : "");

            wfd_t *wfd = wpopenv(cmd[0], cmd, W_BIND_STDIN);
            if (wfd) {
                fwrite(cmd_parameters, 1, strlen(cmd_parameters), wfd->file);
                wpclose(wfd);
            } else {
                mterror(WM_EXECD_LOGTAG, EXEC_CMD_FAIL, strerror(errno), errno);
                os_free(cmd_parameters);
                cJSON_Delete(json_root);
                continue;
            }

            /* We don't need to add to the list if the timeout_value == 0 */
            if (timeout_value) {
                if (repeated_hash != NULL) {
                    char *ntimes = NULL;
                    char rkey[256];
                    rkey[255] = '\0';
                    snprintf(rkey, 255, "%s", cmd[0]);

                    if ((ntimes = (char *) OSHash_Get(repeated_hash, rkey))) {
                        int ntimes_int = 0;
                        int i2 = 0;
                        int new_timeout = 0;

                        ntimes_int = atoi(ntimes);
                        while (repeated_offenders_timeout[i2] != 0) {
                            i2++;
                        }
                        if (ntimes_int >= i2) {
                            new_timeout = repeated_offenders_timeout[i2 - 1] * 60;
                        } else {
                            free(ntimes);       /* In hash_op.c, data belongs to caller */
                            os_calloc(16, sizeof(char), ntimes);
                            new_timeout = repeated_offenders_timeout[ntimes_int] * 60;
                            ntimes_int++;
                            snprintf(ntimes, 16, "%d", ntimes_int);
                            if (OSHash_Update(repeated_hash, rkey, ntimes) != 1) {
                                free(ntimes);
                                mterror(WM_EXECD_LOGTAG, "At execd_start: OSHash_Update() failed");
                            }
                        }
                        timeout_value = new_timeout;
                    } else {
                        /* Add to the repeat offenders list */
                        char *tmp_zero;
                        os_strdup("0", tmp_zero);
                        if (OSHash_Add(repeated_hash, rkey, tmp_zero) != 2) free(tmp_zero);
                        tmp_zero = NULL;
                    }
                }

                /* Timeout parameters */
                cJSON_ReplaceItemInObject(json_root, "command", cJSON_CreateString(DELETE_ENTRY));

                /* Create the timeout entry */
                os_calloc(1, sizeof(timeout_data), timeout_entry);
                os_calloc(2, sizeof(char *), timeout_entry->command);
                os_strdup(cmd[0], timeout_entry->command[0]);
                timeout_entry->command[1] = NULL;
                timeout_entry->parameters = cJSON_PrintUnformatted(json_root);
                timeout_entry->time_of_addition = curr_time;
                timeout_entry->time_to_block = timeout_value;

                /* Add command to the timeout list */
                mtdebug1(WM_EXECD_LOGTAG, "Adding command '%s %s' to the timeout list, with a timeout of '%ds'.",
                    timeout_entry->command[0],
                    timeout_entry->parameters,
                    timeout_entry->time_to_block
                );

                if (!OSList_AddData(timeout_list, timeout_entry)) {
                    mterror(WM_EXECD_LOGTAG, LIST_ADD_ERROR);
                    free_timeout_entry(timeout_entry);
                }
            }

            childcount++;
        }

        os_free(cmd_parameters);
        cJSON_Delete(json_root);

    #ifdef WAZUH_UNIT_TESTING
        break;
    #endif
    }

#ifdef WAZUH_UNIT_TESTING
    timeout_node = OSList_GetFirstNode(timeout_list);
    while (timeout_node) {
        free_timeout_entry((timeout_data *)timeout_node->data);
        OSList_DeleteCurrentlyNode(timeout_list);
        timeout_node = OSList_GetCurrentlyNode(timeout_list);
    }
    os_free(timeout_list);
#endif
}

<<<<<<< HEAD
STATIC int CheckManagerConfiguration(char ** output) {
    int ret_val;
    int result_code;
    int timeout = 2000;
    char command_in[PATH_MAX] = {0};
    char *output_msg = NULL;
    char *daemons[] = { "bin/wazuh-authd", "bin/wazuh-remoted", "bin/wazuh-analysisd", "bin/wazuh-integratord", "bin/wazuh-maild", "bin/wazuh-modulesd", "bin/wazuh-clusterd", "bin/wazuh-agentlessd", "bin/wazuh-integratord", "bin/wazuh-dbd", "bin/wazuh-csyslogd", NULL };
    int i;
    ret_val = 0;

    struct timeval start, end;
    gettimeofday(&start, NULL);

    for (i = 0; daemons[i]; i++) {
        output_msg = NULL;
        snprintf(command_in, PATH_MAX, "%s %s", daemons[i], "-t");

        if (wm_exec(command_in, &output_msg, &result_code, timeout, NULL) < 0) {
            if (result_code == EXECVE_ERROR) {
                mtwarn(WM_EXECD_LOGTAG, "Path is invalid or file has insufficient permissions. %s", command_in);
            } else {
                mtwarn(WM_EXECD_LOGTAG, "Error executing [%s]", command_in);
            }

            goto error;
        }

        if (output_msg && *output_msg) {
            // Remove last newline
            size_t lastchar = strlen(output_msg) - 1;
            output_msg[lastchar] = output_msg[lastchar] == '\n' ? '\0' : output_msg[lastchar];

            wm_strcat(output, output_msg, ' ');
        }

        os_free(output_msg);

        if(result_code) {
            ret_val = result_code;
            break;
        }
    }

    gettimeofday(&end, NULL);

    double elapsed = (end.tv_usec - start.tv_usec) / 1000.0;
    mtdebug1(WM_EXECD_LOGTAG, "Elapsed configuration check time: %0.3f milliseconds", elapsed);

    return ret_val;

error:
    ret_val = 1;
    return ret_val;
}

#endif // !WIN32

/** @copydoc execd_shutdown */
void execd_shutdown() {
    /* Remove pending active responses */
    mtinfo(WM_EXECD_LOGTAG, EXEC_SHUTDOWN);

    timeout_node = timeout_list ? OSList_GetFirstNode(timeout_list) : NULL;
    while (timeout_node) {
        timeout_data *list_entry;

        list_entry = (timeout_data *)timeout_node->data;

        mtdebug2(WM_EXECD_LOGTAG, "Delete pending AR: '%s' '%s'", list_entry->command[0], list_entry->parameters);
        wfd_t *wfd = wpopenv(list_entry->command[0], list_entry->command, W_BIND_STDIN);
        if (wfd) {
            fwrite(list_entry->parameters, 1, strlen(list_entry->parameters), wfd->file);
            wpclose(wfd);
        } else {
            mterror(WM_EXECD_LOGTAG, EXEC_CMD_FAIL, strerror(errno), errno);
        }

        /* Delete current node - already sets the pointer to next */
        OSList_DeleteCurrentlyNode(timeout_list);
        timeout_node = OSList_GetCurrentlyNode(timeout_list);

        /* Clear the memory */
        free_timeout_entry(list_entry);
    }
}
=======
#endif /* !WIN32 */
>>>>>>> d3a82a3d
<|MERGE_RESOLUTION|>--- conflicted
+++ resolved
@@ -23,23 +23,6 @@
 #define STATIC static
 #endif
 
-<<<<<<< HEAD
-=======
-int repeated_offenders_timeout[] = {0, 0, 0, 0, 0, 0, 0};
-time_t pending_upg = 0;
-
-#ifndef WIN32
-
-/* Prototypes */
-static void help_execd(char * home_path) __attribute__((noreturn));
-STATIC void execd_shutdown(int sig) __attribute__((noreturn));
-#ifdef WAZUH_UNIT_TESTING
-STATIC void ExecdStart(int q);
-#else
-STATIC void ExecdStart(int q) __attribute__((noreturn));
-#endif
-
->>>>>>> d3a82a3d
 /* Global variables */
 OSList *timeout_list;
 STATIC OSListNode *timeout_node;
@@ -208,7 +191,6 @@
             continue;
         }
 
-<<<<<<< HEAD
         /* Check manager configuration */
         if (!strcmp(name, "check-manager-configuration")) {
             cJSON_Delete(json_root);
@@ -237,8 +219,8 @@
             int rc;
             /* Start api socket */
             int api_sock;
-            if ((api_sock = StartMQ(EXECQUEUEA, WRITE, 1)) < 0) {
-                mterror(WM_EXECD_LOGTAG, QUEUE_ERROR, EXECQUEUEA, strerror(errno));
+            if ((api_sock = StartMQ(EXECQUEUE, WRITE, 1)) < 0) {
+                mterror(WM_EXECD_LOGTAG, QUEUE_ERROR, EXECQUEUE, strerror(errno));
                 os_free(output);
                 continue;
             }
@@ -260,8 +242,6 @@
             continue;
         }
 
-=======
->>>>>>> d3a82a3d
         /* Restart Wazuh */
         if (!strcmp(name, "restart-wazuh")) {
             cJSON_Delete(json_root);
@@ -468,7 +448,6 @@
 #endif
 }
 
-<<<<<<< HEAD
 STATIC int CheckManagerConfiguration(char ** output) {
     int ret_val;
     int result_code;
@@ -553,7 +532,4 @@
         /* Clear the memory */
         free_timeout_entry(list_entry);
     }
-}
-=======
-#endif /* !WIN32 */
->>>>>>> d3a82a3d
+}