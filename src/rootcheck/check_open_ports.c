--- conflicted
+++ resolved
@@ -58,17 +58,15 @@
 
     close(ossock);
 
-<<<<<<< HEAD
     /* repeat for IPv6 */
-    if(proto == IPPROTO_UDP)
-    {
-        if((ossock = socket(PF_INET6,SOCK_DGRAM,IPPROTO_UDP)) < 0)
+    if (proto == IPPROTO_UDP) {
+        if ((ossock = socket(PF_INET6, SOCK_DGRAM, IPPROTO_UDP)) < 0) {
             return(0);
-    }
-    else if(proto == IPPROTO_TCP)
-    {
-        if((ossock = socket(PF_INET6,SOCK_STREAM,IPPROTO_TCP)) < 0)
+        }
+    } else if (proto == IPPROTO_TCP) {
+        if ((ossock = socket(PF_INET6, SOCK_STREAM, IPPROTO_TCP)) < 0) {
             return(0);
+        }
     }
 
     memset(&server6, 0, sizeof(server6));
@@ -81,17 +79,13 @@
 #endif
     server6.sin6_port = htons( port );
 
-    if(connect(ossock, (struct sockaddr *)&server6, sizeof(server6)) == 0)
-    {
+    if(connect(ossock, (struct sockaddr *)&server6, sizeof(server6)) == 0) {
         rc = 1;
     }
 
     close(ossock);
 
-    return(rc);
-=======
     return (rc);
->>>>>>> 757435a6
 }
 
 static void try_to_access_ports()
