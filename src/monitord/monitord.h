/* Copyright (C) 2015-2021, Wazuh Inc.
 * Copyright (C) 2009 Trend Micro Inc.
 * All rights reserved.
 *
 * This program is free software; you can redistribute it
 * and/or modify it under the terms of the GNU General Public
 * License (version 2) as published by the FSF - Free Software
 * Foundation
 */

#ifndef MONITORD_H
#define MONITORD_H

#include "hash_op.h"
#ifndef ARGV0
#define ARGV0 "wazuh-monitord"
#endif

#include "config/reports-config.h"
#include "config/global-config.h"

#define MAX_DAY_WAIT 600
#define MONITORD_MSG_HEADER "1:" ARGV0 ":"
#define AG_DISCON_MSG MONITORD_MSG_HEADER OS_AG_DISCON
#define CHECK_LOGS_SIZE TRUE

/* Prototypes */
void Monitord(void) __attribute__((noreturn));
void manage_files(int cday, int cmon, int cyear);
void generate_reports(int cday, int cmon, int cyear, const struct tm *p);
<<<<<<< HEAD
void monitor_agents(void);
char *w_rotate_log(char *old_file, int compress, int maxage, int new_day, int rotate_json,
                   int last_counter, rotation_list *list_log, rotation_list *list_json);
int delete_old_agent(const char *agent_id);
time_t calc_next_rotation(time_t tm, const char units, int interval);

/* Parse read config into JSON format */
cJSON *getMonitorOptions(void);
=======
void OS_SignLog(const char *logfile, const char *logfile_old, const char * ext);
void OS_CompressLog(const char *logfile);
void w_rotate_log(int compress, int keep_log_days, int new_day, int rotate_json, int daily_rotations);
int delete_old_agent(const char *agent_id);
int MonitordConfig(const char *cfg, monitor_config *mond, int no_agents, short day_wait);

/* Time control prototypes */

/**
 * @brief Set the the current time and initialize the counters
 *
 * This function sets: all the counters in the mond_time_control to 0,
 * sets the current_time structure and saves the initial day, month and year
 *
 */
void monitor_init_time_control();

/**
 * @brief Updates the counters and updates the time. Should be called every second
 *
 * The current_time structure is updated and the counters are incremented.
 *
 */
void monitor_step_time();

/**
 * @brief Updates the day, month and year of the current_time structure
 *
 * This function should called every time the day changes.
 *
 */
void monitor_update_date();

/* Triggers prototypes */
/**
 * @brief Checks if the agents_disconnection_time has passed and resets the corresponding counter
 *
 * @retval 0 Success: The condition has not been met.
 * @retval 1 Success: The counter is greater or equal than the configurated time.
 */
int check_disconnection_trigger();

/**
 * @brief Checks if the agents_disconnection_alert_time has passed and resets the corresponding counter
 *
 * @retval 0 Success: The condition has not been met.
 * @retval 1 Success: The counter is greater or equal than the configurated time.
 */
int check_alert_trigger();

/**
 * @brief Checks if the delete_old_agents time has passed and resets the corresponding counter
 *
 * This parameter is saved in minutes.
 *
 * @retval 0 Success: The condition has not been met.
 * @retval 1 Success: The counter is greater or equal than the configurated time.
 */
int check_deletion_trigger();

/**
 * @brief Checks if the day has changed
 *
 * @retval 0 Success: The condition has not been met.
 * @retval 1 Success: The variable today and current_time.tm_mday are different.
 */
int check_logs_time_trigger();

/* Messages prototypes */
/**
 * @brief Tries to connect to the messages queue, prints an error on failure
 *
 */
void monitor_queue_connect();

/**
 * @brief Sends the OS_AG_REMOVED message, prints and error on failure
 *
 */
void monitor_send_deletion_msg(char *agent);

/**
 * @brief Sends the AG_DISCON_MSG message and calls mon_send_agent_msg()
 *
 * It also sends the OS_AG_REMOVED message if the agent wasn't found
 *
 */
void monitor_send_disconnection_msg(char *agent);

/* Actions prototypes */
/**
 * @brief Calls monitor_agents_disconnection() and saves the disconnected agents in the hash table
 *
 */
void monitor_agents_disconnection();

/**
 * @brief Iterates through the hash table, and generates the disconnection alert in case of a keepalive
 * older than the disconnection time plus the alert disconnection time.
 *
 */
void monitor_agents_alert();

/**
 * @brief Iterates through all the disconnected agents, and removes them in case of a keepalive
 * older than the disconnection time plus the delete old agent time.
 *
 */
void monitor_agents_deletion();

/**
 * @brief Rotate the logs in case it's neccesary
 *
 * @param [in] check_logs_size Boolean parameter to consider the logs size.
 * @param [in] path Internal log path.
 * @param [in] path_json Internal json log path.
 */
void monitor_logs(bool check_logs_size, char path[PATH_MAX], char path_json[PATH_MAX]);

/* Parse read config into JSON format */
cJSON *getMonitorInternalOptions(void);
cJSON *getMonitorGlobalOptions(void);
>>>>>>> 03272e6e
cJSON *getReportsOptions(void);
cJSON *getMonitorLogging(void);
size_t moncom_dispatch(char * command, char ** output);
size_t moncom_getconfig(const char * section, char ** output);
void * moncom_main(__attribute__((unused)) void * arg);

typedef struct _monitor_time_control {
    long disconnect_counter;
    long alert_counter;
    long delete_counter;
    struct tm current_time;
    int today;
    int thismonth;
    int thisyear;
} monitor_time_control;

/* Global variables */
extern monitor_config mond;
extern bool worker_node;
extern OSHash* agents_to_alert_hash;


#endif /* MONITORD_H */<|MERGE_RESOLUTION|>--- conflicted
+++ resolved
@@ -28,21 +28,10 @@
 void Monitord(void) __attribute__((noreturn));
 void manage_files(int cday, int cmon, int cyear);
 void generate_reports(int cday, int cmon, int cyear, const struct tm *p);
-<<<<<<< HEAD
-void monitor_agents(void);
 char *w_rotate_log(char *old_file, int compress, int maxage, int new_day, int rotate_json,
                    int last_counter, rotation_list *list_log, rotation_list *list_json);
 int delete_old_agent(const char *agent_id);
 time_t calc_next_rotation(time_t tm, const char units, int interval);
-
-/* Parse read config into JSON format */
-cJSON *getMonitorOptions(void);
-=======
-void OS_SignLog(const char *logfile, const char *logfile_old, const char * ext);
-void OS_CompressLog(const char *logfile);
-void w_rotate_log(int compress, int keep_log_days, int new_day, int rotate_json, int daily_rotations);
-int delete_old_agent(const char *agent_id);
-int MonitordConfig(const char *cfg, monitor_config *mond, int no_agents, short day_wait);
 
 /* Time control prototypes */
 
@@ -148,19 +137,9 @@
  */
 void monitor_agents_deletion();
 
-/**
- * @brief Rotate the logs in case it's neccesary
- *
- * @param [in] check_logs_size Boolean parameter to consider the logs size.
- * @param [in] path Internal log path.
- * @param [in] path_json Internal json log path.
- */
-void monitor_logs(bool check_logs_size, char path[PATH_MAX], char path_json[PATH_MAX]);
-
 /* Parse read config into JSON format */
-cJSON *getMonitorInternalOptions(void);
+cJSON *getMonitorOptions(void);
 cJSON *getMonitorGlobalOptions(void);
->>>>>>> 03272e6e
 cJSON *getReportsOptions(void);
 cJSON *getMonitorLogging(void);
 size_t moncom_dispatch(char * command, char ** output);
