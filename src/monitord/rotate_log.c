--- conflicted
+++ resolved
@@ -77,15 +77,9 @@
     // /var/ossec/logs/ossec.log
     snprintf(old_path, PATH_MAX, "%s", LOGFILE);
     // /var/ossec/logs/ossec.json
-<<<<<<< HEAD
     snprintf(old_path_json, PATH_MAX, "%s", LOGJSONFILE);
     // /var/ossec/logs/ossec
-    snprintf(base_dir, PATH_MAX, "logs/ossec");
-=======
-    snprintf(old_path_json, PATH_MAX, "%s%s", isChroot() ? "" : DEFAULTDIR, LOGJSONFILE);
-    // /var/ossec/logs/wazuh
-    snprintf(base_dir, PATH_MAX, "%s/logs/wazuh", isChroot() ? "" : DEFAULTDIR);
->>>>>>> 564f122c
+    snprintf(base_dir, PATH_MAX, "logs/wazuh");
 #endif
 
     os_snprintf(year_dir, PATH_MAX, "%s/%d", base_dir, tm.tm_year + 1900);
