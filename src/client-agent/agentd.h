--- conflicted
+++ resolved
@@ -15,11 +15,8 @@
 #include "sec.h"
 #include "config/config.h"
 #include "config/client-config.h"
-<<<<<<< HEAD
 #include "monitord/monitord.h"
-=======
 #include "state.h"
->>>>>>> 03272e6e
 
 /* Buffer functions */
 #define full(i, j, n) ((i + 1) % (n) == j)
