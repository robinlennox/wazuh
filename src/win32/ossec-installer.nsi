; include Modern UI
!include "MUI.nsh"

; standard NSIS includes
!include "LogicLib.nsh"
!include "WinVer.nsh"

; include nsProcess
!addincludedir "nsProcess"
!addplugindir "nsProcess"
!include "nsProcess.nsh"

; include SimpleSC
!addplugindir "SimpleSC"

; include GetTime
!include "FileFunc.nsh"
!insertmacro GetTime

; general
!define MUI_ICON install.ico
!define MUI_UNICON uninstall.ico
!define VERSION "3.10.0"
<<<<<<< HEAD
!define REVISION "31002"
=======
!define REVISION "31003"
>>>>>>> 8d3dd03c
!define NAME "Wazuh"
!define SERVICE "OssecSvc"

; output file
!ifndef OutFile
    !define OutFile "wazuh-agent-${VERSION}.exe"
!endif

Var is_upgrade

Name "${NAME} Windows Agent v${VERSION}"
BrandingText "Copyright (C) 2015-2019, Wazuh Inc."
OutFile "${OutFile}"

VIProductVersion "3.10.0.0"
VIAddVersionKey ProductName "${NAME}"
VIAddVersionKey CompanyName "Wazuh Inc."
VIAddVersionKey LegalCopyright "2019 - Wazuh Inc."
VIAddVersionKey FileDescription "Wazuh Agent installer"
VIAddVersionKey FileVersion "${VERSION}"
VIAddVersionKey ProductVersion "${VERSION}"
VIAddVersionKey InternalName "Wazuh Agent"
VIAddVersionKey OriginalFilename "${OutFile}"

InstallDir "$PROGRAMFILES\ossec-agent"
InstallDirRegKey HKLM Software\OSSEC ""

; show (un)installation details
ShowInstDetails show
ShowUninstDetails show

; do not close details pages immediately
!define MUI_FINISHPAGE_NOAUTOCLOSE
!define MUI_UNFINISHPAGE_NOAUTOCLOSE

; interface settings
!define MUI_ABORTWARNING

; pages
!define MUI_WELCOMEPAGE_TITLE_3LINES
!define MUI_WELCOMEPAGE_TEXT "This wizard will guide you through the install of ${Name}.\r\n\r\nClick next to continue."
!define MUI_FINISHPAGE_TITLE_3LINES
!define MUI_FINISHPAGE_RUN "$INSTDIR\win32ui.exe"
!define MUI_FINISHPAGE_RUN_TEXT "Run Agent manager"

; page for choosing components
!define MUI_COMPONENTSPAGE_TEXT_TOP "Select the options you want to be executed. Click next to continue."
!define MUI_COMPONENTSPAGE_NODESC

; pages to display to user
!insertmacro MUI_PAGE_WELCOME
!insertmacro MUI_PAGE_LICENSE "LICENSE.txt"
!insertmacro MUI_PAGE_COMPONENTS
!insertmacro MUI_PAGE_DIRECTORY
!insertmacro MUI_PAGE_INSTFILES
!insertmacro MUI_PAGE_FINISH

; these have to be defined again to work with the uninstall pages
!define MUI_WELCOMEPAGE_TITLE_3LINES
!define MUI_FINISHPAGE_TITLE_3LINES
!insertmacro MUI_UNPAGE_WELCOME
!insertmacro MUI_UNPAGE_CONFIRM
!insertmacro MUI_UNPAGE_INSTFILES
!insertmacro MUI_UNPAGE_FINISH

; languages
!insertmacro MUI_LANGUAGE "English"

; function to stop OSSEC service if running
Function .onInit
    StrCpy $is_upgrade "no"

    ; stop service
    SimpleSC::ExistsService "${SERVICE}"
    Pop $0
    ${If} $0 = 0
        SimpleSC::ServiceIsStopped "${SERVICE}"
        Pop $0
        Pop $1
        ${If} $0 = 0
            ${If} $1 <> 1
                MessageBox MB_OKCANCEL "${NAME} is already installed and the ${SERVICE} service is running. \
                    It will be stopped before continuing." /SD IDOK IDOK ServiceStop
                SetErrorLevel 2
                Abort

                ServiceStop:
                    SimpleSC::StopService "${SERVICE}" 1 30
                    Pop $0
                    ${If} $0 <> 0
                        MessageBox MB_ABORTRETRYIGNORE|MB_ICONSTOP "$\r$\n\
                            Failure stopping the ${SERVICE} service ($0).$\r$\n$\r$\n\
                            Click Abort to stop the installation,$\r$\n\
                            Retry to try again, or$\r$\n\
                            Ignore to skip this file." /SD IDABORT IDIGNORE ServiceStopped IDRETRY ServiceStop

                        SetErrorLevel 2
                        Abort
                    ${Else}
                        StrCpy $is_upgrade "yes"
                    ${EndIf}
            ${EndIf}
        ${Else}
            MessageBox MB_ABORTRETRYIGNORE|MB_ICONSTOP "$\r$\n\
                Failure checking status of the ${SERVICE} service ($0).$\r$\n$\r$\n\
                Click Abort to stop the installation,$\r$\n\
                Retry to try again, or$\r$\n\
                Ignore to skip this file." /SD IDABORT IDIGNORE ServiceStopped IDRETRY ServiceStop

            SetErrorLevel 2
            Abort
        ${EndIf}
    ${EndIf}
    ServiceStopped:
FunctionEnd

; main install section
Section "Wazuh Agent (required)" MainSec
    ; set install type and cwd
    SectionIn RO
    SetOutPath $INSTDIR

    ; clear any errors
    ClearErrors

    ; use real date modified times
    SetDateSave off

    ; overwrite existing files
    SetOverwrite on

    ; remove diff and state files when upgrading

    Push "$INSTDIR\queue\diff\local"
    Push "last-entry"
    Push $0
    GetFunctionAddress $0 "RmFiles"
    Exch $0
    Call FindFiles

    ; create necessary directories
    CreateDirectory "$INSTDIR\bookmarks"
    CreateDirectory "$INSTDIR\logs"
    CreateDirectory "$INSTDIR\rids"
    CreateDirectory "$INSTDIR\syscheck"
    CreateDirectory "$INSTDIR\shared"
    CreateDirectory "$INSTDIR\active-response"
    CreateDirectory "$INSTDIR\active-response\bin"
    CreateDirectory "$INSTDIR\tmp"
	CreateDirectory "$INSTDIR\queue"
	CreateDirectory "$INSTDIR\queue\diff"
    CreateDirectory "$INSTDIR\incoming"
    CreateDirectory "$INSTDIR\upgrade"
    CreateDirectory "$INSTDIR\wodles"
    CreateDirectory "$INSTDIR\ruleset\"
    CreateDirectory "$INSTDIR\ruleset\sca"

    ; install files
    File ossec-agent.exe
    File ossec-agent-eventchannel.exe
    File default-ossec.conf
    File default-ossec-pre6.conf
    File manage_agents.exe
    File /oname=win32ui.exe os_win32ui.exe
    File ossec-rootcheck.exe
    File internal_options.conf
    File default-local_internal_options.conf
    File setup-windows.exe
    File setup-syscheck.exe
    File setup-iis.exe
    File doc.html
    File favicon.ico
    File /oname=shared\rootkit_trojans.txt ../rootcheck/db/rootkit_trojans.txt
    File /oname=shared\rootkit_files.txt ../rootcheck/db/rootkit_files.txt
    File add-localfile.exe
    File LICENSE.txt
    File /oname=shared\win_applications_rcl.txt ../rootcheck\db\win_applications_rcl.txt
    File /oname=shared\win_malware_rcl.txt ../rootcheck\db\win_malware_rcl.txt
    File /oname=shared\win_audit_rcl.txt ../rootcheck\db\win_audit_rcl.txt
    File /oname=help.txt help_win.txt
    File vista_sec.txt
    File /oname=active-response\bin\route-null.cmd route-null.cmd
    File /oname=active-response\bin\route-null-2012.cmd route-null-2012.cmd
    File /oname=active-response\bin\netsh-win-2016.cmd netsh-win-2016.cmd
    File /oname=active-response\bin\restart-ossec.cmd restart-ossec.cmd
    File /oname=active-response\bin\netsh.cmd netsh.cmd
    File /oname=libwinpthread-1.dll libwinpthread-1.dll
    File agent-auth.exe
    File /oname=wpk_root.pem ../../etc/wpk_root.pem
    File ../wazuh_modules/syscollector/syscollector_win_ext.dll
    File /oname=libwazuhext.dll ../libwazuhext.dll
    File /oname=ruleset\sca\win_audit_rcl.yml ../../etc/sca/windows/win_audit_rcl.yml
    File VERSION
    File REVISION

    ; Create empty file active-responses.log
    FileOpen $0 "$INSTDIR\active-response\active-responses.log" w
    FileClose $0

    ; use appropriate version of "ossec-agent.exe"
    ${If} ${AtLeastWinVista}
        Delete "$INSTDIR\ossec-agent.exe"
        Rename "$INSTDIR\ossec-agent-eventchannel.exe" "$INSTDIR\ossec-agent.exe"
    ${Else}
        Delete "$INSTDIR\ossec-agent-eventchannel.exe"
    ${Endif}

    ; write registry keys
    WriteRegStr HKLM SOFTWARE\ossec "Install_Dir" "$INSTDIR"
    WriteRegStr HKLM "Software\Microsoft\Windows\CurrentVersion\Uninstall\OSSEC" "DisplayName" "${NAME} Agent"
    WriteRegStr HKLM "Software\Microsoft\Windows\CurrentVersion\Uninstall\OSSEC" "DisplayVersion" "${VERSION}"
    WriteRegStr HKLM "Software\Microsoft\Windows\CurrentVersion\Uninstall\OSSEC" "Publisher" "Wazuh, Inc."
    WriteRegStr HKLM "Software\Microsoft\Windows\CurrentVersion\Uninstall\OSSEC" "DisplayIcon" '"$INSTDIR\favicon.ico"'
    WriteRegStr HKLM "Software\Microsoft\Windows\CurrentVersion\Uninstall\OSSEC" "HelpLink" "https://wazuh.com"
    WriteRegStr HKLM "Software\Microsoft\Windows\CurrentVersion\Uninstall\OSSEC" "URLInfoAbout" "https://wazuh.com"
    WriteRegStr HKLM "Software\Microsoft\Windows\CurrentVersion\Uninstall\OSSEC" "UninstallString" '"$INSTDIR\uninstall.exe"'
    ${GetSize} "$INSTDIR" "/S=0K" $0 $1 $2
    IntFmt $0 "0x%08X" $0
    WriteRegDWORD HKLM "Software\Microsoft\Windows\CurrentVersion\Uninstall\OSSEC" "EstimatedSize" "$0"
    WriteRegDWORD HKLM "Software\Microsoft\Windows\CurrentVersion\Uninstall\OSSEC" "NoModify" 1
    WriteRegDWORD HKLM "Software\Microsoft\Windows\CurrentVersion\Uninstall\OSSEC" "NoRepair" 1
    WriteUninstaller "uninstall.exe"

    ; get current local time
    ${GetTime} "" "L" $0 $1 $2 $3 $4 $5 $6
    var /global CURRENTTIME
    StrCpy $CURRENTTIME "$2-$1-$0 $4:$5:$6"

    ; create log file
    LogInstall:
        ClearErrors
        IfFileExists "$INSTDIR\ossec.log" LogComplete
        FileOpen $0 "$INSTDIR\ossec.log" w
        FileClose $0
        IfErrors LogError LogComplete
    LogError:
        MessageBox MB_ABORTRETRYIGNORE|MB_ICONSTOP "$\r$\n\
            Failure creating the ossec.log file.$\r$\n$\r$\n\
            File:$\r$\n$\r$\n$INSTDIR\ossec.log$\r$\n$\r$\n\
            Click Abort to stop the installation,$\r$\n\
            Retry to try again, or$\r$\n\
            Ignore to skip this file." /SD IDABORT IDIGNORE LogComplete IDRETRY LogInstall

        SetErrorLevel 2
        Abort
    LogComplete:
        ClearErrors

    ; rename local_internal_options.conf if it does not already exist
    ConfInstallInternal:
        ClearErrors
        IfFileExists "$INSTDIR\local_internal_options.conf" ConfPresentInternal
        Rename "$INSTDIR\default-local_internal_options.conf" "$INSTDIR\local_internal_options.conf"
        IfErrors ConfErrorInternal ConfPresentInternal
    ConfErrorInternal:
        MessageBox MB_ABORTRETRYIGNORE|MB_ICONSTOP "$\r$\n\
            Failure renaming configuration file.$\r$\n$\r$\n\
            From:$\r$\n$\r$\n\
            $INSTDIR\default-local_internal_options.conf$\r$\n$\r$\n\
            To:$\r$\n$\r$\n\
            $INSTDIR\local_internal_options.conf$\r$\n$\r$\n\
            Click Abort to stop the installation,$\r$\n\
            Retry to try again, or$\r$\n\
            Ignore to skip this file." /SD IDABORT IDIGNORE ConfPresentInternal IDRETRY ConfInstallInternal

        SetErrorLevel 2
        Abort
    ConfPresentInternal:
        ClearErrors

    ; rename ossec.conf if it does not already exist
    ConfInstallOSSEC:
        ClearErrors
        IfFileExists "$INSTDIR\ossec.conf" ConfPresentOSSEC
        ${If} ${AtLeastWinVista}
            Rename "$INSTDIR\default-ossec.conf" "$INSTDIR\ossec.conf"
        ${Else}
            Rename "$INSTDIR\default-ossec-pre6.conf" "$INSTDIR\ossec.conf"
        ${EndIf}
        IfErrors ConfErrorOSSEC ConfPresentOSSEC
    ConfErrorOSSEC:
        MessageBox MB_ABORTRETRYIGNORE|MB_ICONSTOP "$\r$\n\
            Failure renaming configuration file.$\r$\n$\r$\n\
            From:$\r$\n$\r$\n\
            $INSTDIR\default-ossec.conf$\r$\n$\r$\n\
            To:$\r$\n$\r$\n\
            $INSTDIR\ossec.conf$\r$\n$\r$\n\
            Click Abort to stop the installation,$\r$\n\
            Retry to try again, or$\r$\n\
            Ignore to skip this file." /SD IDABORT IDIGNORE ConfPresentOSSEC IDRETRY ConfInstallOSSEC

        SetErrorLevel 2
        Abort
    ConfPresentOSSEC:
        ClearErrors

    ; handle shortcuts
    ; https://nsis.sourceforge.net/Shortcuts_removal_fails_on_Windows_Vista
    SetShellVarContext all

    ; remove shortcuts
    Delete "$SMPROGRAMS\OSSEC\Edit.lnk"
    Delete "$SMPROGRAMS\OSSEC\Uninstall.lnk"
    Delete "$SMPROGRAMS\OSSEC\Documentation.lnk"
    Delete "$SMPROGRAMS\OSSEC\Edit Config.lnk"
    Delete "$SMPROGRAMS\OSSEC\*.*"
    RMDir "$SMPROGRAMS\OSSEC"

    ; create shortcuts
    CreateDirectory "$SMPROGRAMS\OSSEC"
    CreateShortCut "$SMPROGRAMS\OSSEC\Manage Agent.lnk" "$INSTDIR\win32ui.exe" "" "$INSTDIR\win32ui.exe" 0
    CreateShortCut "$SMPROGRAMS\OSSEC\Documentation.lnk" "$INSTDIR\doc.html" "" "$INSTDIR\doc.html" 0
    CreateShortCut "$SMPROGRAMS\OSSEC\Edit Config.lnk" "$INSTDIR\ossec.conf" "" "$INSTDIR\ossec.conf" 0
    CreateShortCut "$SMPROGRAMS\OSSEC\Uninstall.lnk" "$INSTDIR\uninstall.exe" "" "$INSTDIR\uninstall.exe" 0

    ; install OSSEC service
    ServiceInstall:
        nsExec::ExecToLog '"$INSTDIR\ossec-agent.exe" install-service'
        Pop $0
        ${If} $0 <> 1
            MessageBox MB_ABORTRETRYIGNORE|MB_ICONSTOP "$\r$\n\
                Failure setting up the ${SERVICE} service.$\r$\n$\r$\n\
                Check the details for information about the error.$\r$\n$\r$\n\
                Click Abort to stop the installation,$\r$\n\
                Retry to try again, or$\r$\n\
                Ignore to skip this file." /SD IDABORT IDIGNORE ServiceInstallComplete IDRETRY ServiceInstall

            SetErrorLevel 2
            Abort
        ${EndIf}
    ServiceInstallComplete:

    ; install files
    Setup:
        nsExec::ExecToLog '"$INSTDIR\setup-windows.exe" "$INSTDIR"'
        Pop $0
        ${If} $0 <> 1
            MessageBox MB_ABORTRETRYIGNORE|MB_ICONSTOP "$\r$\n\
                Failure running setup-windows.exe.$\r$\n$\r$\n\
                Check the details for information about the error.$\r$\n$\r$\n\
                Click Abort to stop the installation,$\r$\n\
                Retry to try again, or$\r$\n\
                Ignore to skip this file." /SD IDABORT IDIGNORE SetupComplete IDRETRY Setup

            SetErrorLevel 2
            Abort
        ${EndIf}


    ${If} $is_upgrade == "yes"
        Goto StartService
    ${Else}
        Goto SetupComplete
    ${EndIf}

    StartService:
        SimpleSC::ExistsService "${SERVICE}"
        Pop $0
        ${If} $0 = 0
            ; StartService [name_of_service] [arguments] [timeout]
            SimpleSC::StartService "${SERVICE}" "" 30
            Pop $0
            ${If} $0 <> 0
                MessageBox MB_RETRYCANCEL  "$\r$\n\
                    Failure starting the ${SERVICE} ($0).$\r$\n$\r$\n\
                    Click Cancel to finish the installation without starting the service,$\r$\n\
                    Click Retry to try again." /SD IDABORT IDCANCEL SetupComplete IDRETRY StartService
            ${EndIf}
        ${Else}
            MessageBox MB_OK  "$\r$\n\
                Service not found ${SERVICE} ($0).$\r$\n$\r$\n\
                Click Cancel to stop the installation,$\r$\n\
                Click Retry to try again." /SD IDABORT IDCANCEL SetupComplete IDRETRY StartService
            SetErrorLevel 2
            Abort
        ${EndIf}

    SetupComplete:

SectionEnd

; add IIS logs
Section "Scan and monitor IIS logs (recommended)" IISLogs
    nsExec::ExecToLog '"$INSTDIR\setup-iis.exe" "$INSTDIR"'
SectionEnd

; add integrity checking
Section "Enable integrity checking (recommended)" IntChecking
    nsExec::ExecToLog '"$INSTDIR\setup-syscheck.exe" "$INSTDIR" "enable"'
SectionEnd

; uninstall section
Section "Uninstall"
    ; uninstall the services
    ; this also stops the service as well so it should be done early
    ServiceUninstall:
        nsExec::ExecToLog '"$INSTDIR\ossec-agent.exe" uninstall-service'
        Pop $0
        ${If} $0 <> 1
            MessageBox MB_ABORTRETRYIGNORE|MB_ICONSTOP "$\r$\n\
                Failure uninstalling the ${SERVICE} service.$\r$\n$\r$\n\
                Check the details for information about the error.$\r$\n$\r$\n\
                Click Abort to stop the installation,$\r$\n\
                Retry to try again, or$\r$\n\
                Ignore to skip this file." /SD IDABORT IDIGNORE ServiceUninstallComplete IDRETRY ServiceUninstall

            SetErrorLevel 2
            Abort
        ${EndIf}
    ServiceUninstallComplete:

    ; make sure manage_agents.exe is not running
    ManageAgents:
        ${nsProcess::FindProcess} "manage_agents.exe" $0
        ${If} $0 = 0
            MessageBox MB_ABORTRETRYIGNORE|MB_ICONSTOP "$\r$\n\
                Found manage_agents.exe is still running.$\r$\n$\r$\n\
                Please close it before continuing.$\r$\n$\r$\n\
                Click Abort to stop the installation,$\r$\n\
                Retry to try again, or$\r$\n\
                Ignore to skip this file." /SD IDABORT IDIGNORE ManageAgentsClosed IDRETRY ManageAgents

            ${nsProcess::Unload}
            SetErrorLevel 2
            Abort
        ${EndIf}
    ManageAgentsClosed:

    ; make sure win32ui.exe is not running
    win32ui:
        ${nsProcess::FindProcess} "win32ui.exe" $0
        ${If} $0 = 0
            MessageBox MB_ABORTRETRYIGNORE|MB_ICONSTOP "$\r$\n\
                Found win32ui.exe is still running.$\r$\n$\r$\n\
                Please close it before continuing.$\r$\n$\r$\n\
                Click Abort to stop the installation,$\r$\n\
                Retry to try again, or$\r$\n\
                Ignore to skip this file." /SD IDABORT IDIGNORE win32uiClosed IDRETRY win32ui

            ${nsProcess::Unload}
            SetErrorLevel 2
            Abort
        ${EndIf}
    win32uiClosed:

    ; unload nsProcess
    ${nsProcess::Unload}

    ; remove registry keys
    DeleteRegKey HKLM "Software\Microsoft\Windows\CurrentVersion\Uninstall\OSSEC"
    DeleteRegKey HKLM SOFTWARE\OSSEC

    ; remove files and uninstaller
    Delete "$INSTDIR\ossec-agent.exe"
	Delete "$INSTDIR\agent-auth.exe"
    Delete "$INSTDIR\manage_agents.exe"
    Delete "$INSTDIR\ossec.conf"
    Delete "$INSTDIR\uninstall.exe"
    Delete "$INSTDIR\*"
    Delete "$INSTDIR\bookmarks\*"
    Delete "$INSTDIR\logs\*"
    Delete "$INSTDIR\rids\*"
    Delete "$INSTDIR\syscheck\*"
    Delete "$INSTDIR\shared\*"
    Delete "$INSTDIR\active-response\bin\*"
    Delete "$INSTDIR\active-response\*"
    Delete "$INSTDIR\tmp\*"
    Delete "$INSTDIR\incoming\*"
    Delete "$INSTDIR\wodles\*"
    Delete "$INSTDIR\syscollector_win_ext.dll"
    Delete "$INSTDIR\libwazuhext.dll"
    Delete "$INSTDIR\ruleset\sca\*"
    Delete "$INSTDIR\ruleset\*"

    ; remove shortcuts
    SetShellVarContext all
    Delete "$SMPROGRAMS\OSSEC\*.*"
    Delete "$SMPROGRAMS\OSSEC\*"
    RMDir "$SMPROGRAMS\OSSEC"

    ; remove directories used
    RMDir "$INSTDIR\shared"
    RMDir "$INSTDIR\syscheck"
    RMDir "$INSTDIR\bookmarks"
    RMDir "$INSTDIR\logs"
    RMDir "$INSTDIR\rids"
    RMDir "$INSTDIR\active-response\bin"
    RMDir "$INSTDIR\active-response"
    RMDir "$INSTDIR\tmp"
	RMDir /r "$INSTDIR\queue\diff"
    RMDir "$INSTDIR\incoming"
    RMDir /r "$INSTDIR\upgrade"
	RMDir "$INSTDIR\queue"
    RMDir "$INSTDIR\wodles"
    RMDir "$INSTDIR\ruleset\sca"
    RMDir "$INSTDIR\ruleset"
    RMDir "$INSTDIR"
SectionEnd

Function FindFiles
  Exch $R5 # callback function
  Exch
  Exch $R4 # file name
  Exch 2
  Exch $R0 # directory
  Push $R1
  Push $R2
  Push $R3
  Push $R6

  Push $R0 # first dir to search

  StrCpy $R3 1

  nextDir:
    Pop $R0
    IntOp $R3 $R3 - 1
    ClearErrors
    FindFirst $R1 $R2 "$R0\*.*"
    nextFile:
      StrCmp $R2 "." gotoNextFile
      StrCmp $R2 ".." gotoNextFile

      StrCmp $R2 $R4 0 isDir
        Call $R5
        Pop $R6
        StrCmp $R6 "stop" 0 isDir
          loop:
            StrCmp $R3 0 done
            Pop $R0
            IntOp $R3 $R3 - 1
            Goto loop

      isDir:
        IfFileExists "$R0\$R2\*.*" 0 gotoNextFile
          IntOp $R3 $R3 + 1
          Push "$R0\$R2"

  gotoNextFile:
    FindNext $R1 $R2
    IfErrors 0 nextFile

  done:
    FindClose $R1
    StrCmp $R3 0 0 nextDir

  Pop $R6
  Pop $R3
  Pop $R2
  Pop $R1
  Pop $R0
  Pop $R5
  Pop $R4
FunctionEnd

Function RmFiles
 StrCpy $1 $R0
 Push $1 ; route dir
 Push $2
 Push $2

  FindFirst $3 $2 "$1\*.*"
  IfErrors Exit

  Top:
   StrCmp $2 "." Next
   StrCmp $2 ".." Next
   StrCmp $2 "last-entry" Next
   IfFileExists "$1\$2\*.*" Next
    Delete "$1\$2"

   Next:
    ClearErrors
    FindNext $3 $2
    IfErrors Exit
   Goto Top

  Exit:
  FindClose $2

 Pop $3
 Pop $2
 Pop $1
 Push "go"
FunctionEnd<|MERGE_RESOLUTION|>--- conflicted
+++ resolved
@@ -21,11 +21,7 @@
 !define MUI_ICON install.ico
 !define MUI_UNICON uninstall.ico
 !define VERSION "3.10.0"
-<<<<<<< HEAD
-!define REVISION "31002"
-=======
 !define REVISION "31003"
->>>>>>> 8d3dd03c
 !define NAME "Wazuh"
 !define SERVICE "OssecSvc"
 
