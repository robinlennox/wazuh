--- conflicted
+++ resolved
@@ -2823,12 +2823,8 @@
 }
 
 
-<<<<<<< HEAD
 /* file to gzip */
 int w_compress_gzfile(const char *filesrc, const char *filedst, int remove) {
-=======
-int w_compress_gzfile(const char *filesrc, const char *filedst) {
->>>>>>> 03272e6e
     FILE *fd;
     gzFile gz_fd;
     char *buf;
