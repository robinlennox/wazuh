--- conflicted
+++ resolved
@@ -780,7 +780,6 @@
         return (1);
     }
 
-<<<<<<< HEAD
     if (path_offset < 0) {
         char filename[PATH_MAX];
         char * basedir;
@@ -800,19 +799,6 @@
     if (stat(files, &statbuff) < 0) {
         merror("at %s(): " FSTAT_ERROR, __func__, files, errno, strerror(errno));
         return 0;
-=======
-    finalfp = fopen(finalpath, "a");
-    if (!finalfp) {
-        merror("Unable to append merged file: '%s' due to [(%d)-(%s)].", finalpath, errno, strerror(errno));
-        return (0);
-    }
-
-    fp = fopen(files, "r");
-    if (!fp) {
-        merror("Unable to merge file '%s' due to [(%d)-(%s)].", files, errno, strerror(errno));
-        fclose(finalfp);
-        return (0);
->>>>>>> 4611b213
     }
 
     if (S_ISDIR(statbuff.st_mode)) {
@@ -835,14 +821,14 @@
     } else {
         finalfp = fopen(finalpath, "a");
         if (!finalfp) {
-            merror("Unable to append merged file: '%s'.", finalpath);
+            merror("Unable to append merged file: '%s' due to [(%d)-(%s)].", finalpath, errno, strerror(errno));
             return (0);
         }
 
         fp = fopen(files, "r");
 
         if (!fp) {
-            merror("Unable to merge file '%s'.", files);
+            merror("Unable to merge file '%s' due to [(%d)-(%s)].", files, errno, strerror(errno));
             fclose(finalfp);
             return (0);
         }
