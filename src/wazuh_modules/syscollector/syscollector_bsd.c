/*
 * Wazuh Module for System inventory for Linux
 * Copyright (C) 2015-2020, Wazuh Inc.
 * Sep, 2017.
 *
 * This program is free software; you can redistribute it
 * and/or modify it under the terms of the GNU General Public
 * License (version 2) as published by the FSF - Free Software
 * Foundation.
*/

#include "syscollector.h"

#if defined(__MACH__) || defined(__FreeBSD__) || defined(__OpenBSD__)

#include <sys/types.h>
#include <sys/vmmeter.h>
#include <sys/sysctl.h>
#include <sys/socket.h>
#include <net/if.h>
#include <net/if_dl.h>
#include <net/if_types.h>
#include <net/route.h>
#include <netinet/in.h>
#include <arpa/inet.h>
#include <ifaddrs.h>
#include <string.h>

#ifdef WAZUH_UNIT_TESTING
#define STATIC
#include "unit_tests/wrappers/macos/libc/stdio_wrappers.h"
#include "unit_tests/wrappers/macos/libplist_wrappers.h"
#include "unit_tests/wrappers/macos/libwazuh_wrappers.h"
#include "unit_tests/wrappers/macos/posix/dirent_wrappers.h"
#else
#define STATIC static
#endif

#ifdef __MACH__

#include <ctype.h>
#include <libproc.h>
#include <pwd.h>
#include <grp.h>
#include <sys/resource.h>
#include <sys/proc.h>
#include <sys/proc_info.h>
#include <netdb.h>
#include <sys/mman.h>
#include <sys/stat.h>
#include "external/libplist/include/plist/plist.h"

#if !HAVE_SOCKADDR_SA_LEN
#define SA_LEN(sa)      af_to_len(sa->sa_family)
#if HAVE_SIOCGLIFNUM
#define SS_LEN(sa)      af_to_len(sa->ss_family)
#else
#define SS_LEN(sa)      SA_LEN(sa)
#endif
#else
#define SA_LEN(sa)      sa->sa_len
#endif /* !HAVE_SOCKADDR_SA_LEN */
#endif /* MACH */

hw_info *get_system_bsd();    // Get system information

#if defined(__MACH__)

const char * package_directories [] = {
    "/Applications",
    "/Applications/Utilities",
    "/System/Applications",
    "/System/Applications/Utilities",
    "/System/Library/CoreServices",
    NULL
};

const char * homebrew_directories [] = {
    "/usr/local/Cellar",
    NULL
};

// Black-list to discard packages that are part of the OS itself
const char * discarded_packages [] = {
    "Siri",
    "iCloud",
    NULL
};

// Valid package versions keys
const char * plist_versions [] = {
    "CFBundleShortVersionString",
    "CliVersion"
};

STATIC int sys_read_apps(const char * app_folder, const char * timestamp, int random_id, int queue_fd, const char* LOCATION);
STATIC int sys_read_homebrew_apps(const char * app_folder, const char * timestamp, int random_id, int queue_fd, const char* LOCATION);
STATIC cJSON* sys_parse_pkg(const char * app_folder);
STATIC bool sys_convert_bin_plist(FILE **fp, char *magic_bytes, char *filepath);

STATIC char *get_port_state();

/**
 * @brief Get installed programs inventory
 *
 * @param queue_fd File descriptor of the queue to send events.
 * @param LOCATION Identifier of the component to attach it to the events.
 **/
void sys_packages_bsd(int queue_fd, const char* LOCATION) {

    int random_id = os_random();
    char *timestamp = w_get_timestamp(time(NULL));
    int i = 0;

    mtdebug1(WM_SYS_LOGTAG, "Starting installed packages inventory.");

    /* Set positive random ID for each event */

    if (random_id < 0) {
        random_id = -random_id;
    }

    // Standard apps search
    for (i = 0; package_directories[i]; i++) {
        mtdebug1(WM_SYS_LOGTAG, "Collecting installed applications from '%s'", package_directories[i]);
        if (sys_read_apps(package_directories[i], timestamp, random_id, queue_fd, LOCATION)) {
            mtdebug1(WM_SYS_LOGTAG, "Unable to read installed applications from '%s'", package_directories[i]);
        }
    }

    // Homebrew packages
    for (i = 0; homebrew_directories[i]; i++) {
        mtdebug1(WM_SYS_LOGTAG, "Collecting brew installed applications from '%s'", homebrew_directories[i]);
        if (sys_read_homebrew_apps(homebrew_directories[i], timestamp, random_id, queue_fd, LOCATION)) {
            mtdebug1(WM_SYS_LOGTAG, "Unable to read installed applications from '%s'", homebrew_directories[i]);
        }
    }

    cJSON *object = cJSON_CreateObject();
    cJSON_AddStringToObject(object, "type", "program_end");
    cJSON_AddNumberToObject(object, "ID", random_id);
    cJSON_AddStringToObject(object, "timestamp", timestamp);

    char *string = NULL;
    string = cJSON_PrintUnformatted(object);
    mtdebug2(WM_SYS_LOGTAG, "Sending '%s'", string);
    wm_sendmsg(0, queue_fd, string, LOCATION, SYSCOLLECTOR_MQ);
    cJSON_Delete(object);
    os_free(string);
    os_free(timestamp);
}

/**
 * @brief Read macOS applications installed in a given directory.
 *
 * @param app_folder Path to the directory to scan.
 * @param timestamp Timestamp of the scan to be attached to the events.
 * @param random_id Id of the scan, to be attached to the events.
 * @param queue_fd File descriptor of the queue to send events.
 * @param LOCATION Identifier of the component to attach it to the events.
 * @return 0 on success, 1 otherwise.
 **/
int sys_read_apps(const char * app_folder, const char * timestamp, int random_id, int queue_fd, const char* LOCATION) {

    struct dirent *de = NULL;
    DIR *dr = NULL;
    char path[PATH_LENGTH] = {0};

    // Define time to sleep between sent messages
    int usec = 1000000 / wm_max_eps;

    dr = opendir(app_folder);

    if (dr == NULL) {
        if (errno != ENOTDIR) {
            mterror(WM_SYS_LOGTAG, "Unable to open '%s' directory due to '%s'", app_folder, strerror(errno));
        }
        return 1;
    }

    while ((de = readdir(dr)) != NULL) {

        // Full path
        snprintf(path, PATH_LENGTH - 1, "%s/%s", app_folder, de->d_name);

        // Skip not interested files
        if (!strncmp(de->d_name, ".", 1)) {
            continue;
        }

        char * end = strrchr(de->d_name, '.');

        if (end && !strcmp(end, ".app")) {

            cJSON * object = sys_parse_pkg(path);

            if (!object) {
                mtdebug1(WM_SYS_LOGTAG, "Unable to get package information for '%s'", de->d_name);
                continue;
            }

            // Discard undesired packages
            cJSON * package = cJSON_GetObjectItem(object, "program");
            cJSON * name = cJSON_GetObjectItem(package, "name");
            int found = 0;
            if (name) {
                for (int i = 0; discarded_packages[i]; i++) {
                    if (!strcasecmp(name->valuestring, discarded_packages[i])) {
                        found = 1;
                        break;
                    }
                }
                if (found) {
                    mtdebug2(WM_SYS_LOGTAG, "Skipping package '%s' since it belongs the OS.", name->valuestring);
                    cJSON_Delete(object);
                    continue;
                }
            }

            cJSON_AddNumberToObject(object, "ID", random_id);
            cJSON_AddStringToObject(object, "timestamp", timestamp);
            char * string;
            string = cJSON_PrintUnformatted(object);
            cJSON_Delete(object);

            mtdebug2(WM_SYS_LOGTAG, "Sending '%s'", string);
            wm_sendmsg(usec, queue_fd, string, LOCATION, SYSCOLLECTOR_MQ);

            os_free(string);

        }
    }

    closedir(dr);

    return 0;
}

/**
 * @brief Check whether the given plist string contains a
 * valid and supported 'version' key.
 *
 * @param line String with version key.
 * @return True if it's valid, False otherwise.
 **/
bool sys_valid_plist_pkg_version (const char *line) {
    int8_t dic_size = array_size(plist_versions);

    for (int8_t i = 0; i < dic_size; i++) {
        if (strstr(line, plist_versions[i])) {
            return true;
        }
    }

    return false;
}

/**
 * @brief Read macOS plist files
 *
 * @param app_folder Path to the directory where the plist file is located.
 * @return JSON structure with the parsed fields, NULL on error
 **/
cJSON* sys_parse_pkg(const char * app_folder) {

    char read_buff[OS_MAXSTR] = {0};
    char filepath[PATH_LENGTH] = {0};
    FILE *fp = NULL;
    int i = 0;
    int read_name = 0;
    char * vendor_name = NULL;
    char * package_name = NULL;

    snprintf(filepath, PATH_LENGTH - 1, "%s/%s", app_folder, INFO_FILE);

    if (fp = fopen(filepath, "rb"), !fp) {
        mtdebug1(WM_SYS_LOGTAG, "Unable to open '%s' due to '%s'", filepath, strerror(errno));
        return NULL;
    }

    cJSON *object = cJSON_CreateObject();
    cJSON *package = cJSON_CreateObject();
    cJSON_AddStringToObject(object, "type", "program");
    cJSON_AddItemToObject(object, "program", package);
    cJSON_AddStringToObject(package, "format", "pkg");

    // Check if valid Info.plist file
    if (fgets(read_buff, OS_MAXSTR - 1, fp) != NULL) {

        if (!memcmp(read_buff, "bplist00", 8)) {  // Apple binary plist
            sys_convert_bin_plist(&fp, (char *)read_buff, filepath);
        }

        if (strncmp(read_buff, "<?xml", 5)) {   // Unknown format
            mtwarn(WM_SYS_LOGTAG, "Unable to read package information from '%s' (invalid format)", filepath);
        } else {
            // Valid Info.plist file
            while(fgets(read_buff, OS_MAXSTR - 1, fp) != NULL) {

                if (strstr(read_buff, "CFBundleName")) {

                    if (strstr(read_buff, "<string>")){
                        char ** parts = OS_StrBreak('>', read_buff, 4);
                        char ** _parts = OS_StrBreak('<', parts[3], 2);

                        if (normalize_mac_package_name(_parts[0], &vendor_name, &package_name)) {
                            cJSON_AddStringToObject(package, "name", package_name);
                            os_free(package_name);
                            if (vendor_name) {
                                cJSON_AddStringToObject(package, "vendor", vendor_name);
                                os_free(vendor_name);
                            }
                        } else {
                            cJSON_AddStringToObject(package, "name", _parts[0]);
                        }

                        for (i = 0; _parts[i]; i++) {
                            os_free(_parts[i]);
                        }
                        os_free(_parts);

                        for (i = 0; parts[i]; i++) {
                            os_free(parts[i]);
                        }
                        os_free(parts);
                        read_name = 1;
                    }
                    else if((fgets(read_buff, OS_MAXSTR - 1, fp) != NULL) && strstr(read_buff, "<string>")){
                        char ** parts = OS_StrBreak('>', read_buff, 2);
                        char ** _parts = OS_StrBreak('<', parts[1], 2);

                        if (normalize_mac_package_name(_parts[0], &vendor_name, &package_name)) {
                            cJSON_AddStringToObject(package, "name", package_name);
                            os_free(package_name);
                            if (vendor_name) {
                                cJSON_AddStringToObject(package, "vendor", vendor_name);
                                os_free(vendor_name);
                            }
                        } else {
                            cJSON_AddStringToObject(package, "name", _parts[0]);
                        }

                        for (i = 0; _parts[i]; i++) {
                            os_free(_parts[i]);
                        }
                        os_free(_parts);

                        for (i = 0; parts[i]; i++) {
                            os_free(parts[i]);
                        }
                        os_free(parts);
                        read_name = 1;
                    }
<<<<<<< HEAD
                } else if (sys_valid_plist_pkg_version(read_buff) == true) {
                    char ** parts = NULL;
                    char ** _parts = NULL;

                    if (strstr(read_buff, "<string>")) {
                        parts = OS_StrBreak('>', read_buff, 4);
                        _parts =  OS_StrBreak('<', parts[3], 2);

                    } else if ((fgets(read_buff, OS_MAXSTR - 1, fp) != NULL) && 
                        strstr(read_buff, "<string>")) {
                        parts = OS_StrBreak('>', read_buff, 2);
                        _parts = OS_StrBreak('<', parts[1], 2);
                    }
=======
                } else if (strstr(read_buff, "CFBundleShortVersionString")){
                    if (strstr(read_buff, "<string>")){
                        char ** parts = OS_StrBreak('>', read_buff, 4);
                        char ** _parts = OS_StrBreak('<', parts[3], 2);
                        char * delim = strstr(_parts[0], " (");
                        if (delim) {
                            *delim = '\0';
                        }
                        
                        cJSON_AddStringToObject(package, "version", _parts[0]);

                        for (i = 0; _parts[i]; i++) {
                            os_free(_parts[i]);
                        }
                        os_free(_parts);

                        for (i = 0; parts[i]; i++) {
                            os_free(parts[i]);
                        }
                        os_free(parts);
                    }
                    else if ((fgets(read_buff, OS_MAXSTR - 1, fp) != NULL) && strstr(read_buff, "<string>")){
                        char ** parts = OS_StrBreak('>', read_buff, 2);
                        char ** _parts = OS_StrBreak('<', parts[1], 2);
                        char * delim = strstr(_parts[0], " (");
                        if (delim) {
                            *delim = '\0';
                        }
>>>>>>> af21175e

                    if (parts && _parts) {
                        // Save only the last pkg version available
                        cJSON_DeleteItemFromObject(package, "version");
                        cJSON_AddStringToObject(package, "version", _parts[0]);

                        for (i = 0; _parts[i]; i++) {
                            os_free(_parts[i]);
                        }
                        os_free(_parts);

                        for (i = 0; parts[i]; i++) {
                            os_free(parts[i]);
                        }
                        os_free(parts);
                    }
                    
                } else if (strstr(read_buff, "LSApplicationCategoryType")){
                    if (strstr(read_buff, "<string>")){
                        char ** parts = OS_StrBreak('>', read_buff, 4);
                        char ** _parts = OS_StrBreak('<', parts[3], 2);

                        cJSON_AddStringToObject(package, "group", _parts[0]);

                        for (i = 0; _parts[i]; i++) {
                            os_free(_parts[i]);
                        }
                        os_free(_parts);

                        for (i = 0; parts[i]; i++) {
                            os_free(parts[i]);
                        }
                        os_free(parts);
                    }
                    else if((fgets(read_buff, OS_MAXSTR - 1, fp) != NULL) && strstr(read_buff, "<string>")){
                        char ** parts = OS_StrBreak('>', read_buff, 2);
                        char ** _parts = OS_StrBreak('<', parts[1], 2);

                        cJSON_AddStringToObject(package, "group", _parts[0]);

                        for (i = 0; _parts[i]; i++) {
                            os_free(_parts[i]);
                        }
                        os_free(_parts);

                        for (i = 0; parts[i]; i++) {
                            os_free(parts[i]);
                        }
                        os_free(parts);
                    }
                } else if (strstr(read_buff, "CFBundleIdentifier")){
                    if (strstr(read_buff, "<string>")){
                        char ** parts = OS_StrBreak('>', read_buff, 4);
                        char ** _parts = OS_StrBreak('<', parts[3], 2);

                            vendor_name = get_vendor_mac(_parts[0]);
                            if (vendor_name) {
                                cJSON_AddStringToObject(package, "vendor", vendor_name);
                                os_free(vendor_name);
                            }
                            cJSON_AddStringToObject(package, "description", _parts[0]);

                        for (i = 0; _parts[i]; i++) {
                            os_free(_parts[i]);
                        }
                        os_free(_parts);

                        for (i = 0; parts[i]; i++) {
                            os_free(parts[i]);
                        }
                        os_free(parts);
                    }
                    else if((fgets(read_buff, OS_MAXSTR - 1, fp) != NULL) && strstr(read_buff, "<string>")){
                        char ** parts = OS_StrBreak('>', read_buff, 2);
                        char ** _parts = OS_StrBreak('<', parts[1], 2);

                            vendor_name = get_vendor_mac(_parts[0]);
                            if (vendor_name) {
                                cJSON_AddStringToObject(package, "vendor", vendor_name);
                                os_free(vendor_name);
                            }
                            cJSON_AddStringToObject(package, "description", _parts[0]);

                        for (i = 0; _parts[i]; i++) {
                            os_free(_parts[i]);
                        }
                        os_free(_parts);

                        for (i = 0; parts[i]; i++) {
                            os_free(parts[i]);
                        }
                        os_free(parts);
                    }
                }
            }
        }
    } else {
        mtwarn(WM_SYS_LOGTAG, "Unable to read file '%s'", filepath);
    }

    cJSON_AddStringToObject(package, "location", app_folder);

    if (!read_name) {
        char * folder_cpy = NULL;
        char * program_name = NULL;
        char * end = NULL;

        os_strdup(app_folder, folder_cpy);

        // Extract program name from the path
        program_name = strrchr(folder_cpy, '/');
        program_name++;
        end = strchr(program_name, '.');
        *end = '\0';

        if (normalize_mac_package_name(program_name, &vendor_name, &package_name)) {
            cJSON_AddStringToObject(package, "name", package_name);
            os_free(package_name);
            if (vendor_name) {
                cJSON_AddStringToObject(package, "vendor", vendor_name);
                os_free(vendor_name);
            }
        } else {
            cJSON_AddStringToObject(package, "name", program_name);
        }
        os_free(folder_cpy);
    }

    fclose(fp);
    return object;

}

/**
 * @brief Read macOS applications installed by homebrew.
 *
 * @param app_folder Path to the directory to scan.
 * @param timestamp Timestamp of the scan to be attached to the events.
 * @param random_id Id of the scan, to be attached to the events.
 * @param queue_fd File descriptor of the queue to send events.
 * @param LOCATION Identifier of the component to attach it to the events.
 * @return 0 on success, 1 otherwise.
 **/
int sys_read_homebrew_apps(const char * app_folder, const char * timestamp, int random_id, int queue_fd, const char* LOCATION) {

    DIR *dr = NULL;
    char path[PATH_LENGTH] = {0};
    struct dirent *de = NULL;
    struct dirent *version = NULL;

    // Define time to sleep between sent messages
    int usec = 1000000 / wm_max_eps;

    dr = opendir(app_folder);

    if (dr == NULL) {
        mtdebug1(WM_SYS_LOGTAG, "No homebrew applications found in '%s'", app_folder);
        return 1;
    }

    while ((de = readdir(dr)) != NULL) {

        if (strncmp(de->d_name, ".", 1) == 0) {
            continue;
        }

        cJSON *object = cJSON_CreateObject();
        cJSON *package = cJSON_CreateObject();
        cJSON_AddStringToObject(object, "type", "program");
        cJSON_AddNumberToObject(object, "ID", random_id);
        cJSON_AddStringToObject(object, "timestamp", timestamp);
        cJSON_AddItemToObject(object, "program", package);
        cJSON_AddStringToObject(package, "format", "pkg");

        // Some packages may come with a '@' followed up by the product's version.
        // Since we already have said version, we can discard it.
        char * tmp = NULL;
        char * name_str = NULL;
        os_strdup(de->d_name, name_str);
        if (tmp = strchr(name_str, '@'), tmp != NULL) {
            *tmp = '\0';
        }
        cJSON_AddStringToObject(package, "name", name_str);
        os_free(name_str);

        snprintf(path, PATH_LENGTH - 1, "%s/%s", app_folder, de->d_name);
        cJSON_AddStringToObject(package, "location", path);

        DIR *dir = NULL;
        dir = opendir(path);
        if (dir != NULL) {
            while ((version = readdir(dir)) != NULL) {
                if (!strncmp(version->d_name, ".", 1)) {
                    continue;
                }

                char * version_str = NULL;
                char * end = NULL;
                os_strdup(version->d_name, version_str);
                if (end = strchr(version_str, '_'), end) {
                    // Clean version
                    *end = '\0';
                }
                cJSON_AddStringToObject(package, "version", version_str);
                os_free(version_str);
                snprintf(path, PATH_LENGTH - 1, "%s/%s/%s/.brew/%s.rb", app_folder, de->d_name, version->d_name, de->d_name);

                char read_buff[OS_MAXSTR];
                FILE *fp;

                if (fp = fopen(path, "r"), fp) {
                    while(fgets(read_buff, OS_MAXSTR - 1, fp) != NULL){
                        if (strstr(read_buff, "desc \"") != NULL) {
                            char ** parts = OS_StrBreak('"', read_buff, 3);
                            cJSON_AddStringToObject(package, "description", parts[1]);
                            int i;
                            for (i = 0; parts[i]; ++i) {
                                free(parts[i]);
                            }
                            free(parts);
                            break;
                        }
                    }
                    fclose(fp);
                }
            }
            closedir(dir);
        }

        /* Send package information */
        char *string = NULL;
        string = cJSON_PrintUnformatted(object);
        mtdebug2(WM_SYS_LOGTAG, "Sending '%s'", string);
        wm_sendmsg(usec, queue_fd, string, LOCATION, SYSCOLLECTOR_MQ);
        cJSON_Delete(object);
        os_free(string);

    }

    closedir(dr);
    return 0;
}

/**
 * @brief Converts/Decompresses an Apple binary plist file into an XML.
 *
 * @param filepath Path of the binary file.
 * @param magic_bytes The first bytes of the newly extracted XML.
 * @param fp File Descriptor of the binary file. (On success, fp will point to the new XML file)
 * @return True on success, false otherwise.
 **/
bool sys_convert_bin_plist(FILE **fp, char *magic_bytes, char *filepath) {
    char * bin = MAP_FAILED;
    char * xml = NULL;
    uint32_t size = 0;
    plist_t root_node = NULL;
    struct stat filestats = {0};
    int fd = fileno(*fp); // Retrieve the real file descriptor number.
    bool status = false;

    if (fstat(fd, &filestats) < 0) {
        mterror(WM_SYS_LOGTAG, "Failed to stat file '%s': %s", filepath, strerror(errno));
        goto clean;
    }

    bin = (char *) mmap(NULL, filestats.st_size, PROT_READ, MAP_PRIVATE, fd, 0);
    if (bin == MAP_FAILED) {
        mterror(WM_SYS_LOGTAG, "Failed to mmap file '%s': %s", filepath, strerror(errno));
        goto clean;
    }


    if (plist_from_bin(bin, filestats.st_size, &root_node), root_node == NULL) {
        goto clean;
    }

    if (plist_to_xml(root_node, &xml, &size), !xml || !size) {
        goto clean;
    }

    fclose(*fp);

    if (*fp = tmpfile(), *fp == NULL) {
        mterror(WM_SYS_LOGTAG, "Failed to open tmpfile: %s", strerror(errno));
        goto clean;
    }

    fwrite(xml, size, sizeof(char), *fp);
    fseek(*fp, 0, SEEK_SET);
    fgets(magic_bytes, OS_MAXSTR - 1, *fp); // Hopefully the expected XML format.

    status = true;

clean:
    if (root_node) plist_free(root_node);
    if (bin != MAP_FAILED) munmap(bin, filestats.st_size);
    return status;
}

#elif defined(__FreeBSD__)

// Get installed programs inventory

void sys_packages_bsd(int queue_fd, const char* LOCATION){

    char read_buff[OS_MAXSTR];
    char *command;
    FILE *output;
    int i;
    int random_id = os_random();
    char *timestamp = w_get_timestamp(time(NULL));
    int status;

    // Define time to sleep between messages sent
    int usec = 1000000 / wm_max_eps;

    mtdebug1(WM_SYS_LOGTAG, "Starting installed packages inventory.");

    /* Set positive random ID for each event */

    if (random_id < 0)
        random_id = -random_id;

    os_calloc(COMMAND_LENGTH, sizeof(char), command);
    snprintf(command, COMMAND_LENGTH - 1, "%s", "pkg query -a '\%n|%m|%v|%q|\%c'");

    memset(read_buff, 0, OS_MAXSTR);

    if ((output = popen(command, "r"))){

        while(fgets(read_buff, OS_MAXSTR, output)){

            cJSON *object = cJSON_CreateObject();
            cJSON *package = cJSON_CreateObject();
            cJSON_AddStringToObject(object, "type", "program");
            cJSON_AddNumberToObject(object, "ID", random_id);
            cJSON_AddStringToObject(object, "timestamp", timestamp);
            cJSON_AddItemToObject(object, "program", package);
            cJSON_AddStringToObject(package, "format", "pkg");

            char *string;
            char ** parts = NULL;

            parts = OS_StrBreak('|', read_buff, 5);
            cJSON_AddStringToObject(package, "name", parts[0]);
            cJSON_AddStringToObject(package, "vendor", parts[1]);
            cJSON_AddStringToObject(package, "version", parts[2]);
            cJSON_AddStringToObject(package, "architecture", parts[3]);

            char ** description = NULL;
            description = OS_StrBreak('\n', parts[4], 2);
            cJSON_AddStringToObject(package, "description", description[0]);
            for (i=0; description[i]; i++){
                free(description[i]);
            }
            for (i=0; parts[i]; i++){
                free(parts[i]);
            }
            free(description);
            free(parts);

            string = cJSON_PrintUnformatted(object);

            mtdebug2(WM_SYS_LOGTAG, "sys_packages_bsd() sending '%s'", string);
            wm_sendmsg(usec, queue_fd, string, LOCATION, SYSCOLLECTOR_MQ);
            cJSON_Delete(object);

            free(string);
        }

        if (status = pclose(output), status) {
            mtwarn(WM_SYS_LOGTAG, "Command 'pkg' returned %d getting software inventory.", status);
        }
    }else{
        mtwarn(WM_SYS_LOGTAG, "Unable to execute command '%s' to get software inventory.", command);
    }
    free(command);

    cJSON *object = cJSON_CreateObject();
    cJSON_AddStringToObject(object, "type", "program_end");
    cJSON_AddNumberToObject(object, "ID", random_id);
    cJSON_AddStringToObject(object, "timestamp", timestamp);

    char *string;
    string = cJSON_PrintUnformatted(object);
    mtdebug2(WM_SYS_LOGTAG, "sys_packages_bsd() sending '%s'", string);
    wm_sendmsg(usec, queue_fd, string, LOCATION, SYSCOLLECTOR_MQ);
    cJSON_Delete(object);
    free(string);
    free(timestamp);
}

#endif

// Get hardware inventory

void sys_hw_bsd(int queue_fd, const char* LOCATION){

    char *string;
    int random_id = os_random();
    char *timestamp = w_get_timestamp(time(NULL));

    if (random_id < 0)
        random_id = -random_id;

    mtdebug1(WM_SYS_LOGTAG, "Starting Hardware inventory.");

    cJSON *object = cJSON_CreateObject();
    cJSON *hw_inventory = cJSON_CreateObject();
    cJSON_AddStringToObject(object, "type", "hardware");
    cJSON_AddNumberToObject(object, "ID", random_id);
    cJSON_AddStringToObject(object, "timestamp", timestamp);
    cJSON_AddItemToObject(object, "inventory", hw_inventory);

    /* Motherboard serial-number */
#if defined(__OpenBSD__)

    char serial[SERIAL_LENGTH];
    int mib[2];
    size_t len;
    mib[0] = CTL_HW;
    mib[1] = HW_SERIALNO;
    len = sizeof(serial);
    if (!sysctl(mib, 2, &serial, &len, NULL, 0)){
        cJSON_AddStringToObject(hw_inventory, "board_serial", serial);
    }else{
        mtdebug1(WM_SYS_LOGTAG, "Fail getting serial number due to (%s)", strerror(errno));
    }

#elif defined(__MACH__)

    char *serial = NULL;
    char *command;
    FILE *output;
    char read_buff[SERIAL_LENGTH];
    int status;

    memset(read_buff, 0, SERIAL_LENGTH);
    command = "system_profiler SPHardwareDataType | grep Serial";
    if (output = popen(command, "r"), output) {
        if(!fgets(read_buff, SERIAL_LENGTH, output)){
            mtwarn(WM_SYS_LOGTAG, "Unable to execute command '%s'", command);
        } else {
            char ** parts = NULL;
            parts = OS_StrBreak('\n', read_buff, 2);
            if (parts[0]) {
                char *serial_ref = strchr(parts[0], ':');
                if (serial_ref){
                    serial = strdup(serial_ref + 2);
                }
            }

            int i;
            for (i=0; parts[i]; i++){
                free(parts[i]);
            }

            free(parts);
        }

        if (status = pclose(output), status) {
            mtinfo(WM_SYS_LOGTAG, "Command 'system_profiler' returned %d getting board serial.", status);
        }
    } else {
        mtwarn(WM_SYS_LOGTAG, "Couldn't get board serial for hardware inventory.");
    }

    if (!serial) {
        serial = strdup("unknown");
    }

    cJSON_AddStringToObject(hw_inventory, "board_serial", serial);
    os_free(serial);
#else
    cJSON_AddStringToObject(hw_inventory, "board_serial", "unknown");
#endif

    /* Get CPU and memory information */
    hw_info *sys_info;
    if (sys_info = get_system_bsd(), sys_info){
        if(sys_info->cpu_name) {
            cJSON_AddStringToObject(hw_inventory, "cpu_name", w_strtrim(sys_info->cpu_name));
        }
        cJSON_AddNumberToObject(hw_inventory, "cpu_cores", sys_info->cpu_cores);
        cJSON_AddNumberToObject(hw_inventory, "cpu_MHz", sys_info->cpu_MHz);
        cJSON_AddNumberToObject(hw_inventory, "ram_total", sys_info->ram_total);
        cJSON_AddNumberToObject(hw_inventory, "ram_free", sys_info->ram_free);
        cJSON_AddNumberToObject(hw_inventory, "ram_usage", sys_info->ram_usage);

        os_free(sys_info->cpu_name);
        free(sys_info);
    }

    /* Send interface data in JSON format */
    string = cJSON_PrintUnformatted(object);
    mtdebug2(WM_SYS_LOGTAG, "Sending '%s'", string);
    SendMSG(queue_fd, string, LOCATION, SYSCOLLECTOR_MQ);
    cJSON_Delete(object);

    free(string);
    free(timestamp);
}

hw_info *get_system_bsd(){

    hw_info *info;
    os_calloc(1, sizeof(hw_info), info);
    init_hw_info(info);

    int mib[2];
    size_t len;

    /* CPU Name */
    char cpu_name[1024];
    mib[0] = CTL_HW;
    mib[1] = HW_MODEL;
    len = sizeof(cpu_name);
    if (!sysctl(mib, 2, &cpu_name, &len, NULL, 0)){
        info->cpu_name = strdup(cpu_name);
    }else{
        info->cpu_name = strdup("unknown");
        mtdebug1(WM_SYS_LOGTAG, "Fail getting CPU name due to (%s)", strerror(errno));
    }

    /* Number of cores */
    info->cpu_cores = get_nproc();

    /* CPU clockrate (MHz) */
#if defined(__OpenBSD__)

    unsigned long cpu_MHz;
    mib[0] = CTL_HW;
    mib[1] = HW_CPUSPEED;
    len = sizeof(cpu_MHz);
    if (!sysctl(mib, 2, &cpu_MHz, &len, NULL, 0)){
        info->cpu_MHz = (double)cpu_MHz/1000000.0;
    }else{
        mtdebug1(WM_SYS_LOGTAG, "Failed getting CPU clockrate due to (%s)", strerror(errno));
    }

#elif defined(__FreeBSD__) || defined(__MACH__)

    char *clockrate;
    clockrate = calloc(CLOCK_LENGTH, sizeof(char));

#if defined(__FreeBSD__)
    snprintf(clockrate, CLOCK_LENGTH-1, "%s", "hw.clockrate");
#elif defined(__MACH__)
    snprintf(clockrate, CLOCK_LENGTH-1, "%s", "hw.cpufrequency");
#endif

    unsigned long cpu_MHz;
    len = sizeof(cpu_MHz);
    if (!sysctlbyname(clockrate, &cpu_MHz, &len, NULL, 0)){
        info->cpu_MHz = (double)cpu_MHz/1000000.0;
    }else{
        mtdebug1(WM_SYS_LOGTAG, "Fail getting CPU clockrate due to (%s)", strerror(errno));
    }

    free(clockrate);

#endif

    /* Total memory RAM */
    uint64_t cpu_ram;
    mib[0] = CTL_HW;

#if defined(__MACH__)
    mib[1] = HW_MEMSIZE;
#else
    mib[1] = HW_PHYSMEM;
#endif

    len = sizeof(cpu_ram);
    if (!sysctl(mib, 2, &cpu_ram, &len, NULL, 0)){
        uint64_t cpu_ram_kb = cpu_ram / 1024;
        info->ram_total = cpu_ram_kb;
    }else{
        mtdebug1(WM_SYS_LOGTAG, "Fail getting total RAM due to (%s)", strerror(errno));
    }

    /* Free memory RAM and usage */
#if defined(__FreeBSD__)

    u_int page_size;
    struct vmtotal vmt;

    len = sizeof(vmt);

    if (!sysctlbyname("vm.vmtotal", &vmt, &len, NULL, 0)) {

        len = sizeof(page_size);
        if (!sysctlbyname("vm.stats.vm.v_page_size", &page_size, &len, NULL, 0)){
            uint64_t cpu_free_kb = (vmt.t_free * (uint64_t)page_size) / 1024;
            info->ram_free = cpu_free_kb;

            if (info->ram_total > 0) {
                info->ram_usage = 100 - (info->ram_free * 100 / info->ram_total);
            }
        } else {
            mtdebug1(WM_SYS_LOGTAG, "Fail getting pages size due to (%s)", strerror(errno));
        }

    } else {
        mtdebug1(WM_SYS_LOGTAG, "Fail getting RAM free due to (%s)", strerror(errno));
    }

#elif defined(__MACH__)

    u_int page_size = 0;
    uint64_t free_pages = 0;

    len = sizeof(page_size);

    if (!sysctlbyname("vm.pagesize", &page_size, &len, NULL, 0)) {

        len = sizeof(free_pages);
        if (!sysctlbyname("vm.page_free_count", &free_pages, &len, NULL, 0)) {

            uint64_t cpu_free_kb = (free_pages * (uint64_t)page_size) / 1024;
            info->ram_free = cpu_free_kb;

            if (info->ram_free > info->ram_total) {
                mwarn("Failed reading free memory RAM.");
                info->ram_free = info->ram_total;
            }

            if (info->ram_total > 0) {
                info->ram_usage = 100 - (info->ram_free * 100 / info->ram_total);
            }

        } else {
            mtdebug1(WM_SYS_LOGTAG, "Fail getting free pages due to (%s)", strerror(errno));
        }
    } else {
        mtdebug1(WM_SYS_LOGTAG, "Fail getting pages size due to (%s)", strerror(errno));
    }

#endif

    return info;

}

// Get network inventory

#if defined(__MACH__)
OSHash *gateways;
#endif

void sys_network_bsd(int queue_fd, const char* LOCATION){

    char ** ifaces_list;
    int i = 0, size_ifaces = 0;
    struct ifaddrs *ifaddrs_ptr = NULL, *ifa;
    int random_id = os_random();
    char *timestamp = w_get_timestamp(time(NULL));

    // Define time to sleep between messages sent
    int usec = 1000000 / wm_max_eps;

    if (random_id < 0)
        random_id = -random_id;

    mtdebug1(WM_SYS_LOGTAG, "Starting network inventory.");

    if (getifaddrs(&ifaddrs_ptr) == -1){
        mterror(WM_SYS_LOGTAG, "Extracting the interfaces of the system.");
        free(timestamp);
        if (ifaddrs_ptr) {
            freeifaddrs(ifaddrs_ptr);
        }
        return;
    }

    for (ifa = ifaddrs_ptr; ifa; ifa = ifa->ifa_next){
        i++;
    }

    if (i == 0) {
        mterror(WM_SYS_LOGTAG, "No interface found. Network inventory suspended.");
        free(timestamp);
        return;
    }

    os_calloc(i, sizeof(char *), ifaces_list);

    /* Create interfaces list */
    size_ifaces = getIfaceslist(ifaces_list, ifaddrs_ptr);

    if(!ifaces_list[size_ifaces-1]){
        mtinfo(WM_SYS_LOGTAG, "Not found any interface. Network inventory suspended.");
        free(timestamp);
        return;
    }

#if defined(__MACH__)
    gateways = OSHash_Create();
    OSHash_SetFreeDataPointer(gateways, (void (*)(void *)) freegate);
    if (getGatewayList(gateways) < 0){
        mtwarn(WM_SYS_LOGTAG, "Unable to obtain the Default Gateway list.");
    }
#endif

    for (i=0; i < size_ifaces; i++){

        char *string;

        cJSON *object = cJSON_CreateObject();
        cJSON_AddStringToObject(object, "type", "network");
        cJSON_AddNumberToObject(object, "ID", random_id);
        cJSON_AddStringToObject(object, "timestamp", timestamp);

        gateway *gate = NULL;
        #if defined(__MACH__)
        gate = (gateway *)OSHash_Get(gateways, ifaces_list[i]);
        #endif

        getNetworkIface_bsd(object, ifaces_list[i], ifaddrs_ptr, gate);

        /* Send interface data in JSON format */
        string = cJSON_PrintUnformatted(object);
        mtdebug2(WM_SYS_LOGTAG, "sys_network_bsd() sending '%s'", string);
        wm_sendmsg(usec, queue_fd, string, LOCATION, SYSCOLLECTOR_MQ);
        cJSON_Delete(object);
        free(string);
    }

#if defined(__MACH__)
    OSHash_Free(gateways);
#endif
    freeifaddrs(ifaddrs_ptr);
    for (i=0; ifaces_list[i]; i++){
        free(ifaces_list[i]);
    }
    free(ifaces_list);

    cJSON *object = cJSON_CreateObject();
    cJSON_AddStringToObject(object, "type", "network_end");
    cJSON_AddNumberToObject(object, "ID", random_id);
    cJSON_AddStringToObject(object, "timestamp", timestamp);

    char *string;
    string = cJSON_PrintUnformatted(object);
    mtdebug2(WM_SYS_LOGTAG, "sys_network_bsd() sending '%s'", string);
    wm_sendmsg(usec, queue_fd, string, LOCATION, SYSCOLLECTOR_MQ);
    cJSON_Delete(object);
    free(string);
    free(timestamp);

}

void getNetworkIface_bsd(cJSON *object, char *iface_name, struct ifaddrs *ifaddrs_ptr, __attribute__((unused)) gateway* gate){

    struct ifaddrs *ifa;
    int family = 0;

    cJSON *interface = cJSON_CreateObject();
    cJSON_AddItemToObject(object, "iface", interface);
    cJSON_AddStringToObject(interface, "name", iface_name);

    cJSON *ipv4 = cJSON_CreateObject();
    cJSON *ipv4_addr = cJSON_CreateArray();
    cJSON *ipv4_netmask = cJSON_CreateArray();
    cJSON *ipv4_broadcast = cJSON_CreateArray();

    cJSON *ipv6 = cJSON_CreateObject();
    cJSON *ipv6_addr = cJSON_CreateArray();
    cJSON *ipv6_netmask = cJSON_CreateArray();
    cJSON *ipv6_broadcast = cJSON_CreateArray();

    for (ifa = ifaddrs_ptr; ifa; ifa = ifa->ifa_next){

        if (strcmp(iface_name, ifa->ifa_name)){
            continue;
        }
        if (ifa->ifa_flags & IFF_LOOPBACK) {
            continue;
        }

        family = ifa->ifa_addr->sa_family;

        if (family == AF_INET){

            if (ifa->ifa_addr){

                void * addr_ptr;
                /* IPv4 Address */

                addr_ptr = &((struct sockaddr_in *) ifa->ifa_addr)->sin_addr;

                char host[NI_MAXHOST];
                inet_ntop(ifa->ifa_addr->sa_family,
                        addr_ptr,
                        host,
                        sizeof (host));

                cJSON_AddItemToArray(ipv4_addr, cJSON_CreateString(host));

                /* Netmask Address */
                addr_ptr = &((struct sockaddr_in *) ifa->ifa_netmask)->sin_addr;

                char netmask[NI_MAXHOST];
                inet_ntop(ifa->ifa_netmask->sa_family,
                        addr_ptr,
                        netmask,
                        sizeof (netmask));

                cJSON_AddItemToArray(ipv4_netmask, cJSON_CreateString(netmask));

                /* Broadcast Address */
                addr_ptr = &((struct sockaddr_in *) ifa->ifa_dstaddr)->sin_addr;

                char broadaddr[NI_MAXHOST];
                inet_ntop(ifa->ifa_dstaddr->sa_family,
                        addr_ptr,
                        broadaddr,
                        sizeof (broadaddr));

                cJSON_AddItemToArray(ipv4_broadcast, cJSON_CreateString(broadaddr));
            }

        } else if (family == AF_INET6){

            if (ifa->ifa_addr){

                void * addr_ptr;

                /* IPv6 Address */
                addr_ptr = &((struct sockaddr_in6 *) ifa->ifa_addr)->sin6_addr;

                char host[NI_MAXHOST];
                inet_ntop(ifa->ifa_addr->sa_family,
                        addr_ptr,
                        host,
                        sizeof (host));

                cJSON_AddItemToArray(ipv6_addr, cJSON_CreateString(host));

                /* Netmask address */
                if (ifa->ifa_netmask){
                    addr_ptr = &((struct sockaddr_in6 *) ifa->ifa_netmask)->sin6_addr;

                    char netmask6[NI_MAXHOST];
                    inet_ntop(ifa->ifa_netmask->sa_family,
                            addr_ptr,
                            netmask6,
                            sizeof (netmask6));

                    cJSON_AddItemToArray(ipv6_netmask, cJSON_CreateString(netmask6));
                }

                /* Broadcast address */
                if (ifa->ifa_dstaddr){
                    addr_ptr = &((struct sockaddr_in6 *) ifa->ifa_dstaddr)->sin6_addr;

                    char broadaddr6[NI_MAXHOST];
                    inet_ntop(ifa->ifa_dstaddr->sa_family,
                            addr_ptr,
                            broadaddr6,
                            sizeof (broadaddr6));

                    cJSON_AddItemToArray(ipv6_broadcast, cJSON_CreateString(broadaddr6));
                }
            }

        } else if (family == AF_LINK && ifa->ifa_data != NULL){

            char * type;
            char * state;

            struct sockaddr_dl * sdl;
            sdl = (struct sockaddr_dl *) ifa->ifa_addr;

            os_calloc(TYPE_LENGTH + 1, sizeof(char), type);
            snprintf(type, TYPE_LENGTH, "%s", "unknown");

            /* IF Type */
            if (sdl->sdl_type == IFT_ETHER){
                snprintf(type, TYPE_LENGTH, "%s", "ethernet");
            }else if (sdl->sdl_type == IFT_ISO88023){
                snprintf(type, TYPE_LENGTH, "%s", "CSMA/CD");
            }else if (sdl->sdl_type == IFT_ISO88024 || sdl->sdl_type == IFT_ISO88025){
                snprintf(type, TYPE_LENGTH, "%s", "token ring");
            }else if (sdl->sdl_type == IFT_FDDI){
                snprintf(type, TYPE_LENGTH, "%s", "FDDI");
            }else if (sdl->sdl_type == IFT_PPP){
                snprintf(type, TYPE_LENGTH, "%s", "point-to-point");
            }else if (sdl->sdl_type == IFT_ATM){
                snprintf(type, TYPE_LENGTH, "%s", "ATM");
            }else{
                snprintf(type, TYPE_LENGTH, "%s", "unknown");
            }

            cJSON_AddStringToObject(interface, "type", type);
            free(type);

            os_calloc(STATE_LENGTH + 1, sizeof(char), state);

            /* Oper status based on flags */
            if (ifa->ifa_flags & IFF_UP){
                snprintf(state, STATE_LENGTH, "%s", "up");
            }else{
                snprintf(state, STATE_LENGTH, "%s", "down");
            }
            cJSON_AddStringToObject(interface, "state", state);
            free(state);

            /* MAC address */
            char MAC[MAC_LENGTH] = "";
            char *mac_addr = &MAC[0];
            int mac_offset;

            for (mac_offset = 0; mac_offset < 6; mac_offset++){
                unsigned char byte;
                byte = (unsigned char)(LLADDR(sdl)[mac_offset]);
                mac_addr += sprintf(mac_addr, "%.2X", byte);
                if (mac_offset != 5){
                    mac_addr += sprintf(mac_addr, "%c", ':');
                }
            }
            cJSON_AddStringToObject(interface, "MAC", MAC);

            /* Stats and other information */
            struct if_data *stats = ifa->ifa_data;
            cJSON_AddNumberToObject(interface, "tx_packets", stats->ifi_opackets);
            cJSON_AddNumberToObject(interface, "rx_packets", stats->ifi_ipackets);
            cJSON_AddNumberToObject(interface, "tx_bytes", stats->ifi_obytes);
            cJSON_AddNumberToObject(interface, "rx_bytes", stats->ifi_ibytes);
            cJSON_AddNumberToObject(interface, "tx_errors", stats->ifi_oerrors);
            cJSON_AddNumberToObject(interface, "tx_errors", stats->ifi_ierrors);
            cJSON_AddNumberToObject(interface, "rx_dropped", stats->ifi_iqdrops);

            cJSON_AddNumberToObject(interface, "MTU", stats->ifi_mtu);

        }
    }

    /* Add address information to the structure */

    if (cJSON_GetArraySize(ipv4_addr) > 0) {
        cJSON_AddItemToObject(ipv4, "address", ipv4_addr);
        if (cJSON_GetArraySize(ipv4_netmask) > 0) {
            cJSON_AddItemToObject(ipv4, "netmask", ipv4_netmask);
        } else {
            cJSON_Delete(ipv4_netmask);
        }
        if (cJSON_GetArraySize(ipv4_broadcast) > 0) {
            cJSON_AddItemToObject(ipv4, "broadcast", ipv4_broadcast);
        } else {
            cJSON_Delete(ipv4_broadcast);
        }

        #if defined(__MACH__)
        if(gate){
            cJSON_AddStringToObject(ipv4, "gateway", gate->addr);
        }
        #endif

        cJSON_AddStringToObject(ipv4, "DHCP", "unknown");
        cJSON_AddItemToObject(interface, "IPv4", ipv4);
    } else {
        cJSON_Delete(ipv4_addr);
        cJSON_Delete(ipv4_netmask);
        cJSON_Delete(ipv4_broadcast);
        cJSON_Delete(ipv4);
    }

    if (cJSON_GetArraySize(ipv6_addr) > 0) {
        cJSON_AddItemToObject(ipv6, "address", ipv6_addr);
        if (cJSON_GetArraySize(ipv6_netmask) > 0) {
            cJSON_AddItemToObject(ipv6, "netmask", ipv6_netmask);
        } else {
            cJSON_Delete(ipv6_netmask);
        }
        if (cJSON_GetArraySize(ipv6_broadcast) > 0) {
            cJSON_AddItemToObject(ipv6, "broadcast", ipv6_broadcast);
        } else {
            cJSON_Delete(ipv6_broadcast);
        }
        cJSON_AddStringToObject(ipv6, "DHCP", "unknown");
        cJSON_AddItemToObject(interface, "IPv6", ipv6);
    } else {
        cJSON_Delete(ipv6_addr);
        cJSON_Delete(ipv6_netmask);
        cJSON_Delete(ipv6_broadcast);
        cJSON_Delete(ipv6);
    }

}

#if defined(__MACH__)

static int af_to_len(int af){
    switch (af) {
        case AF_INET: return sizeof (struct sockaddr_in);
        #if defined(AF_INET6) && HAVE_SOCKADDR_IN6
        case AF_INET6: return sizeof (struct sockaddr_in6);
        #endif
        #if defined(AF_LINK) && HAVE_SOCKADDR_DL
        case AF_LINK: return sizeof (struct sockaddr_dl);
        #endif
    }
    return sizeof (struct sockaddr);
}

static int string_from_sockaddr (struct sockaddr *addr, char *buffer, size_t buflen) {
    struct sockaddr* bigaddr = 0;
    int failure;
    struct sockaddr* gniaddr;
    socklen_t gnilen;

    if (!addr || addr->sa_family == AF_UNSPEC)
        return -1;

    if (SA_LEN(addr) < af_to_len(addr->sa_family)) {
        gnilen = af_to_len(addr->sa_family);
        bigaddr = calloc(1, gnilen);
        if (!bigaddr)
        return -1;
        memcpy(bigaddr, addr, SA_LEN(addr));
    #if HAVE_SOCKADDR_SA_LEN
        bigaddr->sa_len = gnilen;
    #endif
        gniaddr = bigaddr;
    } else {
        gnilen = SA_LEN(addr);
        gniaddr = addr;
    }

    failure = getnameinfo (gniaddr, gnilen,
                            buffer, buflen,
                            NULL, 0,
                            NI_NUMERICHOST);

    if (bigaddr) {
        free(bigaddr);
        bigaddr = 0;
    }

    if (failure) {
        size_t n, len;
        char *ptr;
        const char *data;

        len = SA_LEN(addr);

    #if HAVE_AF_LINK
        if (addr->sa_family == AF_LINK) {
        struct sockaddr_dl *dladdr = (struct sockaddr_dl *)addr;
        len = dladdr->sdl_alen;
        data = LLADDR(dladdr);
        } else {
    #endif
            /* Unknown sockaddr */
            len -= (sizeof (struct sockaddr) - sizeof (addr->sa_data));
            data = addr->sa_data;
    #if HAVE_AF_LINK
        }
    #endif

        if (buflen < 3 * len)
        return -1;

        ptr = buffer;
        buffer[0] = '\0';

        for (n = 0; n < len; ++n) {
        sprintf (ptr, "%02x:", data[n] & 0xff);
        ptr += 3;
        }
        if (len)
        *--ptr = '\0';
    }

    if (!buffer[0])
        return -1;

    return 0;
}

int getGatewayList(OSHash *gateway_list){
    int mib[] = { CTL_NET, PF_ROUTE, 0, 0, NET_RT_FLAGS, RTF_UP | RTF_GATEWAY };
    size_t len;
    char *buffer = NULL, *ptr, *end;
    int ret;
    char ifnamebuf[IF_NAMESIZE];
    char *ifname;

    do {
        if (sysctl (mib, 6, 0, &len, 0, 0) < 0) {
        free (buffer);
        return -1;
        }

        ptr = realloc(buffer, len);
        if (!ptr) {
            free (buffer);
            return -1;
        }

        buffer = ptr;

        ret = sysctl (mib, 6, buffer, &len, 0, 0);
    } while (ret != 0);

    if (ret < 0) {
        free (buffer);
        return -1;
    }

    ptr = buffer;
    end = buffer + len;
    while (ptr + sizeof (struct rt_msghdr) <= end) {
        struct rt_msghdr *msg = (struct rt_msghdr *)ptr;
        char *msgend = (char *)msg + msg->rtm_msglen;
        int addrs = msg->rtm_addrs;
        int addr = RTA_DST;

        if (msgend > end)
            break;

        ifname = if_indextoname (msg->rtm_index, ifnamebuf);

        if (!ifname) {
            ptr = msgend;
            continue;
        }

        ptr = (char *)(msg + 1);
        while (ptr + sizeof (struct sockaddr) <= msgend && addrs) {
            struct sockaddr *sa = (struct sockaddr *)ptr;
            int len = SA_LEN(sa);

            if (!len)
                len = 4;
            else
                len = (len + 3) & ~3;

            if (ptr + len > msgend)
                break;

            while (!(addrs & addr))
                addr <<= 1;

            addrs &= ~addr;

            if (addr == RTA_DST) {
                if (sa->sa_family == AF_INET) {
                struct sockaddr_in *sin = (struct sockaddr_in *)sa;
                if (sin->sin_addr.s_addr != INADDR_ANY)
                    break;
        #ifdef AF_INET6
                } else if (sa->sa_family == AF_INET6) {
                struct sockaddr_in6 *sin6 = (struct sockaddr_in6 *)sa;
                if (memcmp (&sin6->sin6_addr, &in6addr_any, sizeof (in6addr_any)) != 0)
                    break;
        #endif
                } else {
                    break;
                }
            }

            if (addr == RTA_GATEWAY) {
                struct gateway *gate;
                os_calloc(1, sizeof (struct gateway), gate);
                char strbuf[256];

                if (string_from_sockaddr (sa, strbuf, sizeof(strbuf)) != 0) {
                    os_free(gate);
                    continue;
                }
                os_calloc(256, sizeof (char), gate->addr);
                snprintf(gate->addr, 255, "%s", strbuf);
                #ifdef RTF_IFSCOPE
                gate->isdefault = !(msg->rtm_flags & RTF_IFSCOPE);
                #else
                gate->isdefault = 1;
                #endif
                OSHash_Add(gateway_list, ifname, gate);
                mdebug2("Gateway of interface %s : %s Default: %d", ifname, gate->addr, gate->isdefault);
            }

            /* These are aligned on a 4-byte boundary */
            ptr += len;
        }

        ptr = msgend;
    }

    free (buffer);

    return 0;
}

char *get_port_state(int state) {
    char *port_state;
    os_calloc(STATE_LENGTH, sizeof(char), port_state);

    switch(state){
        case TSI_S_ESTABLISHED:
            snprintf(port_state, STATE_LENGTH, "%s", "established");
            break;
        case TSI_S_SYN_SENT:
            snprintf(port_state, STATE_LENGTH, "%s", "syn_sent");
            break;
        case TSI_S_SYN_RECEIVED:
            snprintf(port_state, STATE_LENGTH, "%s", "syn_recv");
            break;
        case TSI_S_FIN_WAIT_1:
            snprintf(port_state, STATE_LENGTH, "%s", "fin_wait1");
            break;
        case TSI_S_FIN_WAIT_2:
            snprintf(port_state, STATE_LENGTH, "%s", "fin_wait2");
            break;
        case TSI_S_TIME_WAIT:
            snprintf(port_state, STATE_LENGTH, "%s", "time_wait");
            break;
        case TSI_S_CLOSED:
            snprintf(port_state, STATE_LENGTH, "%s", "close");
            break;
        case TSI_S__CLOSE_WAIT:
            snprintf(port_state, STATE_LENGTH, "%s", "close_wait");
            break;
        case TSI_S_LAST_ACK:
            snprintf(port_state, STATE_LENGTH, "%s", "last_ack");
            break;
        case TSI_S_LISTEN:
            snprintf(port_state, STATE_LENGTH, "%s", "listening");
            break;
        case TSI_S_CLOSING:
            snprintf(port_state, STATE_LENGTH, "%s", "closing");
            break;
        default:
            snprintf(port_state, STATE_LENGTH, "%s", "unknown");
            break;
    }
    return port_state;
}

void sys_ports_mac(int queue_fd, const char* WM_SYS_LOCATION, int check_all) {

    time_t now = time(NULL);
    struct tm localtm;
    localtime_r(&now, &localtm);

    char *timestamp = w_get_timestamp(time(NULL));

    int random_id = os_random();
    if (random_id < 0) {
        random_id = -random_id;
    }

    // Define time to sleep between messages sent
    const int usec = 1000000 / wm_max_eps;

    mtdebug1(WM_SYS_LOGTAG, "Starting ports inventory.");

    pid_t * pids = NULL;
    int32_t maxproc;
    size_t len = sizeof(maxproc);
    sysctlbyname("kern.maxproc", &maxproc, &len, NULL, 0);

    os_calloc(maxproc, 1, pids);
    int count = proc_listallpids(pids, maxproc);

    int index;
    for(index = 0; index < count; ++index) {
        pid_t pid = pids[index];
        // Figure out the size of the buffer needed to hold the list of open FDs
        int bufferSize = proc_pidinfo(pid, PROC_PIDLISTFDS, 0, 0, 0);
        if (bufferSize == -1) {
            mterror(WM_SYS_LOGTAG, "Unable to get open file handles for %d", pid);
            continue;
        }

        // Get the list of open FDs
        struct proc_fdinfo *procFDInfo;
        os_malloc(bufferSize, procFDInfo);
        proc_pidinfo(pid, PROC_PIDLISTFDS, 0, procFDInfo, bufferSize);
        int numberOfProcFDs = bufferSize / PROC_PIDLISTFD_SIZE;

        cJSON* procPorts = cJSON_CreateArray();
        int i;
        for(i = 0; i < numberOfProcFDs; i++) {
            if(procFDInfo[i].proc_fdtype != PROX_FDTYPE_SOCKET) {
                continue;
            }

            struct  proc_bsdinfo pbsd;
            proc_pidinfo(pid, PROC_PIDTBSDINFO, 0, &pbsd, PROC_PIDTBSDINFO_SIZE);
            struct socket_fdinfo socketInfo;
            int bytesUsed = proc_pidfdinfo(pid, procFDInfo[i].proc_fd, PROC_PIDFDSOCKETINFO, &socketInfo, PROC_PIDFDSOCKETINFO_SIZE);

            if (bytesUsed != PROC_PIDFDSOCKETINFO_SIZE) {
                continue;
            }

            if (socketInfo.psi.soi_kind != SOCKINFO_TCP && socketInfo.psi.soi_kind != SOCKINFO_IN) {
                continue;
            }

            char laddr[NI_MAXHOST];
            char faddr[NI_MAXHOST];

            switch(socketInfo.psi.soi_family) {
                case AF_INET6: {
                    struct sockaddr_in6 lsin6 = {0};
                    lsin6.sin6_family = AF_INET6;
                    lsin6.sin6_addr  = (struct in6_addr)socketInfo.psi.soi_proto.pri_in.insi_laddr.ina_6;
                    getnameinfo((struct sockaddr *)&lsin6, sizeof(lsin6), laddr, sizeof(laddr), NULL, 0, NI_NUMERICHOST);
                    lsin6.sin6_addr  = (struct in6_addr)socketInfo.psi.soi_proto.pri_in.insi_faddr.ina_6;
                    getnameinfo((struct sockaddr *)&lsin6, sizeof(lsin6), faddr, sizeof(faddr), NULL, 0, NI_NUMERICHOST);
                    break;
                }
                case AF_INET: {
                    struct sockaddr_in lsin = {0};
                    lsin.sin_family = AF_INET;
                    lsin.sin_addr = (struct in_addr)socketInfo.psi.soi_proto.pri_in.insi_laddr.ina_46.i46a_addr4;
                    getnameinfo((struct sockaddr *)&lsin, sizeof(lsin), laddr, sizeof(laddr), NULL, 0, NI_NUMERICHOST);
                    lsin.sin_addr = (struct in_addr)socketInfo.psi.soi_proto.pri_in.insi_faddr.ina_46.i46a_addr4;
                    getnameinfo((struct sockaddr *)&lsin, sizeof(lsin), faddr, sizeof(faddr), NULL, 0, NI_NUMERICHOST);
                    break;
                }
                default:
                    continue;
            }

            char protocol[5];
            snprintf(protocol, 5, "%s%c",
                socketInfo.psi.soi_kind == SOCKINFO_TCP ? "tcp" : "udp",
                socketInfo.psi.soi_family == AF_INET6 ? '6' : '\0');


            int localPort = (int)ntohs(socketInfo.psi.soi_proto.pri_in.insi_lport);
            int remotePort = (int)ntohs(socketInfo.psi.soi_proto.pri_in.insi_fport);

            cJSON *object = cJSON_CreateObject();
            cJSON_AddStringToObject(object, "type", "port");
            cJSON_AddNumberToObject(object, "ID", random_id);
            cJSON_AddStringToObject(object, "timestamp", timestamp);

            cJSON *port = cJSON_CreateObject();
            cJSON_AddItemToObject(object, "port", port);
            cJSON_AddStringToObject(port, "protocol", protocol);
            cJSON_AddStringToObject(port, "local_ip", laddr);
            cJSON_AddNumberToObject(port, "local_port", localPort);
            cJSON_AddStringToObject(port, "remote_ip", faddr);
            cJSON_AddNumberToObject(port, "remote_port", remotePort);
            cJSON_AddNumberToObject(port, "PID", pid);
            cJSON_AddStringToObject(port, "process", pbsd.pbi_name);

            if (!strncmp(protocol, "tcp", 3)) {
                char *port_state = get_port_state((int)socketInfo.psi.soi_proto.pri_tcp.tcpsi_state);
                cJSON_AddStringToObject(port, "state", port_state);
                if (strcmp(port_state, "listening") && !check_all) {
                    os_free(port_state);
                    cJSON_Delete(object);
                    continue;
                }
                os_free(port_state);
            }

            cJSON *prev_port = NULL;
            int found = 0;
            cJSON_ArrayForEach(prev_port, procPorts) {
                if(cJSON_Compare(port, prev_port, 1)) {
                    found = 1;
                    break;
                }
            }

            if (found) {
                cJSON_Delete(object);
                continue;
            }

            cJSON_AddItemToArray(procPorts, cJSON_Duplicate(port, 1));

            char *string = cJSON_PrintUnformatted(object);
            mtdebug2(WM_SYS_LOGTAG, "sys_ports_mac() sending '%s'", string);
            wm_sendmsg(usec, queue_fd, string, WM_SYS_LOCATION, SYSCOLLECTOR_MQ);
            os_free(string);
            cJSON_Delete(object);
        }

        cJSON_Delete(procPorts);
        os_free(procFDInfo);
    }

    os_free(pids);
    cJSON *object = cJSON_CreateObject();
    cJSON_AddStringToObject(object, "type", "port_end");
    cJSON_AddNumberToObject(object, "ID", random_id);
    cJSON_AddStringToObject(object, "timestamp", timestamp);
    os_free(timestamp);

    char *string = cJSON_PrintUnformatted(object);
    cJSON_Delete(object);
    mtdebug2(WM_SYS_LOGTAG, "sys_ports_mac() sending '%s'", string);
    SendMSG(queue_fd, string, WM_SYS_LOCATION, SYSCOLLECTOR_MQ);
    os_free(string);
}

void sys_proc_mac(int queue_fd, const char* LOCATION){

    int random_id = os_random();
    if(random_id < 0) {
        random_id = -random_id;
    }

    // Define time to sleep between messages sent
    int usec = 1000000 / wm_max_eps;

    time_t now = time(NULL);
    struct tm localtm;
    localtime_r(&now, &localtm);

    char *timestamp = w_get_timestamp(time(NULL));

    mtdebug1(WM_SYS_LOGTAG, "Starting running processes inventory.");


    int32_t maxproc;
    size_t len = sizeof(maxproc);
    sysctlbyname("kern.maxproc", &maxproc, &len, NULL, 0);

    pid_t *pids = NULL;
    os_calloc(maxproc, 1, pids);
    int count = proc_listallpids(pids, maxproc);

    mtdebug2(WM_SYS_LOGTAG, "Number of processes retrieved: %d", count);

    cJSON *proc_array = cJSON_CreateArray();

    int index;
    for(index=0; index < count; ++index) {

        struct proc_taskallinfo task_info;
        pid_t pid = pids[index] ;

        int st = proc_pidinfo(pid, PROC_PIDTASKALLINFO, 0, &task_info, PROC_PIDTASKALLINFO_SIZE);

        if(st != PROC_PIDTASKALLINFO_SIZE) {
            mterror(WM_SYS_LOGTAG, "Cannot get process info for PID %d", pid);
            continue;
        }

        cJSON *object = cJSON_CreateObject();
        cJSON_AddStringToObject(object, "type", "process");
        cJSON_AddNumberToObject(object, "ID", random_id);
        cJSON_AddStringToObject(object, "timestamp", timestamp);

        cJSON *process = cJSON_CreateObject();
        cJSON_AddItemToObject(object, "process", process);
        cJSON_AddNumberToObject(process, "pid", pid);

        /*
            I : Idle
            R : Running
            S : Sleep
            T : Stopped
            Z : Zombie
            E : Internal error getting the status
        */
        char *status;
        switch(task_info.pbsd.pbi_status){
            case 1:
                status = "I";
                break;
            case 2:
                status = "R";
                break;
            case 3:
                status = "S";
                break;
            case 4:
                status = "T";
                break;
            case 5:
                status = "Z";
                break;
            default:
                mtdebug1(WM_SYS_LOGTAG, "Error getting the status of the process %d", pid);
                status = "E";
        }

        cJSON_AddStringToObject(process, "name", task_info.pbsd.pbi_name);
        cJSON_AddStringToObject(process, "state", status);
        cJSON_AddNumberToObject(process, "ppid", task_info.pbsd.pbi_ppid);

        struct passwd *euser = getpwuid((int)task_info.pbsd.pbi_uid);
        if(euser) {
            cJSON_AddStringToObject(process, "euser", euser->pw_name);
        }

        struct passwd *ruser = getpwuid((int)task_info.pbsd.pbi_ruid);
        if(ruser) {
            cJSON_AddStringToObject(process, "ruser", ruser->pw_name);
        }

        struct group *rgroup = getgrgid((int)task_info.pbsd.pbi_rgid);
        if(rgroup) {
            cJSON_AddStringToObject(process, "rgroup", rgroup->gr_name);
        }

        cJSON_AddNumberToObject(process, "priority", task_info.ptinfo.pti_priority);
        cJSON_AddNumberToObject(process, "nice", task_info.pbsd.pbi_nice);
        cJSON_AddNumberToObject(process, "vm_size", task_info.ptinfo.pti_virtual_size / 1024);

        cJSON_AddItemToArray(proc_array, object);
    }

    os_free(pids);

    cJSON *item;
    cJSON_ArrayForEach(item, proc_array) {
        char *string = cJSON_PrintUnformatted(item);
        mtdebug2(WM_SYS_LOGTAG, "sys_proc_mac() sending '%s'", string);
        wm_sendmsg(usec, queue_fd, string, LOCATION, SYSCOLLECTOR_MQ);
        os_free(string);
    }

    cJSON_Delete(proc_array);
    cJSON *object = cJSON_CreateObject();
    cJSON_AddStringToObject(object, "type", "process_end");
    cJSON_AddNumberToObject(object, "ID", random_id);
    cJSON_AddStringToObject(object, "timestamp", timestamp);
    os_free(timestamp);

    char *end_msg = cJSON_PrintUnformatted(object);
    mtdebug2(WM_SYS_LOGTAG, "sys_proc_mac() sending '%s'", end_msg);
    wm_sendmsg(usec, queue_fd, end_msg, LOCATION, SYSCOLLECTOR_MQ);
    cJSON_Delete(object);
    os_free(end_msg);
}

/* This function normalize the macOS package's name */
int normalize_mac_package_name(const char * source_package, char ** vendor_name, char ** package_name) {
    int result = 1;
    int i;
    char * next = NULL;
    char * package_cpy = NULL;
    char * package = NULL;
    char * vendor_in_package[] = {
        "Microsoft",
        "VMware",
        "Symantec",
        "McAfee",
        "QuickHeal",
        "Quick",
    };
    char * version_in_package[] = {
        "1Password"
    };
    int array_size_vendor = array_size(vendor_in_package);
    int array_size_version = array_size(version_in_package);

    if (!source_package) {
        return 0;
    }
    w_strdup(source_package, package_cpy);

    if (strstr(package_cpy, "For Mac") && strstr(package_cpy, "Kaspersky")) {
        package = package_cpy;
        package = w_remove_substr(package, " For Mac");
        w_strdup(package, *package_name);
        os_free(package_cpy);
        return 1;
    }

    if (next = wstr_chr(package_cpy, ' '), !next) {
        package = package_cpy;
        if (!strcmp(package, "zoom.us")) {
            w_strdup("zoom", *package_name);
        } else if (strstr(package, "TotalDefense")) {
            w_strdup("TotalDefense", *vendor_name);
            package = w_remove_substr(package, "TotalDefense");
            package = w_remove_substr(package, "forMac");
            if (!strcmp(package, "Antivirus")) {
                w_strdup("Anti-Virus", *package_name);
            } else {
                w_strdup(package, *package_name);
            }
        } else if (strstr(package, "AVG")) {
            w_strdup("AVG", *vendor_name);
            package = w_remove_substr(package, "AVG");
            if (!strcmp(package, "Antivirus")) {
                w_strdup("Anti-Virus", *package_name);
            } else {
                w_strdup(package, *package_name);
            }
        } else if (!strcmp(package, "AntivirusforMac")) {
            package = w_remove_substr(package, "forMac");
            w_strdup(package, *package_name);
        } else {
            result = 0;
        }
    } else {
        *next++ = '\0';
        for (i = 0; i < array_size_vendor; i++) {
            if (!strcmp(package_cpy, vendor_in_package[i])) {
                if (!strcmp(package_cpy, "Quick")) {
                    package = next;
                    next = wstr_chr(package, ' ');
                    *next++ = '\0';
                    w_strdup("Quick Heal", *vendor_name);
                    w_strdup(next, *package_name);
                } else {
                    if (!strcmp(package_cpy, "McAfee")) {
                        next = w_remove_substr(next, " for Mac");
                    }
                    w_strdup(package_cpy, *vendor_name);
                    w_strdup(next, *package_name);
                }
                os_free(package_cpy);
                return 1;
            }
        }
        for (i = 0; i < array_size_version; i++) {
            if (!strcmp(package_cpy, version_in_package[i])) {
                w_strdup(package_cpy, *package_name);
                os_free(package_cpy);
                return 1;
            }
        }
        result = 0;
    }

    os_free(package_cpy);
    return result;
}

char * get_vendor_mac(const char * string) {
    char * vendor = NULL;
    char* token = NULL;
    char * string_cpy = NULL;
    char * vendors[] = {
        "google",
        "apple",
        "microsoft",
        "adobe",
        "atlassian",
        "oracle",
        "sophos",
        "symantec",
        "kaspersky",
        "mcafee",
        "bitdefender",
        "k7computing",
        "avg",
        "avast",
        "simplexsolutionsinc",
        "liquid",
        "foxit-software"
    };

    int size_vendors = array_size(vendors);
    int i;
    if (!string) {
        return NULL;
    }

    os_strdup(string, string_cpy);
    token = strtok(string_cpy, ".");
    if (!strcmp(token, "com")) {
        token = strtok(NULL, ".");
        for (i = 0; i < size_vendors; i++) {
            if (!strcmp(token, vendors[i])) {
                if (!strcmp(token, "foxit-software")) {
                    w_remove_substr(token, "-");
                }
                token[0] = toupper(token[0]);
                os_strdup(token, vendor);
            }
        }
    }

    os_free(string_cpy);
    return vendor;
}

#endif

#endif /* __BSD__ */<|MERGE_RESOLUTION|>--- conflicted
+++ resolved
@@ -351,10 +351,10 @@
                         os_free(parts);
                         read_name = 1;
                     }
-<<<<<<< HEAD
                 } else if (sys_valid_plist_pkg_version(read_buff) == true) {
                     char ** parts = NULL;
                     char ** _parts = NULL;
+                    char * delim = NULL;
 
                     if (strstr(read_buff, "<string>")) {
                         parts = OS_StrBreak('>', read_buff, 4);
@@ -365,36 +365,11 @@
                         parts = OS_StrBreak('>', read_buff, 2);
                         _parts = OS_StrBreak('<', parts[1], 2);
                     }
-=======
-                } else if (strstr(read_buff, "CFBundleShortVersionString")){
-                    if (strstr(read_buff, "<string>")){
-                        char ** parts = OS_StrBreak('>', read_buff, 4);
-                        char ** _parts = OS_StrBreak('<', parts[3], 2);
-                        char * delim = strstr(_parts[0], " (");
-                        if (delim) {
-                            *delim = '\0';
-                        }
-                        
-                        cJSON_AddStringToObject(package, "version", _parts[0]);
-
-                        for (i = 0; _parts[i]; i++) {
-                            os_free(_parts[i]);
-                        }
-                        os_free(_parts);
-
-                        for (i = 0; parts[i]; i++) {
-                            os_free(parts[i]);
-                        }
-                        os_free(parts);
+
+                    delim = strstr(_parts[0], " (");
+                    if (delim) {
+                        *delim = '\0';
                     }
-                    else if ((fgets(read_buff, OS_MAXSTR - 1, fp) != NULL) && strstr(read_buff, "<string>")){
-                        char ** parts = OS_StrBreak('>', read_buff, 2);
-                        char ** _parts = OS_StrBreak('<', parts[1], 2);
-                        char * delim = strstr(_parts[0], " (");
-                        if (delim) {
-                            *delim = '\0';
-                        }
->>>>>>> af21175e
 
                     if (parts && _parts) {
                         // Save only the last pkg version available
