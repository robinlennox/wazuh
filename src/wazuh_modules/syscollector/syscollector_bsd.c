--- conflicted
+++ resolved
@@ -63,15 +63,8 @@
 void sys_packages_bsd(int queue_fd, const char* LOCATION){
 
     int random_id = os_random();
-<<<<<<< HEAD
-    char *timestamp;
-    time_t now;
-    struct tm localtm = { .tm_sec = 0 };
-    struct dirent *dep = NULL;
-=======
     char *timestamp = w_get_timestamp(time(NULL));
     struct dirent *de;
->>>>>>> a010abe3
     DIR *dr;
     char path[PATH_LENGTH];
 
@@ -151,7 +144,7 @@
         struct dirent *version = NULL;
 
         while ((dep = readdir(dr)) != NULL) {
-            
+
             if (strncmp(dep->d_name, ".", 1) == 0 || strncmp(dep->d_name, "..", 2) == 0) {
                 continue;
             }
@@ -440,13 +433,7 @@
     FILE *output;
     int i;
     int random_id = os_random();
-<<<<<<< HEAD
-    char *timestamp;
-    time_t now;
-    struct tm localtm = { .tm_sec = 0 };
-=======
     char *timestamp = w_get_timestamp(time(NULL));
->>>>>>> a010abe3
     int status;
 
     // Define time to sleep between messages sent
@@ -536,22 +523,7 @@
 
     char *string;
     int random_id = os_random();
-<<<<<<< HEAD
-    char *timestamp;
-    time_t now;
-    struct tm localtm = { .tm_sec = 0 };
-
-    now = time(NULL);
-    localtime_r(&now, &localtm);
-
-    os_calloc(TIME_LENGTH, sizeof(char), timestamp);
-
-    snprintf(timestamp,TIME_LENGTH-1,"%d/%02d/%02d %02d:%02d:%02d",
-            localtm.tm_year + 1900, localtm.tm_mon + 1,
-            localtm.tm_mday, localtm.tm_hour, localtm.tm_min, localtm.tm_sec);
-=======
     char *timestamp = w_get_timestamp(time(NULL));
->>>>>>> a010abe3
 
     if (random_id < 0)
         random_id = -random_id;
@@ -803,13 +775,7 @@
     int i = 0, size_ifaces = 0;
     struct ifaddrs *ifaddrs_ptr = NULL, *ifa;
     int random_id = os_random();
-<<<<<<< HEAD
-    char *timestamp;
-    time_t now;
-    struct tm localtm = { .tm_sec = 0 };
-=======
     char *timestamp = w_get_timestamp(time(NULL));
->>>>>>> a010abe3
 
     // Define time to sleep between messages sent
     int usec = 1000000 / wm_max_eps;
