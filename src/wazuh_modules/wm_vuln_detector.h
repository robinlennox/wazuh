--- conflicted
+++ resolved
@@ -43,18 +43,6 @@
 #define VU_ALERT_HEADER "[%s] (%s) %s"
 #define VU_ALERT_JSON "1:" VU_WM_NAME ":%s"
 #define VU_INV_OS     2
-<<<<<<< HEAD
-=======
-#define VU_UBUNTU     "UBUNTU"
-#define VU_PRECISE    "PRECISE"
-#define VU_TRUSTY     "TRUSTY"
-#define VU_XENIAL     "XENIAL"
-#define VU_RHEL       "RED HAT"
-#define VU_CENTOS     "CENTOS"
-#define VU_RHEL5      "RHEL5"
-#define VU_RHEL6      "RHEL6"
-#define VU_RHEL7      "RHEL7"
->>>>>>> 1c3aee1a
 #define VU_MODERATE   "Moderate"
 #define VU_MEDIUM     "Medium"
 #define VU_HIGH       "High"
