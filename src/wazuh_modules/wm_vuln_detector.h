/*
 * Wazuh Module to analyze vulnerabilities
 * Copyright (C) 2018 Wazuh Inc.
 * January 4, 2018.
 *
 * This program is a free software; you can redistribute it
 * and/or modify it under the terms of the GNU General Public
 * License (version 2) as published by the FSF - Free Software
 * Foundation.
 */

#ifndef CLIENT

#ifndef WM_VULNDETECTOR
#define WM_VULNDETECTOR

#define VU_WM_NAME "vulnerability-detector"
#define WM_VULNDETECTOR_LOGTAG ARGV0 ":" VU_WM_NAME
#define WM_VULNDETECTOR_DEFAULT_INTERVAL 60 // 1M
#define VU_DEF_IGNORE_TIME 21600 // 6H
#define CVE_TEMP_FILE TMP_PATH "/cve"
#define CVE_FIT_TEMP_FILE CVE_TEMP_FILE "-fitted"
#define HTTP_HEADER "http://"
#define HTTPS_HEADER "https://"
#define CANONICAL_REPO "people.canonical.com"
#define DEBIAN_REPO "www.debian.org"
#define REDHAT_REPO "www.redhat.com"
#define CISECURITY_REPO "oval.cisecurity.org"
#define UBUNTU_OVAL "/~ubuntu-security/oval/com.ubuntu.%s.cve.oval.xml"
#define DEBIAN_OVAL "/security/oval/oval-definitions-%s.xml"
#define REDHAT_OVAL "/security/data/oval/Red_Hat_Enterprise_Linux_%s.xml"
#define WINDOWS_OVAL "/repository/download/5.11.2/vulnerability/microsoft_windows_%s.xml"
#define MACOSX_OVAL "/repository/download/5.11.2/vulnerability/apple_mac_os_%s.xml"
#define OVAL_REQUEST "GET %s HTTP/1.1\r\n" \
                     "User-Agent: Wazuh\r\n" \
                     "Accept: */*\r\n" \
                     "Accept-Encoding: identity\r\n" \
                     "Host: %s\r\n" \
                     "Connection: Keep-Alive\r\n\r\n"
#define JSON_FILE_TEST "/tmp/package_test.json"
#define DEFAULT_OVAL_PORT 443
#define KEY_SIZE OS_SIZE_6144
#define VU_SSL_BUFFER OS_MAXSTR
#define VU_MAX_VERSION_ATTEMPS 15
#define VU_MAX_WAZUH_DB_ATTEMPS 5
#define VU_MAX_TIMESTAMP_ATTEMPS 4
#define VU_AGENT_REQUEST_LIMIT   0
#define VU_ALERT_HEADER "[%s] (%s) %s"
#define VU_ALERT_JSON "1:" VU_WM_NAME ":%s"
#define VU_MODERATE   "Moderate"
#define VU_MEDIUM     "Medium"
#define VU_HIGH       "High"
#define VU_IMPORTANT  "Important"

extern const wm_context WM_VULNDETECTOR_CONTEXT;

extern const char *vu_dist_tag[];
extern const char *vu_dist_ext[];

typedef enum vu_logic {
    VU_TRUE,
    VU_FALSE,
    VU_OR,
    VU_AND,
    VU_PACKG,
    VU_FILE_TEST,
    VU_VULNERABLE,
    VU_NOT_VULNERABLE,
    VU_LESS,
    VU_HIGHER,
    VU_EQUAL,
    VU_NOT_FIXED
} vu_logic;

typedef enum distribution{
    DIS_UBUNTU,
    DIS_DEBIAN,
    DIS_REDHAT,
    DIS_CENTOS,
    DIS_WINDOWS,
    DIS_MACOS,
    // Ubuntu versions
    DIS_PRECISE,
    DIS_TRUSTY,
    DIS_XENIAL,
    DIS_BIONIC,
    // Debian versions
    DIS_JESSIE,
    DIS_STRETCH,
    DIS_WHEEZY,
    // RedHat versions
    DIS_RHEL5,
    DIS_RHEL6,
    DIS_RHEL7,
    // Windows versions
    DIS_WXP,
    DIS_W7,
    DIS_W8,
    DIS_W81,
    DIS_W10,
    DIS_WS2008,
    DIS_WS2008R2,
    DIS_WS2012,
    DIS_WS2012R2,
    DIS_WS2016,
    // MacOS versions
    DIS_MACOSX,
    DIS_UNKNOW
} distribution;

typedef struct update_flags {
    unsigned int update:1;
    unsigned int update_ubuntu:1;
    unsigned int update_debian:1;
    unsigned int update_redhat:1;
<<<<<<< HEAD
    unsigned int update_windows:1;
    unsigned int update_macos:1;
=======
    unsigned int attempted_ubuntu:1;
    unsigned int attempted_redhat:1;
    // Ubuntu versions
    unsigned int precise:1; // 12.04
    unsigned int trusty:1;  // 14.04
    unsigned int xenial:1;  // 16.04
    // RedHat versions
    unsigned int rh5:1;
    unsigned int rh6:1;
    unsigned int rh7:1;
>>>>>>> 29a99c99
} update_flags;

typedef struct wm_vulnerability_detector_flags {
    unsigned int enabled:1;
    unsigned int run_on_start:1;
    update_flags u_flags;
} wm_vulnerability_detector_flags;

typedef struct wm_vulnerability_detector_state {
    time_t next_time;
} wm_vulnerability_detector_state;

typedef struct agent_software {
    char *agent_id;
    char *agent_name;
    char *agent_ip;
    const char *OS;
    distribution dist;
    char info;
    struct agent_software *next;
    struct agent_software *prev;
} agent_software;

typedef enum {
    CVE_PRECISE,
    CVE_TRUSTY,
    CVE_XENIAL,
    CVE_BIONIC,
    CVE_JESSIE,
    CVE_STRETCH,
    CVE_WHEEZY,
    CVE_RHEL5,
    CVE_RHEL6,
    CVE_RHEL7,
    CVE_WXP,
    CVE_W7,
    CVE_W8,
    CVE_W81,
    CVE_W10,
    CVE_WS2008,
    CVE_WS2008R2,
    CVE_WS2012,
    CVE_WS2012R2,
    CVE_WS2016,
    CVE_MACOSX,
    OS_SUPP_SIZE
} cve_db;

typedef struct update_node {
    char *dist;
    char *version;
    distribution dist_ref;
    const char *dist_tag;
    const char *dist_ext;
    time_t last_update;
    unsigned long interval;
    char *url;
    in_port_t port;
    char *path;
    char **allowed_OS_list;
    char **allowed_ver_list;
} update_node;

typedef struct wm_vulnerability_detector_t {
    update_node *updates[OS_SUPP_SIZE];
    unsigned long detection_interval;
    unsigned long ignore_time;
    time_t last_detection;
    agent_software *agents_software;
    OSHash *agents_triag;
    int queue_fd;
    wm_vulnerability_detector_state state;
    wm_vulnerability_detector_flags flags;
} wm_vulnerability_detector_t;

typedef enum {
    V_OVALDEFINITIONS,
    V_DEFINITIONS,
    V_TESTS,
    V_OBJECTS,
    V_HEADER,
    V_DESCRIPTION,
    V_SIGNED_TEST,
    V_VARIABLES,
    V_STATES
} parser_state;

typedef struct oval_metadata {
    char *product_name;
    char *product_version;
    char *schema_version;
    char *timestamp;
} oval_metadata;

typedef struct info_state {
    char *id;
    char *operation;
    char *operation_value;
    struct info_state *prev;
} info_state;

typedef struct info_test {
    char *id;
    char *state;
    char *second_state;
    struct info_test *prev;
} info_test;

typedef struct file_test {
    char *id;
    char *state;
    char *second_state;
    struct file_test *prev;
} file_test;

typedef struct info_cve {
    char *cveid;
    char *title;
    char *severity;
    char *published;
    char *updated;
    char *reference;
    char *description;
    char *cvss2;
    char *cvss3;
    struct info_cve *prev;
} info_cve;

typedef struct patch {
    char **patch_id;
    info_cve *cve_ref; // A CVE sublist for each patch
    struct patch *prev;
} patch;

typedef struct vulnerability {
    char *cve_id;
    char *state_id;
    char *second_state_id;
    char *package_name;
    char pending;
    struct vulnerability *prev;
} vulnerability;

typedef struct wm_vulnerability_detector_db {
    vulnerability *vulnerabilities;
    info_test *info_tests;
    file_test *file_tests;
    info_state *info_states;
    info_cve *info_cves;
    patch *patches;
    oval_metadata metadata;
    char *OS;
} wm_vulnerability_detector_db;

typedef struct last_scan {
    char *last_scan_id;
    time_t last_scan_time;
} last_scan;

int wm_vulnerability_detector_read(const OS_XML *xml, xml_node **nodes, wmodule *module);

#endif
#endif<|MERGE_RESOLUTION|>--- conflicted
+++ resolved
@@ -17,6 +17,7 @@
 #define VU_WM_NAME "vulnerability-detector"
 #define WM_VULNDETECTOR_LOGTAG ARGV0 ":" VU_WM_NAME
 #define WM_VULNDETECTOR_DEFAULT_INTERVAL 60 // 1M
+#define WM_VULNDETECTOR_RETRY_UPDATE  300 // 5 minutes
 #define VU_DEF_IGNORE_TIME 21600 // 6H
 #define CVE_TEMP_FILE TMP_PATH "/cve"
 #define CVE_FIT_TEMP_FILE CVE_TEMP_FILE "-fitted"
@@ -113,21 +114,8 @@
     unsigned int update_ubuntu:1;
     unsigned int update_debian:1;
     unsigned int update_redhat:1;
-<<<<<<< HEAD
     unsigned int update_windows:1;
     unsigned int update_macos:1;
-=======
-    unsigned int attempted_ubuntu:1;
-    unsigned int attempted_redhat:1;
-    // Ubuntu versions
-    unsigned int precise:1; // 12.04
-    unsigned int trusty:1;  // 14.04
-    unsigned int xenial:1;  // 16.04
-    // RedHat versions
-    unsigned int rh5:1;
-    unsigned int rh6:1;
-    unsigned int rh7:1;
->>>>>>> 29a99c99
 } update_flags;
 
 typedef struct wm_vulnerability_detector_flags {
@@ -189,6 +177,7 @@
     char *path;
     char **allowed_OS_list;
     char **allowed_ver_list;
+    unsigned int attempted:1;
 } update_node;
 
 typedef struct wm_vulnerability_detector_t {
