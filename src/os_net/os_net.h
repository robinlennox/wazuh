--- conflicted
+++ resolved
@@ -175,7 +175,6 @@
 const char *get_ip_from_resolved_hostname(const char *resolved_hostname);
 
 /**
-<<<<<<< HEAD
  * @brief Connect to an UNIX socket setting the sending and response timeout
  * @param socket_path Location of the UNIX socket to connect
  * @param response_timeout Timeout to wait for a response
@@ -183,7 +182,8 @@
  * @return -1 on socket error
  * */
 int external_socket_connect(char *socket_path, int response_timeout);
-=======
+
+/**
  * @brief Get the numeric form of an IPv4 address.
  * @param address IPv4 address in string form.
  * @param addr Buffer to store the numeric form of the IPv4.
@@ -217,5 +217,4 @@
  * */
 int get_ipv6_string(struct in6_addr addr6, char *address, size_t address_size);
 
->>>>>>> b5470add
 #endif /* OS_NET_H */