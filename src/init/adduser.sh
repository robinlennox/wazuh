--- conflicted
+++ resolved
@@ -77,17 +77,8 @@
     fi
 
     for U in ${USER} ${USER_MAIL} ${USER_REM}; do
-<<<<<<< HEAD
         if ! grep "^${U}" /etc/passwd > /dev/null 2>&1; then
-	    if [ "$UNAME" = "OpenBSD" ] || [ "$UNAME" = "SunOS" ]; then
-=======
-        if ! grep "^${U}:" /etc/passwd > /dev/null 2>&1; then
-        if [ "$UNAME" = "OpenBSD" ]; then
-               ${USERADD} -d "${DIR}" -s ${OSMYSHELL} -g "${GROUP}" "${U}"
-        elif [ "$UNAME" = "SunOS" ]; then
->>>>>>> 29c664c5
-               ${USERADD} -d "${DIR}" -s ${OSMYSHELL} -g "${GROUP}" "${U}"
-        elif [ "$UNAME" = "HP-UX" ]; then
+	    if [ "$UNAME" = "OpenBSD" ] || [ "$UNAME" = "SunOS" ] || [ "$UNAME" = "HP-UX" ]; then
                ${USERADD} -d "${DIR}" -s ${OSMYSHELL} -g "${GROUP}" "${U}"
         else
            ${USERADD} "${U}" -d "${DIR}" -s ${OSMYSHELL} -g "${GROUP}"
