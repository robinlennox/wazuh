/* Copyright (C) 2009 Trend Micro Inc.
 * All right reserved.
 *
 * This program is a free software; you can redistribute it
 * and/or modify it under the terms of the GNU General Public
 * License (version 2) as published by the FSF - Free Software
 * Foundation
 */

#include "addagent/manage_agents.h"
#include "sec.h"

#undef ARGV0
#define ARGV0 "syscheck_control"

/* Prototypes */
static void helpmsg(void) __attribute__((noreturn));


static void helpmsg()
{
    printf("\nOSSEC HIDS %s: Manages the integrity checking database.\n",
           ARGV0);
    printf("Available options:\n");
    printf("\t-h          This help message.\n");
    printf("\t-l          List available (active or not) agents.\n");
    printf("\t-lc         List only active agents.\n");
    printf("\t-u <id>     Updates (clear) the database for the agent.\n");
    printf("\t-u all      Updates (clear) the database for all agents.\n");
    printf("\t-i <id>     List modified files for the agent.\n");
    printf("\t-r -i <id>  List modified registry entries for the agent "
           "(Windows only).\n");
    printf("\t-f <file>   Prints information about a modified file.\n");
    printf("\t-z          Used with the -f, zeroes the auto-ignore counter.\n");
    printf("\t-d          Used with the -f, ignores that file.\n");
    printf("\t-s          Changes the output to CSV (comma delimited).\n");
    exit(1);
}

int main(int argc, char **argv)
{
    const char *dir = DEFAULTDIR;
    const char *group = GROUPGLOBAL;
    const char *user = USER;
    const char *agent_id = NULL;
    const char *fname = NULL;

    gid_t gid;
    uid_t uid;
    int c = 0, info_agent = 0, update_syscheck = 0,
        list_agents = 0, zero_counter = 0,
        registry_only = 0;
    int active_only = 0, csv_output = 0;

    char shost[512];

    /* Set the name */
    OS_SetName(ARGV0);

    /* User arguments */
    if (argc < 2) {
        helpmsg();
    }

    while ((c = getopt(argc, argv, "VhzrDdlcsu:i:f:")) != -1) {
        switch (c) {
            case 'V':
                print_version();
                break;
            case 'h':
                helpmsg();
                break;
            case 'D':
                nowDebug();
                break;
            case 'l':
                list_agents++;
                break;
            case 'z':
                zero_counter = 1;
                break;
            case 'd':
                zero_counter = 2;
                break;
            case 's':
                csv_output = 1;
                break;
            case 'c':
                active_only++;
                break;
            case 'r':
                registry_only = 1;
                break;
            case 'i':
                info_agent++;
                if (!optarg) {
                    merror("%s: -u needs an argument", ARGV0);
                    helpmsg();
                }
                agent_id = optarg;
                break;
            case 'f':
                if (!optarg) {
                    merror("%s: -u needs an argument", ARGV0);
                    helpmsg();
                }
                fname = optarg;
                break;
            case 'u':
                if (!optarg) {
                    merror("%s: -u needs an argument", ARGV0);
                    helpmsg();
                }
                agent_id = optarg;
                update_syscheck = 1;
                break;
            default:
                helpmsg();
                break;
        }
    }

    /* Get the group name */
    gid = Privsep_GetGroup(group);
    uid = Privsep_GetUser(user);
    if (uid == (uid_t) - 1 || gid == (gid_t) - 1) {
        ErrorExit(USER_ERROR, ARGV0, user, group);
    }

    /* Set the group */
    if (Privsep_SetGroup(gid) < 0) {
        ErrorExit(SETGID_ERROR, ARGV0, group, errno, strerror(errno));
    }

    /* Chroot to the default directory */
    if (Privsep_Chroot(dir) < 0) {
        ErrorExit(CHROOT_ERROR, ARGV0, dir, errno, strerror(errno));
    }

    /* Inside chroot now */
    nowChroot();

    /* Set the user */
    if (Privsep_SetUser(uid) < 0) {
        ErrorExit(SETUID_ERROR, ARGV0, user, errno, strerror(errno));
    }

    /* Get server hostname */
    memset(shost, '\0', 512);
    if (gethostname(shost, 512 - 1) != 0) {
        strncpy(shost, "localhost", 32);
        return (0);
    }

    /* List available agents */
    if (list_agents) {
        if (!csv_output) {
            printf("\nOSSEC HIDS %s. List of available agents:",
                   ARGV0);
            printf("\n   ID: 000, Name: %s (server), IP: 127.0.0.1, "
                   "Active/Local\n", shost);
        } else {
            printf("000,%s (server),127.0.0.1,Active/Local,\n", shost);
        }
        print_agents(1, active_only, csv_output);
        printf("\n");
        exit(0);
    }

    /* Update syscheck database */
    if (update_syscheck) {
        /* Clean all agents (and server) db */
        if (strcmp(agent_id, "all") == 0) {
            DIR *sys_dir;
            struct dirent *entry;

            sys_dir = opendir(SYSCHECK_DIR);
            if (!sys_dir) {
                ErrorExit("%s: Unable to open: '%s'", ARGV0, SYSCHECK_DIR);
            }

            while ((entry = readdir(sys_dir)) != NULL) {
                FILE *fp;
                char full_path[OS_MAXSTR + 1];

                /* Do not even attempt to delete . and .. :) */
                if ((strcmp(entry->d_name, ".") == 0) ||
                        (strcmp(entry->d_name, "..") == 0)) {
                    continue;
                }

                snprintf(full_path, OS_MAXSTR, "%s/%s", SYSCHECK_DIR,
                         entry->d_name);

                fp = fopen(full_path, "w");
                if (fp) {
                    fclose(fp);
                }
                if (entry->d_name[0] == '.') {
                    unlink(full_path);
                }
            }

            closedir(sys_dir);
            printf("\n** Integrity check database updated.\n\n");
            exit(0);
        }

        else if ((strcmp(agent_id, "000") == 0) ||
                 (strcmp(agent_id, "local") == 0)) {
            char final_dir[1024];
            FILE *fp;
            snprintf(final_dir, 1020, "/%s/syscheck", SYSCHECK_DIR);

            fp = fopen(final_dir, "w");
            if (fp) {
                fclose(fp);
            }
            unlink(final_dir);


            /* Deleting cpt file */
            snprintf(final_dir, 1020, "/%s/.syscheck.cpt", SYSCHECK_DIR);

            fp = fopen(final_dir, "w");
            if (fp) {
                fclose(fp);
            }
            unlink(final_dir);

            printf("\n** Integrity check database updated.\n\n");
            exit(0);
        }

        /* Database from remote agents */
        else {
            int i;
            keystore keys;

            OS_ReadKeys(&keys);

            i = OS_IsAllowedID(&keys, agent_id);
            if (i < 0) {
                printf("\n** Invalid agent id '%s'.\n", agent_id);
                helpmsg();
            }

            /* Delete syscheck */
            delete_syscheck(keys.keyentries[i]->name,
                            keys.keyentries[i]->ip->ip, 0);

            printf("\n** Integrity check database updated.\n\n");
            exit(0);
        }
    }

    /* Print information from an agent */
    if (info_agent) {
        int i;
<<<<<<< HEAD
        char final_ip[IPSIZE + 4];
=======
        char final_ip[128 + 1];
        char final_mask[128 + 1];
>>>>>>> 757435a6
        keystore keys;

        if ((strcmp(agent_id, "000") == 0) ||
                (strcmp(agent_id, "local") == 0)) {
            printf("\nIntegrity checking changes for local system '%s - %s':\n",
                   shost, "127.0.0.1");
            if (fname) {
                printf("Detailed information for entries matching: '%s'\n",
                       fname);
            }

            print_syscheck(NULL,
                           NULL, fname, 0, 0,
                           csv_output, zero_counter);
        } else if (strchr(agent_id, '@')) {
            if (fname) {
                printf("Detailed information for entries matching: '%s'\n",
                       fname);
            }
            print_syscheck(agent_id, NULL, fname, registry_only, 0,
                           csv_output, zero_counter);
        } else {
            OS_ReadKeys(&keys);

            i = OS_IsAllowedID(&keys, agent_id);
            if (i < 0) {
                printf("\n** Invalid agent id '%s'.\n", agent_id);
                helpmsg();
            }

<<<<<<< HEAD
            /* Getting full address/prefix length from ip. */
            final_ip[(sizeof final_ip) - 1] = '\0';
            snprintf(final_ip, sizeof final_ip, "%s/%u",
                     keys.keyentries[i]->ip->ip,
                     keys.keyentries[i]->ip->prefixlength);
=======
            final_ip[128] = '\0';
            final_mask[128] = '\0';
            getNetmask(keys.keyentries[i]->ip->netmask, final_mask, 128);
            snprintf(final_ip, 128, "%s%s", keys.keyentries[i]->ip->ip,
                     final_mask);
>>>>>>> 757435a6

            if (registry_only) {
                printf("\nIntegrity changes for 'Windows Registry' of"
                       " agent '%s (%s) - %s':\n",
                       keys.keyentries[i]->name, keys.keyentries[i]->id,
                       final_ip);
            } else {
                printf("\nIntegrity changes for agent "
                       "'%s (%s) - %s':\n",
                       keys.keyentries[i]->name, keys.keyentries[i]->id,
                       final_ip);
            }

            if (fname) {
                printf("Detailed information for entries matching: '%s'\n",
                       fname);
            }
            print_syscheck(keys.keyentries[i]->name,
                           keys.keyentries[i]->ip->ip, fname,
                           registry_only, 0, csv_output, zero_counter);

        }

        exit(0);
    }

    printf("\n** Invalid argument combination.\n");
    helpmsg();

    return (0);
}
<|MERGE_RESOLUTION|>--- conflicted
+++ resolved
@@ -257,12 +257,7 @@
     /* Print information from an agent */
     if (info_agent) {
         int i;
-<<<<<<< HEAD
         char final_ip[IPSIZE + 4];
-=======
-        char final_ip[128 + 1];
-        char final_mask[128 + 1];
->>>>>>> 757435a6
         keystore keys;
 
         if ((strcmp(agent_id, "000") == 0) ||
@@ -293,19 +288,11 @@
                 helpmsg();
             }
 
-<<<<<<< HEAD
             /* Getting full address/prefix length from ip. */
             final_ip[(sizeof final_ip) - 1] = '\0';
             snprintf(final_ip, sizeof final_ip, "%s/%u",
                      keys.keyentries[i]->ip->ip,
                      keys.keyentries[i]->ip->prefixlength);
-=======
-            final_ip[128] = '\0';
-            final_mask[128] = '\0';
-            getNetmask(keys.keyentries[i]->ip->netmask, final_mask, 128);
-            snprintf(final_ip, 128, "%s%s", keys.keyentries[i]->ip->ip,
-                     final_mask);
->>>>>>> 757435a6
 
             if (registry_only) {
                 printf("\nIntegrity changes for 'Windows Registry' of"
