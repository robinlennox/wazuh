--- conflicted
+++ resolved
@@ -1552,12 +1552,8 @@
 #### test ##########
 ####################
 
-<<<<<<< HEAD
-CFLAGS_TEST = -g -O0 --coverage -DUNIT_TESTING -lcmocka
-=======
 CFLAGS_TEST=-g -O0 --coverage -DUNIT_TESTING
 LIBS_TEST=-lcmocka
->>>>>>> e7694d8d
 
 # LIBS_TEST = -lcheck -lm -lrt -lsubunit
 
