/*
 * Wazuh RSYNC
 * Copyright (C) 2015-2021, Wazuh Inc.
 * September 10, 2020.
 *
 * This program is free software; you can redistribute it
 * and/or modify it under the terms of the GNU General Public
 * License (version 2) as published by the FSF - Free Software
 * Foundation.
 */

#ifndef _MESSAGE_ROW_DATA_H
#define _MESSAGE_ROW_DATA_H

#include "imessageCreator.h"

namespace RSync
{
    template <class Type>
    class MessageRowData final : public IMessageCreator<Type>
    {
        public:
            // LCOV_EXCL_START
            ~MessageRowData() = default;
            void send(const ResultCallback /*callback*/, const nlohmann::json& /*config*/, const Type& /*data*/) override
            {
                throw rsync_error { NOT_SPECIALIZED_FUNCTION };
            }
            // LCOV_EXCL_STOP
    };
    template <>
    class MessageRowData<nlohmann::json> final : public IMessageCreator<nlohmann::json>
    {
<<<<<<< HEAD
        public:
            // LCOV_EXCL_START
            ~MessageRowData() = default;
            // LCOV_EXCL_STOP
            void send(const ResultCallback callback, const nlohmann::json& config, const nlohmann::json& data) override
=======
    public:
        // LCOV_EXCL_START
        ~MessageRowData() = default;
        // LCOV_EXCL_STOP
        void send(const ResultCallback callback, const nlohmann::json& config, const nlohmann::json& data) override
        {
            if(!data.empty())
>>>>>>> e6c6bbf3
            {
                nlohmann::json outputMessage;
                outputMessage["component"] = config.at("component");
                outputMessage["type"] = "state";

                nlohmann::json outputData;
                outputData["index"] = data.at(config.at("index").get_ref<const std::string&>());
                const auto lastEvent{config.find("last_event")};
                outputData["timestamp"] = (lastEvent != config.end()) ? data.at(lastEvent->get_ref<const std::string&>()) : "";
                outputData["attributes"] = data;

                outputMessage["data"] = outputData;

                callback(outputMessage.dump());
            }
<<<<<<< HEAD
=======
        }
>>>>>>> e6c6bbf3
    };
};// namespace RSync

#endif //_MESSAGE_ROW_DATA_H<|MERGE_RESOLUTION|>--- conflicted
+++ resolved
@@ -31,21 +31,11 @@
     template <>
     class MessageRowData<nlohmann::json> final : public IMessageCreator<nlohmann::json>
     {
-<<<<<<< HEAD
         public:
             // LCOV_EXCL_START
             ~MessageRowData() = default;
             // LCOV_EXCL_STOP
             void send(const ResultCallback callback, const nlohmann::json& config, const nlohmann::json& data) override
-=======
-    public:
-        // LCOV_EXCL_START
-        ~MessageRowData() = default;
-        // LCOV_EXCL_STOP
-        void send(const ResultCallback callback, const nlohmann::json& config, const nlohmann::json& data) override
-        {
-            if(!data.empty())
->>>>>>> e6c6bbf3
             {
                 nlohmann::json outputMessage;
                 outputMessage["component"] = config.at("component");
@@ -61,10 +51,6 @@
 
                 callback(outputMessage.dump());
             }
-<<<<<<< HEAD
-=======
-        }
->>>>>>> e6c6bbf3
     };
 };// namespace RSync
 
