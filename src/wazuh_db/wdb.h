/*
 * Wazuh SQLite integration
 * Copyright (C) 2015-2020, Wazuh Inc.
 * June 06, 2016.
 *
 * This program is free software; you can redistribute it
 * and/or modify it under the terms of the GNU General Public
 * License (version 2) as published by the FSF - Free Software
 * Foundation.
 */

#ifndef WDB_H
#define WDB_H

#include <shared.h>
#include <pthread.h>
#include <openssl/evp.h>
#include "external/sqlite/sqlite3.h"
#include "syscheck_op.h"
#include "rootcheck_op.h"

#define WDB_AGENT_EMPTY 0
#define WDB_AGENT_PENDING 1
#define WDB_AGENT_UPDATED 2

#define WDB_FILE_TYPE_FILE 0
#define WDB_FILE_TYPE_REGISTRY 1

#define WDB_FIM_NOT_FOUND 0
#define WDB_FIM_ADDED 1
#define WDB_FIM_MODIFIED 2
#define WDB_FIM_READDED 3
#define WDB_FIM_DELETED 4

#define WDB_SYSCHECK 0
#define WDB_SYSCHECK_REGISTRY 1
#define WDB_ROOTCHECK 2
#define WDB_AGENTINFO 3
#define WDB_GROUPS 4
#define WDB_SHARED_GROUPS 5
#define WDB_NETADDR_IPV4 0

#define WDB_MULTI_GROUP_DELIM '-'

#define WDB_RESPONSE_BEGIN_SIZE 16

#define WDB_DATABASE_LOGTAG ARGV0 ":wdb_agent"

typedef enum wdb_stmt {
    WDB_STMT_FIM_LOAD,
    WDB_STMT_FIM_FIND_ENTRY,
    WDB_STMT_FIM_INSERT_ENTRY,
    WDB_STMT_FIM_INSERT_ENTRY2,
    WDB_STMT_FIM_UPDATE_ENTRY,
    WDB_STMT_FIM_DELETE,
    WDB_STMT_FIM_UPDATE_DATE,
    WDB_STMT_FIM_FIND_DATE_ENTRIES,
    WDB_STMT_FIM_GET_ATTRIBUTES,
    WDB_STMT_FIM_UPDATE_ATTRIBUTES,
    WDB_STMT_OSINFO_INSERT,
    WDB_STMT_OSINFO_DEL,
    WDB_STMT_PROGRAM_INSERT,
    WDB_STMT_PROGRAM_DEL,
<<<<<<< HEAD
    WDB_STMT_PROGRAM_DEL2,
    WDB_STMT_PROGRAM_DEL2_VER,
    WDB_STMT_PROGRAM_DEL2_ARCH,
    WDB_STMT_PROGRAM_DEL2_VER_ARCH,
    WDB_STMT_PROGRAM_GET,
=======
>>>>>>> e7694d8d
    WDB_STMT_PROGRAM_UPD,
    WDB_STMT_PROGRAM_GET,
    WDB_STMT_HWINFO_INSERT,
    WDB_STMT_HOTFIX_INSERT,
    WDB_STMT_HWINFO_DEL,
    WDB_STMT_HOTFIX_DEL,
    WDB_STMT_HOTFIX_DEL2,
    WDB_STMT_SET_HOTFIX_MET,
    WDB_STMT_PORT_INSERT,
    WDB_STMT_PORT_DEL,
    WDB_STMT_PORT_DEL2,
    WDB_STMT_PORT_DEL2_PID,
    WDB_STMT_PROC_INSERT,
    WDB_STMT_PROC_DEL,
    WDB_STMT_PROC_DEL2,
    WDB_STMT_NETINFO_INSERT,
    WDB_STMT_PROTO_INSERT,
    WDB_STMT_ADDR_INSERT,
    WDB_STMT_NETINFO_DEL,
    WDB_STMT_NETINFO_DEL2,
    WDB_STMT_PROTO_DEL,
    WDB_STMT_PROTO_DEL2,
    WDB_STMT_ADDR_DEL,
    WDB_STMT_ADDR_DEL2,
    WDB_STMT_SYS_SCAN_INFO_INSERT,
    WDB_STMT_CISCAT_INSERT,
    WDB_STMT_CISCAT_DEL,
    WDB_STMT_SCAN_INFO_UPDATEFS,
    WDB_STMT_SCAN_INFO_UPDATEFE,
    WDB_STMT_SCAN_INFO_UPDATESS,
    WDB_STMT_SCAN_INFO_UPDATEES,
    WDB_STMT_SCAN_INFO_UPDATE1C,
    WDB_STMT_SCAN_INFO_UPDATE2C,
    WDB_STMT_SCAN_INFO_UPDATE3C,
    WDB_STMT_SCAN_INFO_GETFS,
    WDB_STMT_SCAN_INFO_GETFE,
    WDB_STMT_SCAN_INFO_GETSS,
    WDB_STMT_SCAN_INFO_GETES,
    WDB_STMT_SCAN_INFO_GET1C,
    WDB_STMT_SCAN_INFO_GET2C,
    WDB_STMT_SCAN_INFO_GET3C,
    WDB_STMT_SCA_FIND,
    WDB_STMT_SCA_UPDATE,
    WDB_STMT_SCA_INSERT,
    WDB_STMT_SCA_SCAN_INFO_INSERT,
    WDB_STMT_SCA_SCAN_INFO_UPDATE,
    WDB_STMT_SCA_INSERT_COMPLIANCE,
    WDB_STMT_SCA_INSERT_RULES,
    WDB_STMT_SCA_FIND_SCAN,
    WDB_STMT_SCA_SCAN_INFO_UPDATE_START,
    WDB_STMT_SCA_POLICY_FIND,
    WDB_STMT_SCA_POLICY_SHA256,
    WDB_STMT_SCA_POLICY_INSERT,
    WDB_STMT_SCA_CHECK_GET_ALL_RESULTS,
    WDB_STMT_SCA_POLICY_GET_ALL,
    WDB_STMT_SCA_POLICY_DELETE,
    WDB_STMT_SCA_CHECK_DELETE,
    WDB_STMT_SCA_SCAN_INFO_DELETE,
    WDB_STMT_SCA_CHECK_COMPLIANCE_DELETE,
    WDB_STMT_SCA_CHECK_RULES_DELETE,
    WDB_STMT_SCA_CHECK_FIND,
    WDB_STMT_SCA_CHECK_DELETE_DISTINCT,
    WDB_STMT_FIM_SELECT_CHECKSUM_RANGE,
    WDB_STMT_FIM_DELETE_AROUND,
    WDB_STMT_FIM_DELETE_RANGE,
    WDB_STMT_FIM_CLEAR,
    WDB_STMT_SYNC_UPDATE_ATTEMPT,
    WDB_STMT_SYNC_UPDATE_COMPLETION,
    WDB_STMT_SIZE
} wdb_stmt;

typedef struct wdb_t {
    sqlite3 * db;
    sqlite3_stmt * stmt[WDB_STMT_SIZE];
    char * agent_id;
    unsigned int refcount;
    unsigned int transaction:1;
    time_t last;
    time_t transaction_begin_time;
    pthread_mutex_t mutex;
    struct wdb_t * next;
} wdb_t;

typedef struct wdb_config {
    int sock_queue_size;
    int worker_pool_size;
    int commit_time_min;
    int commit_time_max;
    int open_db_limit;
} wdb_config;

/// Enumeration of components supported by the integrity library.
typedef enum {
    WDB_FIM         ///< File integrity monitoring.
} wdb_component_t;

/* Global SQLite database */
extern sqlite3 *wdb_global;

extern char *schema_global_sql;
extern char *schema_agents_sql;
extern char *schema_upgrade_v1_sql;
extern char *schema_upgrade_v2_sql;
extern char *schema_upgrade_v3_sql;
extern char *schema_upgrade_v4_sql;

extern wdb_config config;
extern pthread_mutex_t pool_mutex;
extern wdb_t * db_pool;
extern int db_pool_size;
extern OSHash * open_dbs;

/* Open global database. Returns 0 on success or -1 on failure. */
int wdb_open_global();

/* Close global database */
void wdb_close_global();

/* Open database for agent */
sqlite3* wdb_open_agent(int id_agent, const char *name);

// Open database for agent and store in DB pool. It returns a locked database or NULL
wdb_t * wdb_open_agent2(int agent_id);

/* Get the file offset. Returns -1 on error or NULL. */
long wdb_get_agent_offset(int id_agent, int type);

/* Set the file offset. Returns number of affected rows, or -1 on failure. */
int wdb_set_agent_offset(int id_agent, int type, long offset);

/* Set agent updating status. Returns WDB_AGENT_*, or -1 on error. */
int wdb_get_agent_status(int id_agent);

/* Set agent updating status. Returns number of affected rows, or -1 on error. */
int wdb_set_agent_status(int id_agent, int status);

/* Get agent name from location string */
char* wdb_agent_loc2name(const char *location);

/* Find file: returns ID, or 0 if it doesn't exists, or -1 on error. */
int wdb_find_file(sqlite3 *db, const char *path, int type);

/* Find file, Returns ID, or -1 on error. */
int wdb_insert_file(sqlite3 *db, const char *path, int type);

/* Get last event from file: returns WDB_FIM_*, or -1 on error. */
int wdb_get_last_fim(sqlite3 *db, const char *path, int type);

/* Insert FIM entry. Returns ID, or -1 on error. */
int wdb_insert_fim(sqlite3 *db, int type, long timestamp, const char *f_name, const char *event, const sk_sum_t *sum);

int wdb_syscheck_load(wdb_t * wdb, const char * file, char * output, size_t size);

int wdb_syscheck_save(wdb_t * wdb, int ftype, char * checksum, const char * file);
int wdb_syscheck_save2(wdb_t * wdb, const char * payload);

// Find file entry: returns 1 if found, 0 if not, or -1 on error.
int wdb_fim_find_entry(wdb_t * wdb, const char * path);

int wdb_fim_insert_entry(wdb_t * wdb, const char * file, int ftype, const sk_sum_t * sum);
int wdb_fim_insert_entry2(wdb_t * wdb, const cJSON * data);

int wdb_fim_update_entry(wdb_t * wdb, const char * file, const sk_sum_t * sum);

int wdb_fim_delete(wdb_t * wdb, const char * file);

/* Inventory functions to get the information to save / delete entries in the DB. */
int wdb_inventory_save_hw(wdb_t * wdb, const char * payload);

int wdb_inventory_save_os(wdb_t * wdb, const char * payload);

int wdb_inventory_save_network(wdb_t * wdb, const char * payload);

int wdb_inventory_delete_network(wdb_t * wdb, const char * payload);

int wdb_inventory_save_program(wdb_t * wdb, const char * payload);

int wdb_inventory_delete_program(wdb_t * wdb, const char * payload);

int wdb_inventory_save_hotfix(wdb_t * wdb, const char * payload);

int wdb_inventory_delete_hotfix(wdb_t * wdb, const char * payload);

int wdb_inventory_save_port(wdb_t * wdb, const char * payload);

int wdb_inventory_delete_port(wdb_t * wdb, const char * payload);

int wdb_inventory_save_process(wdb_t * wdb, const char * payload);

int wdb_inventory_delete_process(wdb_t * wdb, const char * payload);

int wdb_inventory_save_scan_info(wdb_t * wdb, const char * inventory, const char * payload);

/* Insert configuration assessment entry. Returns ID on success or -1 on error. */
int wdb_insert_pm(sqlite3 *db, const rk_event_t *event);

/* Update configuration assessment last date. Returns number of affected rows on success or -1 on error. */
int wdb_update_pm(sqlite3 *db, const rk_event_t *event);

/* Look for a configuration assessment entry in Wazuh DB. Returns 1 if found, 0 if not, or -1 on error. (new) */
int wdb_sca_find(wdb_t * wdb, int pm_id, char * output);

/* Update a configuration assessment entry. Returns ID on success or -1 on error (new) */
int wdb_sca_update(wdb_t * wdb, char * result, int id,int scan_id, char * status, char * reason);

/* Insert configuration assessment entry. Returns ID on success or -1 on error (new) */
int wdb_sca_save(wdb_t *wdb, int id, int scan_id, char *title, char *description, char *rationale,
        char *remediation, char *condition, char *file, char *directory, char *process, char *registry,
        char *reference, char *result, char *policy_id, char *command, char *status, char *reason);

/* Insert scan info configuration assessment entry. Returns ID on success or -1 on error (new) */
int wdb_sca_scan_info_save(wdb_t * wdb, int start_scan, int end_scan, int scan_id,char * policy_id,int pass,int fail,int invalid, int total_checks,int score,char * hash);

/* Update scan info configuration assessment entry. Returns number of affected rows or -1 on error.  */
int wdb_sca_scan_info_update(wdb_t * wdb, char * module, int end_scan);

/* Insert global configuration assessment compliance entry. Returns number of affected rows or -1 on error.  */
int wdb_sca_compliance_save(wdb_t * wdb, int id_check, char *key, char *value);

/* Insert the rules of the policy checks,. Returns number of affected rows or -1 on error.  */
int wdb_sca_rules_save(wdb_t * wdb, int id_check, char *type, char *rule);

/* Look for a scan configuration assessment entry in Wazuh DB. Returns 1 if found, 0 if not, or -1 on error. (new) */
int wdb_sca_scan_find(wdb_t * wdb, char *policy_id, char * output);

/* Update scan info configuration assessment entry. Returns number of affected rows or -1 on error.  */
int wdb_sca_scan_info_update_start(wdb_t * wdb, char * policy_id, int start_scan,int end_scan,int scan_id,int pass,int fail,int invalid,int total_checks,int score,char * hash);

/* Look for a scan policy entry in Wazuh DB. Returns 1 if found, 0 if not, or -1 on error. (new) */
int wdb_sca_policy_find(wdb_t * wdb, char *id, char * output);

/* Gets the result of all checks in Wazuh DB. Returns 1 if found, 0 if not, or -1 on error. (new) */
int wdb_sca_checks_get_result(wdb_t * wdb, char * policy_id, char * output);

/* Insert policy entry. Returns number of affected rows or -1 on error.  */
int wdb_sca_policy_info_save(wdb_t * wdb,char *name,char * file,char * id,char * description,char *references, char *hash_file);

/* Gets the result of all policies in Wazuh DB. Returns 1 if found, 0 if not, or -1 on error. (new) */
int wdb_sca_policy_get_id(wdb_t * wdb, char * output);

/* Delete a configuration assessment policy. Returns 0 on success or -1 on error (new) */
int wdb_sca_policy_delete(wdb_t * wdb,char * policy_id);

/* Delete a configuration assessment check. Returns 0 on success or -1 on error (new) */
int wdb_sca_check_delete(wdb_t * wdb,char * policy_id);

/* Delete a configuration assessment policy. Returns 0 on success or -1 on error (new) */
int wdb_sca_scan_info_delete(wdb_t * wdb,char * policy_id);

/* Delete a configuration assessment check compliances. Returns 0 on success or -1 on error (new) */
int wdb_sca_check_compliances_delete(wdb_t * wdb);

/* Delete a configuration assessment check rules. Returns 0 on success or -1 on error (new) */
int wdb_sca_check_rules_delete(wdb_t * wdb);

/* Delete distinct configuration assessment check. Returns 0 on success or -1 on error (new) */
int wdb_sca_check_delete_distinct(wdb_t * wdb,char * policy_id,int scan_id);

/* Gets the policy SHA256. Returns 1 if found, 0 if not or -1 on error */
int wdb_sca_policy_sha256(wdb_t * wdb, char *id, char * output);

/* Insert agent. It opens and closes the DB. Returns 0 on success or -1 on error. */
int wdb_insert_agent(int id, const char *name, const char *ip, const char *register_ip, const char *key, const char *group, int keep_date);

/* Update agent name. It doesn't rename agent DB file. It opens and closes the DB. Returns 0 on success or -1 on error. */
int wdb_update_agent_name(int id, const char *name);

/* Update agent version. It opens and closes the DB. Returns number of affected rows or -1 on error. */
int wdb_update_agent_version(int id, const char *os_name, const char *os_version, const char *os_major, const char *os_minor, const char *os_codename, const char *os_platform, const char *os_build, const char *os_uname, const char *os_arch, const char *version, const char *config_sum, const char *merged_sum, const char *manager_host, const char *node_name, const char *agent_ip);

/* Update agent's last keepalive. It opens and closes the DB. Returns number of affected rows or -1 on error. */
int wdb_update_agent_keepalive(int id, long keepalive);

/* Update agent group. It opens and closes the DB. Returns 0 on success or -1 on error. */
int wdb_update_agent_group(int id,char *group);

/* Update agent multi group. It opens and closes the DB. Returns number of affected rows or -1 on error. */
int wdb_update_agent_multi_group(int id, char *group);

/* Update groups table. It opens and closes the DB. Returns number of affected rows or -1 on error. */
int wdb_update_groups(const char *dirname);

/* Delete agent. It opens and closes the DB. Returns 0 on success or -1 on error. */
int wdb_remove_agent(int id);

/* Remove agents databases from id's list. */
cJSON *wdb_remove_multiple_agents(char *agent_list);

/* Delete group. It opens and closes the DB. Returns 0 on success or -1 on error. */
int wdb_remove_group_db(const char *name);

/* Get name from agent. The string must be freed after using. Returns NULL on error. */
char* wdb_agent_name(int id);

/* Get group from agent. The string must be freed after using. Returns NULL on error. */
char* wdb_agent_group(int id);

/* Create database for agent from profile. Returns 0 on success or -1 on error. */
int wdb_create_agent_db(int id, const char *name);

int wdb_create_agent_db2(const char * agent_id);

/* Insert or update metadata entries. Returns 0 on success or -1 on error. */
int wdb_fim_fill_metadata(wdb_t * wdb, char *data);

/* Find metadata entries. Returns 0 if doesn't found, 1 on success or -1 on error. */
int wdb_metadata_find_entry(wdb_t * wdb, const char * key);

/* Insert entry. Returns 0 on success or -1 on error. */
int wdb_metadata_insert_entry (wdb_t * wdb, const char *key, const char *value);

/* Update entries. Returns 0 on success or -1 on error. */
int wdb_metadata_update_entry (wdb_t * wdb, const char *key, const char *value);

/* Insert metadata for minor and major version. Returns 0 on success or -1 on error. */
int wdb_metadata_fill_version(sqlite3 *db);

/* Get value data in output variable. Returns 0 if doesn't found, 1 on success or -1 on error. */
int wdb_metadata_get_entry (wdb_t * wdb, const char *key, char *output);

/* Update field date for specific fim_entry. */
int wdb_fim_update_date_entry(wdb_t * wdb, const char *path);

/* Clear entries prior to the first scan. */
int wdb_fim_clean_old_entries(wdb_t * wdb);

/* Create database for agent from profile. Returns 0 on success or -1 on error. */
int wdb_remove_agent_db(int id, const char * name);

/* Prepare SQL query with availability waiting */
int wdb_prepare(sqlite3 *db, const char *zSql, int nByte, sqlite3_stmt **stmt, const char **pzTail);

/* Execute statement with availability waiting */
int wdb_step(sqlite3_stmt *stmt);

/* Begin transaction */
int wdb_begin(sqlite3 *db);
int wdb_begin2(wdb_t * wdb);

/* Commit transaction */
int wdb_commit(sqlite3 *db);
int wdb_commit2(wdb_t * wdb);

/* Create global database */
int wdb_create_global(const char *path);

/* Create profile database */
int wdb_create_profile(const char *path);

/* Create new database file from SQL script */
int wdb_create_file(const char *path, const char *source);

/* Get an array containing the ID of every agent (except 0), ended with -1 */
int* wdb_get_all_agents();

/* Fill belongs table on start */
int wdb_agent_belongs_first_time();

/* Get the agent first registration date */
time_t get_agent_date_added(int agent_id);

/* Find agent by name and address. Returns id if success, -1 on failure or -2 if it has not been found. */
int wdb_find_agent(const char *name, const char *ip);

/* Find group by name. Returns id if success or -1 on failure. */
int wdb_find_group(const char *name);

/* Insert a new group. Returns id if success or -1 on failure. */
int wdb_insert_group(const char *name);

/* Delete agent belongs table. It opens and closes the DB. Returns number of affected rows or -1 on error. */
int wdb_delete_agent_belongs(int id_agent);

/* Update agent belongs table. It opens and closes the DB. Returns number of affected rows or -1 on error. */
int wdb_update_agent_belongs(int id_group, int id_agent);

/* Delete FIM events of an agent. Returns number of affected rows on success or -1 on error. */
int wdb_delete_fim(int id);

/* Delete FIM events of all agents. */
void wdb_delete_fim_all();

/* Delete PM events of an agent. Returns number of affected rows on success or -1 on error. */
int wdb_delete_pm(int id);

/* Delete PM events of all agents */
void wdb_delete_pm_all();

/* Rebuild database. Returns 0 on success or -1 on error. */
int wdb_vacuum(sqlite3 *db);

/* Insert key-value pair into info table */
int wdb_insert_info(const char *key, const char *value);

// Insert HW info tuple. Return 0 on success or -1 on error.
int wdb_hardware_insert(wdb_t * wdb, const char * scan_id, const char * scan_time, const char * serial, const char * cpu_name, int cpu_cores, const char * cpu_mhz, uint64_t ram_total, uint64_t ram_free, int ram_usage);

// Save HW info into DB.
int wdb_hardware_save(wdb_t * wdb, const char * scan_id, const char * scan_time, const char * serial, const char * cpu_name, int cpu_cores, const char * cpu_mhz, uint64_t ram_total, uint64_t ram_free, int ram_usage);

// Insert OS info tuple. Return 0 on success or -1 on error.
int wdb_osinfo_insert(wdb_t * wdb, const char * scan_id, const char * scan_time, const char * hostname, const char * architecture, const char * os_name, const char * os_version, const char * os_codename, const char * os_major, const char * os_minor, const char * os_build, const char * os_platform, const char * sysname, const char * release, const char * version, const char * os_release);

// Save OS info into DB.
int wdb_osinfo_save(wdb_t * wdb, const char * scan_id, const char * scan_time, const char * hostname, const char * architecture, const char * os_name, const char * os_version, const char * os_codename, const char * os_major, const char * os_minor, const char * os_build, const char * os_platform, const char * sysname, const char * release, const char * version, const char * os_release);

// Insert network info tuple. Return 0 on success or -1 on error.
int wdb_netinfo_insert(wdb_t * wdb, const char * scan_id, const char * scan_time, const char * name, const char * adapter, const char * type, const char * state, int mtu, const char * mac, long tx_packets, long rx_packets, long tx_bytes, long rx_bytes, long tx_errors, long rx_errors, long tx_dropped, long rx_dropped);

// Save Network info into DB.
int wdb_netinfo_save(wdb_t * wdb, const char * scan_id, const char * scan_time, const char * name, const char * adapter, const char * type, const char * state, int mtu, const char * mac, long tx_packets, long rx_packets, long tx_bytes, long rx_bytes, long tx_errors, long rx_errors, long tx_dropped, long rx_dropped);

// Insert IPv4/IPv6 protocol info tuple. Return 0 on success or -1 on error.
int wdb_netproto_insert(wdb_t * wdb, const char * scan_id, const char * iface,  int type, const char * gateway, const char * dhcp, int metric);

// Save IPv4/IPv6 protocol info into DB.
int wdb_netproto_save(wdb_t * wdb, const char * scan_id, const char * iface,  int type, const char * gateway, const char * dhcp, int metric);

// Insert IPv4/IPv6 address info tuple. Return 0 on success or -1 on error.
int wdb_netaddr_insert(wdb_t * wdb, const char * scan_id, const char * iface, int proto, const char * address, const char * netmask, const char * broadcast);

// Save IPv4/IPv6 address info into DB.
int wdb_netaddr_save(wdb_t * wdb, const char * scan_id, const char * iface, int proto, const char * address, const char * netmask, const char * broadcast);

// Delete Network info from DB.
int wdb_netinfo_delete(wdb_t * wdb, const char * scan_id);

// Delete a network entry from DB.
int wdb_netinfo_delete2(wdb_t * wdb, const char * name);

// Insert package info tuple. Return 0 on success or -1 on error.
int wdb_package_insert(wdb_t * wdb, const char * scan_id, const char * scan_time, const char * format, const char * name, const char * priority, const char * section, long size, const char * vendor, const char * install_time, const char * version, const char * architecture, const char * multiarch, const char * source, const char * description, const char * location, const char triaged);

// Save Packages info into DB.
int wdb_package_save(wdb_t * wdb, const char * scan_id, const char * scan_time, const char * format, const char * name, const char * priority, const char * section, long size, const char * vendor, const char * install_time, const char * version, const char * architecture, const char * multiarch, const char * source, const char * description, const char * location);

// Update the new Package info with the previous scan.
int wdb_package_update(wdb_t * wdb, const char * scan_id);

// Delete Packages info about previous scan from DB.
int wdb_package_delete(wdb_t * wdb, const char * scan_id);

// Delete a package entry from DB.
int wdb_package_delete2(wdb_t * wdb, const char * name, const char * version, const char * architecture);

// Insert hotfix info tuple. Return 0 on success or -1 on error.
int wdb_hotfix_insert(wdb_t * wdb, const char * scan_id, const char * scan_time, const char * hotfix);

// Save Hotfixes info into DB.
int wdb_hotfix_save(wdb_t * wdb, const char * scan_id, const char * scan_time, const char * hotfix);

// Delete Hotfix info from DB.
int wdb_hotfix_delete(wdb_t * wdb, const char * scan_id);

// Delete a hotfix entry from DB.
int wdb_hotfix_delete2(wdb_t * wdb, const char * hotfix);

// Set hotfix metadata.
int wdb_set_hotfix_metadata(wdb_t * wdb, const char * scan_id);

// Insert port info tuple. Return 0 on success or -1 on error.
int wdb_port_insert(wdb_t * wdb, const char * scan_id, const char * scan_time, const char * protocol, const char * local_ip, int local_port, const char * remote_ip, int remote_port, int tx_queue, int rx_queue, int inode, const char * state, int pid, const char * process);

// Save port info into DB.
int wdb_port_save(wdb_t * wdb, const char * scan_id, const char * scan_time, const char * protocol, const char * local_ip, int local_port, const char * remote_ip, int remote_port, int tx_queue, int rx_queue, int inode, const char * state, int pid, const char * process);

// Delete port info about previous scan from DB.
int wdb_port_delete(wdb_t * wdb, const char * scan_id);

// Delete a port entry from DB.
int wdb_port_delete2(wdb_t * wdb, const char * protocol, const char * local_ip, const int local_port, const int pid);

// Insert process info tuple. Return 0 on success or -1 on error.
int wdb_process_insert(wdb_t * wdb, const char * scan_id, const char * scan_time, int pid, const char * name, const char * state, int ppid, int utime, int stime, const char * cmd, const char * argvs, const char * euser, const char * ruser, const char * suser, const char * egroup, const char * rgroup, const char * sgroup, const char * fgroup, int priority, int nice, int size, int vm_size, int resident, int share, int start_time, int pgrp, int session, int nlwp, int tgid, int tty, int processor);

// Save Process info into DB.
int wdb_process_save(wdb_t * wdb, const char * scan_id, const char * scan_time, int pid, const char * name, const char * state, int ppid, int utime, int stime, const char * cmd, const char * argvs, const char * euser, const char * ruser, const char * suser, const char * egroup, const char * rgroup, const char * sgroup, const char * fgroup, int priority, int nice, int size, int vm_size, int resident, int share, int start_time, int pgrp, int session, int nlwp, int tgid, int tty, int processor);

// Delete Process info about previous scan from DB.
int wdb_process_delete(wdb_t * wdb, const char * scan_id);

// Delete a process entry from DB.
int wdb_process_delete2(wdb_t * wdb, const int pid, const char * name);

// Insert inventory scan info. Return 0 on success or -1 on error.
int wdb_sys_scan_info_insert(wdb_t * wdb, const char * inventory, time_t timestamp, int items);

// Save inventory scan info into DB.
int wdb_sys_scan_info_save(wdb_t * wdb, const char * inventory, time_t timestamp, int items);

// Save CIS-CAT scan results.
int wdb_ciscat_save(wdb_t * wdb, const char * scan_id, const char * scan_time, const char * benchmark, const char * profile, int pass, int fail, int error, int notchecked, int unknown, int score);

// Insert CIS-CAT results tuple. Return 0 on success or -1 on error.
int wdb_ciscat_insert(wdb_t * wdb, const char * scan_id, const char * scan_time, const char * benchmark, const char * profile, int pass, int fail, int error, int notchecked, int unknown, int score);

// Delete old information from the 'ciscat_results' table
int wdb_ciscat_del(wdb_t * wdb, const char * scan_id);

wdb_t * wdb_init(sqlite3 * db, const char * agent_id);

void wdb_destroy(wdb_t * wdb);

void wdb_pool_append(wdb_t * wdb);

void wdb_pool_remove(wdb_t * wdb);

void wdb_close_all();

void wdb_commit_old();

void wdb_close_old();

int wdb_remove_database(const char * agent_id);

cJSON * wdb_exec(sqlite3 * db, const char * sql);

// Execute SQL script into an database
int wdb_sql_exec(wdb_t *wdb, const char *sql_exec);

int wdb_close(wdb_t * wdb, bool commit);

void wdb_leave(wdb_t * wdb);

wdb_t * wdb_pool_find_prev(wdb_t * wdb);

int wdb_stmt_cache(wdb_t * wdb, int index);

int wdb_parse(char * input, char * output);

int wdb_parse_syscheck(wdb_t * wdb, char * input, char * output);

int wdb_parse_inventory(wdb_t * wdb, char * input, char * output);

int wdb_parse_netinfo(wdb_t * wdb, char * input, char * output);

int wdb_parse_netproto(wdb_t * wdb, char * input, char * output);

int wdb_parse_netaddr(wdb_t * wdb, char * input, char * output);

int wdb_parse_osinfo(wdb_t * wdb, char * input, char * output);

int wdb_parse_hardware(wdb_t * wdb, char * input, char * output);

int wdb_parse_packages(wdb_t * wdb, char * input, char * output);

int wdb_parse_hotfixes(wdb_t * wdb, char * input, char * output);

int wdb_parse_ports(wdb_t * wdb, char * input, char * output);

int wdb_parse_processes(wdb_t * wdb, char * input, char * output);

int wdb_parse_ciscat(wdb_t * wdb, char * input, char * output);

int wdb_parse_sca(wdb_t * wdb, char * input, char * output);

int wdbi_checksum_range(wdb_t * wdb, wdb_component_t component, const char * begin, const char * end, os_sha1 hexdigest);

int wdbi_delete(wdb_t * wdb, wdb_component_t component, const char * begin, const char * end, const char * tail);

void wdbi_update_attempt(wdb_t * wdb, wdb_component_t component, long timestamp);

// Functions to manage scan_info table, this table contains the timestamp of every scan of syscheck ¿and syscollector?

int wdb_scan_info_update(wdb_t * wdb, const char *module, const char *field, long value);
int wdb_scan_info_get(wdb_t * wdb, const char *module, char *field, long *output);
int wdb_scan_info_fim_checks_control (wdb_t * wdb, const char *last_check);

// Upgrade agent database to last version
wdb_t * wdb_upgrade(wdb_t *wdb);

// Create backup and generate an emtpy DB
wdb_t * wdb_backup(wdb_t *wdb, int version);

/* Create backup for agent. Returns 0 on success or -1 on error. */
int wdb_create_backup(const char * agent_id, int version);

/**
 * @brief Query the checksum of a data range
 *
 * Check that the accumulated checksum of every item between begin and
 * end (included) ordered alphabetically matches the checksum provided.
 *
 * On success, also delete every file between end and tail (if provided),
 * none of them included.
 *
 * @param wdb Database node.
 * @param component Name of the component.
 * @param command Integrity check subcommand: "integrity_check_global", "integrity_check_left" or "integrity_check_right".
 * @param payload Operation arguments in JSON format.
 * @pre payload must contain strings "id", "begin", "end" and "checksum", and optionally "tail".
 * @retval 2 Success: checksum matches.
 * @retval 1 Success: checksum does not match.
 * @retval 0 Success: no files were found in this range.
 * @retval -1 On error.
 */
int wdbi_query_checksum(wdb_t * wdb, wdb_component_t component, const char * command, const char * payload);

/**
 * @brief Query a complete table clear
 *
 * @param wdb Database node.
 * @param component Name of the component.
 * @param payload Operation arguments in JSON format.
 * @pre payload must contain string "id".
 * @retval 0 On success.
 * @retval -1 On error.
 */
int wdbi_query_clear(wdb_t * wdb, wdb_component_t component, const char * payload);

// Finalize a statement securely
#define wdb_finalize(x) { if (x) { sqlite3_finalize(x); x = NULL; } }

#endif<|MERGE_RESOLUTION|>--- conflicted
+++ resolved
@@ -59,21 +59,17 @@
     WDB_STMT_FIM_UPDATE_ATTRIBUTES,
     WDB_STMT_OSINFO_INSERT,
     WDB_STMT_OSINFO_DEL,
+    WDB_STMT_HWINFO_INSERT,
+    WDB_STMT_HWINFO_DEL,
     WDB_STMT_PROGRAM_INSERT,
     WDB_STMT_PROGRAM_DEL,
-<<<<<<< HEAD
     WDB_STMT_PROGRAM_DEL2,
     WDB_STMT_PROGRAM_DEL2_VER,
     WDB_STMT_PROGRAM_DEL2_ARCH,
     WDB_STMT_PROGRAM_DEL2_VER_ARCH,
-    WDB_STMT_PROGRAM_GET,
-=======
->>>>>>> e7694d8d
     WDB_STMT_PROGRAM_UPD,
     WDB_STMT_PROGRAM_GET,
-    WDB_STMT_HWINFO_INSERT,
     WDB_STMT_HOTFIX_INSERT,
-    WDB_STMT_HWINFO_DEL,
     WDB_STMT_HOTFIX_DEL,
     WDB_STMT_HOTFIX_DEL2,
     WDB_STMT_SET_HOTFIX_MET,
@@ -174,6 +170,7 @@
 extern char *schema_upgrade_v2_sql;
 extern char *schema_upgrade_v3_sql;
 extern char *schema_upgrade_v4_sql;
+extern char *schema_upgrade_v5_sql;
 
 extern wdb_config config;
 extern pthread_mutex_t pool_mutex;
