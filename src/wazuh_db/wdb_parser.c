/*
 * Wazuh Database Daemon
 * Copyright (C) 2018 Wazuh Inc.
 * January 16, 2018.
 *
 * This program is a free software; you can redistribute it
 * and/or modify it under the terms of the GNU General Public
 * License (version 2) as published by the FSF - Free Software
 * Foundation.
 */

#include "wdb.h"

int wdb_parse(char * input, char * output) {
    char * actor;
    char * id;
    char * query;
    char * sql;
    char * next;
    int agent_id;
    wdb_t * wdb;
    cJSON * data;
    char * out;
    int result = 0;

    // Clean string

    while (*input == ' ' || *input == '\n') {
        input++;
    }

    if (!*input) {
        mdebug1("Empty input query.");
        return -1;
    }

    if (next = strchr(input, ' '), !next) {
        mdebug1("Invalid DB query syntax.");
        mdebug2("DB query: %s", input);
        snprintf(output, OS_MAXSTR + 1, "err Invalid DB query syntax, near '%.32s'", input);
        return -1;
    }

    actor = input;
    *next++ = '\0';

    if (strcmp(actor, "agent") == 0) {
        id = next;

        if (next = strchr(id, ' '), !next) {
            mdebug1("Invalid DB query syntax.");
            mdebug2("DB query error near: %s", id);
            snprintf(output, OS_MAXSTR + 1, "err Invalid DB query syntax, near '%.32s'", id);
            return -1;
        }

        *next++ = '\0';
        query = next;

        if (agent_id = strtol(id, &next, 10), *next) {
            mdebug1("Invalid agent ID '%s'", id);
            snprintf(output, OS_MAXSTR + 1, "err Invalid agent ID '%.32s'", id);
            return -1;
        }

        if (wdb = wdb_open_agent2(agent_id), !wdb) {
            merror("Couldn't open DB for agent '%d'", agent_id);
            snprintf(output, OS_MAXSTR + 1, "err Couldn't open DB for agent %d", agent_id);
            return -1;
        }

        mdebug2("Executing query: %s", query);

        if (next = strchr(query, ' '), next) {
            *next++ = '\0';
        }

        if (strcmp(query, "syscheck") == 0) {
            if (!next) {
                mdebug1("Invalid Syscheck query syntax.");
                mdebug2("Syscheck query error near: %s", query);
                snprintf(output, OS_MAXSTR + 1, "err Invalid Syscheck query syntax, near '%.32s'", query);
                result = -1;
            } else {
                result = wdb_parse_syscheck(wdb, next, output);
            }
        } else if (strcmp(query, "netinfo") == 0) {
            if (!next) {
                mdebug1("Invalid DB query syntax.");
                mdebug2("DB query error near: %s", query);
                snprintf(output, OS_MAXSTR + 1, "err Invalid DB query syntax, near '%.32s'", query);
                result = -1;
            } else {
                if (wdb_parse_netinfo(wdb, next, output) == 0){
                    mdebug2("Stored Network information in DB for agent '%d'", agent_id);
                }
            }
        } else if (strcmp(query, "netaddr") == 0) {
            if (!next) {
                mdebug1("Invalid DB query syntax.");
                mdebug2("DB query error near: %s", query);
                snprintf(output, OS_MAXSTR + 1, "err Invalid DB query syntax, near '%.32s'", query);
                result = -1;
            } else {
                if (wdb_parse_netaddr(wdb, next, output) == 0){
                    mdebug2("Stored Network interface information in DB for agent '%d'", agent_id);
                }
            }
        } else if (strcmp(query, "osinfo") == 0) {
            if (!next) {
                mdebug1("Invalid DB query syntax.");
                mdebug2("DB query error near: %s", query);
                snprintf(output, OS_MAXSTR + 1, "err Invalid DB query syntax, near '%.32s'", query);
                result = -1;
            } else {
                if (wdb_parse_osinfo(wdb, next, output) == 0){
                    mdebug2("Stored OS information in DB for agent '%d'", agent_id);
                }
            }
        } else if (strcmp(query, "hardware") == 0) {
            if (!next) {
                mdebug1("Invalid DB query syntax.");
                mdebug2("DB query error near: %s", query);
                snprintf(output, OS_MAXSTR + 1, "err Invalid DB query syntax, near '%.32s'", query);
                result = -1;
            } else {
                if (wdb_parse_hardware(wdb, next, output) == 0){
                    mdebug2("Stored HW information in DB for agent '%d'", agent_id);
                }
            }
        } else if (strcmp(query, "port") == 0) {
            if (!next) {
                mdebug1("Invalid DB query syntax.");
                mdebug2("DB query error near: %s", query);
                snprintf(output, OS_MAXSTR + 1, "err Invalid DB query syntax, near '%.32s'", query);
                result = -1;
            } else {
                if (wdb_parse_ports(wdb, next, output) == 0){
                    mdebug2("Stored Port information in DB for agent '%d'", agent_id);
                }
            }
        } else if (strcmp(query, "package") == 0) {
            if (!next) {
                mdebug1("Invalid DB query syntax.");
                mdebug2("DB query error near: %s", query);
                snprintf(output, OS_MAXSTR + 1, "err Invalid DB query syntax, near '%.32s'", query);
                result = -1;
            } else {
                if (wdb_parse_packages(wdb, next, output) == 0){
                    mdebug2("Stored package information in DB for agent '%d'", agent_id);
                }
            }
        } else if (strcmp(query, "process") == 0) {
            if (!next) {
                mdebug1("Invalid DB query syntax.");
                mdebug2("DB query error near: %s", query);
                snprintf(output, OS_MAXSTR + 1, "err Invalid DB query syntax, near '%.32s'", query);
                result = -1;
            } else {
                if (wdb_parse_processes(wdb, next, output) == 0){
                    mdebug2("Stored process information in DB for agent '%d'", agent_id);
                }
            }
        } else if (strcmp(query, "sql") == 0) {
            if (!next) {
                mdebug1("Invalid DB query syntax.");
                mdebug2("DB query error near: %s", query);
                snprintf(output, OS_MAXSTR + 1, "err Invalid DB query syntax, near '%.32s'", query);
                result = -1;
            } else {
                sql = next;

                if (data = wdb_exec(wdb->db, sql), data) {
                    out = cJSON_PrintUnformatted(data);
                    snprintf(output, OS_MAXSTR + 1, "ok %s", out);
                    free(out);
                    cJSON_Delete(data);
                } else {
                    mdebug1("Cannot execute SQL query.");
                    mdebug2("SQL query: %s", sql);
                    snprintf(output, OS_MAXSTR + 1, "err Cannot execute SQL query");
                    result = -1;
                }
            }
        } else if (strcmp(query, "begin") == 0) {
            if (wdb_begin2(wdb) < 0) {
                mdebug1("Cannot begin transaction.");
                snprintf(output, OS_MAXSTR + 1, "err Cannot begin transaction");
                result = -1;
            } else {
                snprintf(output, OS_MAXSTR + 1, "ok");
            }
        } else if (strcmp(query, "commit") == 0) {
            if (wdb_commit2(wdb) < 0) {
                mdebug1("Cannot end transaction.");
                snprintf(output, OS_MAXSTR + 1, "err Cannot end transaction");
                result = -1;
            } else {
                snprintf(output, OS_MAXSTR + 1, "ok");
            }
        } else if (strcmp(query, "close") == 0) {
            wdb_leave(wdb);
            w_mutex_lock(&pool_mutex);

            if (wdb_close(wdb) < 0) {
                mdebug1("Cannot close database.");
                snprintf(output, OS_MAXSTR + 1, "err Cannot close database");
                result = -1;
            } else {
                snprintf(output, OS_MAXSTR + 1, "ok");
                result = 0;
            }

            w_mutex_unlock(&pool_mutex);
            return result;
        } else {
            mdebug1("Invalid DB query syntax.");
            mdebug2("DB query error near: %s", query);
            snprintf(output, OS_MAXSTR + 1, "err Invalid DB query syntax, near '%.32s'", query);
            result = -1;
        }
        wdb_leave(wdb);
        return result;
    } else {
        mdebug1("Invalid DB query actor: %s", actor);
        snprintf(output, OS_MAXSTR + 1, "err Invalid DB query actor: '%.32s'", actor);
        return -1;
    }
}

int wdb_parse_syscheck(wdb_t * wdb, char * input, char * output) {
    char * curr;
    char * next;
    int ftype;
    char * checksum;
    int result;
    char buffer[OS_MAXSTR + 1];

    if (next = strchr(input, ' '), !next) {
        mdebug1("Invalid Syscheck query syntax.");
        mdebug2("Syscheck query: %s", input);
        snprintf(output, OS_MAXSTR + 1, "err Invalid Syscheck query syntax, near '%.32s'", input);
        return -1;
    }

    curr = input;
    *next++ = '\0';

    if (strcmp(curr, "load") == 0) {
        if (result = wdb_syscheck_load(wdb, next, buffer, sizeof(buffer)), result < 0) {
            mdebug1("Cannot load Syscheck.");
            snprintf(output, OS_MAXSTR + 1, "err Cannot load Syscheck");
        } else {
            snprintf(output, OS_MAXSTR + 1, "ok %s", buffer);
        }

        return result;
    } else if (strcmp(curr, "save") == 0) {
        curr = next;

        if (next = strchr(curr, ' '), !next) {
            mdebug1("Invalid Syscheck query syntax.");
            mdebug2("Syscheck query: %s", curr);
            snprintf(output, OS_MAXSTR + 1, "err Invalid Syscheck query syntax, near '%.32s'", curr);
            return -1;
        }

        *next++ = '\0';

        if (strcmp(curr, "file") == 0) {
            ftype = WDB_FILE_TYPE_FILE;
        } else if (strcmp(curr, "registry") == 0) {
            ftype = WDB_FILE_TYPE_REGISTRY;
        } else {
            mdebug1("Invalid Syscheck query syntax.");
            mdebug2("Syscheck query: %s", curr);
            snprintf(output, OS_MAXSTR + 1, "err Invalid Syscheck query syntax, near '%.32s'", curr);
            return -1;
        }

        checksum = next;

        if (next = strchr(checksum, ' '), !next) {
            mdebug1("Invalid Syscheck query syntax.");
            mdebug2("Syscheck query: %s", checksum);
            snprintf(output, OS_MAXSTR + 1, "err Invalid Syscheck query syntax, near '%.32s'", checksum);
            return -1;
        }

        *next++ = '\0';

        if (result = wdb_syscheck_save(wdb, ftype, checksum, next), result < 0) {
            mdebug1("Cannot save Syscheck.");
            snprintf(output, OS_MAXSTR + 1, "err Cannot save Syscheck");
        } else {
            snprintf(output, OS_MAXSTR + 1, "ok");
        }

        return result;
    } else {
        mdebug1("Invalid Syscheck query syntax.");
        mdebug2("DB query error near: %s", curr);
        snprintf(output, OS_MAXSTR + 1, "err Invalid Syscheck query syntax, near '%.32s'", curr);
        return -1;
    }
}

int wdb_parse_netinfo(wdb_t * wdb, char * input, char * output) {
    char * curr;
    char * next;
    char * scan_id;
    char * scan_time;
    char * name;
    char * adapter;
    char * type;
    char * state;
    int mtu;
    char * mac;
    long tx_packets;
    long rx_packets;
    long tx_bytes;
    long rx_bytes;
    long result;

    if (next = strchr(input, ' '), !next) {
        mdebug1("Invalid Network query syntax.");
        mdebug2("Network query: %s", input);
        snprintf(output, OS_MAXSTR + 1, "err Invalid Network query syntax, near '%.32s'", input);
        return -1;
    }

    curr = input;
    *next++ = '\0';

    if (strcmp(curr, "save") == 0) {
        curr = next;

        if (next = strchr(curr, '|'), !next) {
            mdebug1("Invalid Network query syntax.");
            mdebug2("Network query: %s", curr);
            snprintf(output, OS_MAXSTR + 1, "err Invalid Network query syntax, near '%.32s'", curr);
            return -1;
        }

        scan_id = curr;
        *next++ = '\0';
        curr = next;

        if (!strcmp(scan_id, "NULL"))
            scan_id = NULL;

        if (next = strchr(curr, '|'), !next) {
            mdebug1("Invalid Network query syntax.");
            mdebug2("Network query: %s", curr);
            snprintf(output, OS_MAXSTR + 1, "err Invalid Network query syntax, near '%.32s'", curr);
            return -1;
        }

        scan_time = curr;
        *next++ = '\0';
        curr = next;

        if (!strcmp(scan_time, "NULL"))
            scan_time = NULL;

        if (next = strchr(curr, '|'), !next) {
            mdebug1("Invalid Network query syntax.");
            mdebug2("Network query: %s", scan_time);
            snprintf(output, OS_MAXSTR + 1, "err Invalid Network query syntax, near '%.32s'", scan_time);
            return -1;
        }

        name = curr;
        *next++ = '\0';
        curr = next;

        if (!strcmp(name, "NULL"))
            name = NULL;

        if (next = strchr(curr, '|'), !next) {
            mdebug1("Invalid Network query syntax.");
            mdebug2("Network query: %s", name);
            snprintf(output, OS_MAXSTR + 1, "err Invalid Network query syntax, near '%.32s'", name);
            return -1;
        }

        adapter = curr;
        *next++ = '\0';
        curr = next;

        if (!strcmp(adapter, "NULL"))
            adapter = NULL;

        if (next = strchr(curr, '|'), !next) {
            mdebug1("Invalid Network query syntax.");
            mdebug2("Network query: %s", adapter);
            snprintf(output, OS_MAXSTR + 1, "err Invalid Network query syntax, near '%.32s'", adapter);
            return -1;
        }

        type = curr;
        *next++ = '\0';
        curr = next;

        if (!strcmp(type, "NULL"))
            type = NULL;

        if (next = strchr(curr, '|'), !next) {
            mdebug1("Invalid Network query syntax.");
            mdebug2("Network query: %s", type);
            snprintf(output, OS_MAXSTR + 1, "err Invalid Network query syntax, near '%.32s'", type);
            return -1;
        }

        state = curr;
        *next++ = '\0';
        curr = next;

        if (!strcmp(state, "NULL"))
            state = NULL;

        if (next = strchr(curr, '|'), !next) {
            mdebug1("Invalid Network query syntax.");
            mdebug2("Network query: %s", state);
            snprintf(output, OS_MAXSTR + 1, "err Invalid Network query syntax, near '%.32s'", state);
            return -1;
        }

        if (!strncmp(curr, "NULL", 4))
            mtu = -1;
        else
            mtu = strtol(curr,NULL,10);

        *next++ = '\0';
        curr = next;

        if (next = strchr(curr, '|'), !next) {
            mdebug1("Invalid Network query syntax.");
            mdebug2("Network query: %d", mtu);
            snprintf(output, OS_MAXSTR + 1, "err Invalid Network query syntax, near '%.32s'", curr);
            return -1;
        }

        mac = curr;
        *next++ = '\0';
        curr = next;

        if (!strcmp(mac, "NULL"))
            mac = NULL;

        if (next = strchr(curr, '|'), !next) {
            mdebug1("Invalid Network query syntax.");
            mdebug2("Network query: %s", mac);
            snprintf(output, OS_MAXSTR + 1, "err Invalid Network query syntax, near '%.32s'", mac);
            return -1;
        }

        if (!strncmp(curr, "NULL", 4))
            tx_packets = -1;
        else
            tx_packets = strtol(curr,NULL,10);

        *next++ = '\0';
        curr = next;

        if (next = strchr(curr, '|'), !next) {
            mdebug1("Invalid Network query syntax.");
            mdebug2("Network query: %ld", tx_packets);
            snprintf(output, OS_MAXSTR + 1, "err Invalid Network query syntax, near '%.32s'", curr);
            return -1;
        }

        if (!strncmp(curr, "NULL", 4))
            rx_packets = -1;
        else
            rx_packets = strtol(curr,NULL,10);

        *next++ = '\0';
        curr = next;

        if (next = strchr(curr, '|'), !next) {
            mdebug1("Invalid Network query syntax.");
            mdebug2("Network query: %ld", rx_packets);
            snprintf(output, OS_MAXSTR + 1, "err Invalid Network query syntax, near '%.32s'", curr);
            return -1;
        }

        if (!strncmp(curr, "NULL", 4))
            tx_bytes = -1;
        else
            tx_bytes = strtol(curr,NULL,10);

        *next++ = '\0';
        if (!strncmp(next, "NULL", 4))
            rx_bytes = -1;
        else
            rx_bytes = strtol(next,NULL,10);

        if (result = wdb_netinfo_save(wdb, scan_id, scan_time, name, adapter, type, state, mtu, mac, tx_packets, rx_packets, tx_bytes, rx_bytes), result < 0) {
            mdebug1("Cannot save Network information.");
            snprintf(output, OS_MAXSTR + 1, "err Cannot save Network information.");
        } else {
            snprintf(output, OS_MAXSTR + 1, "ok");
        }

        return result;

    } else if (strcmp(curr, "del") == 0) {

        curr = next;

        if (!strcmp(next, "NULL"))
            scan_id = NULL;
        else
            scan_id = next;

        if (result = wdb_netinfo_delete(wdb, scan_id), result < 0) {
            mdebug1("Cannot delete old network information.");
            snprintf(output, OS_MAXSTR + 1, "err Cannot delete old network information.");
        } else {
            snprintf(output, OS_MAXSTR + 1, "ok");
        }

        return result;

    } else {
        mdebug1("Invalid netinfo query syntax.");
        mdebug2("DB query error near: %s", curr);
        snprintf(output, OS_MAXSTR + 1, "err Invalid netinfo query syntax, near '%.32s'", curr);
        return -1;
    }
}

int wdb_parse_netaddr(wdb_t * wdb, char * input, char * output) {
    char * curr;
    char * next;
    int type;
    char * scan_id;
    char * name;
    char * address;
    char * netmask;
    char * broadcast;
    char * gateway;
    char * dhcp;
    int result;

    if (next = strchr(input, ' '), !next) {
        mdebug1("Invalid netaddr query syntax.");
        mdebug2("netaddr query: %s", input);
        snprintf(output, OS_MAXSTR + 1, "err Invalid netaddr query syntax, near '%.32s'", input);
        return -1;
    }

    curr = input;
    *next++ = '\0';

    if (strcmp(curr, "save") == 0) {
        curr = next;

        if (next = strchr(curr, '|'), !next) {
            mdebug1("Invalid netaddr query syntax.");
            mdebug2("netaddr query: %s", curr);
            snprintf(output, OS_MAXSTR + 1, "err Invalid netaddr query syntax, near '%.32s'", curr);
            return -1;
        }

        scan_id = curr;
        *next++ = '\0';
        curr = next;

        if (!strcmp(scan_id, "NULL"))
            scan_id = NULL;

        if (next = strchr(curr, '|'), !next) {
            mdebug1("Invalid netaddr query syntax.");
            mdebug2("netaddr query: %s", curr);
            snprintf(output, OS_MAXSTR + 1, "err Invalid netaddr query syntax, near '%.32s'", curr);
            return -1;
        }

        type = strtol(curr,NULL,10);

        *next++ = '\0';
        curr = next;

        if (next = strchr(curr, '|'), !next) {
            mdebug1("Invalid Network query syntax.");
            mdebug2("Network query: %d", type);
            snprintf(output, OS_MAXSTR + 1, "err Invalid Network query syntax, near '%.32s'", curr);
            return -1;
        }

        name = curr;
        *next++ = '\0';
        curr = next;

        if (!strcmp(name, "NULL"))
            name = NULL;

        if (next = strchr(curr, '|'), !next) {
            mdebug1("Invalid netaddr query syntax.");
            mdebug2("netaddr query: %s", name);
            snprintf(output, OS_MAXSTR + 1, "err Invalid netaddr query syntax, near '%.32s'", name);
            return -1;
        }

        address = curr;
        *next++ = '\0';
        curr = next;

        if (!strcmp(address, "NULL"))
            address = NULL;

        if (next = strchr(curr, '|'), !next) {
            mdebug1("Invalid netaddr query syntax.");
            mdebug2("netaddr query: %s", address);
            snprintf(output, OS_MAXSTR + 1, "err Invalid netaddr query syntax, near '%.32s'", address);
            return -1;
        }

        netmask = curr;
        *next++ = '\0';
        curr = next;

        if (!strcmp(netmask, "NULL"))
            netmask = NULL;

        if (next = strchr(curr, '|'), !next) {
            mdebug1("Invalid netaddr query syntax.");
            mdebug2("netaddr query: %s", netmask);
            snprintf(output, OS_MAXSTR + 1, "err Invalid netaddr query syntax, near '%.32s'", netmask);
            return -1;
        }

        broadcast = curr;
        *next++ = '\0';
        curr = next;

        if (!strcmp(broadcast, "NULL"))
            broadcast = NULL;

        if (next = strchr(curr, '|'), !next) {
            mdebug1("Invalid netaddr query syntax.");
            mdebug2("netaddr query: %s", broadcast);
            snprintf(output, OS_MAXSTR + 1, "err Invalid netaddr query syntax, near '%.32s'", broadcast);
            return -1;
        }

        gateway = curr;
        *next++ = '\0';

        if (!strcmp(gateway, "NULL"))
            gateway = NULL;

        if (!strcmp(next, "NULL"))
            dhcp = NULL;
        else
            dhcp = next;

        if (result = wdb_netaddr_save(wdb, scan_id, type, name, address, netmask, broadcast, gateway, dhcp), result < 0) {
            mdebug1("Cannot save netaddr information.");
            snprintf(output, OS_MAXSTR + 1, "err Cannot save netaddr information.");
        } else {
            snprintf(output, OS_MAXSTR + 1, "ok");
        }

        return result;

    } else {
        mdebug1("Invalid netaddr query syntax.");
        mdebug2("DB query error near: %s", curr);
        snprintf(output, OS_MAXSTR + 1, "err Invalid netaddr query syntax, near '%.32s'", curr);
        return -1;
    }
}

int wdb_parse_osinfo(wdb_t * wdb, char * input, char * output) {
    char * curr;
    char * next;
    char * scan_id;
    char * scan_time;
    char * hostname;
    char * architecture;
    char * os_name;
    char * os_version;
    char * os_codename;
    char * os_major;
    char * os_minor;
    char * os_build;
    char * os_platform;
    char * sysname;
    char * release;
    char * version;
    int result;

    if (next = strchr(input, ' '), !next) {
        mdebug1("Invalid OS info query syntax.");
        mdebug2("OS info query: %s", input);
        snprintf(output, OS_MAXSTR + 1, "err Invalid OS info query syntax, near '%.32s'", input);
        return -1;
    }

    curr = input;
    *next++ = '\0';

    if (strcmp(curr, "save") == 0) {
        curr = next;

        if (next = strchr(curr, '|'), !next) {
            mdebug1("Invalid OS info query syntax.");
            mdebug2("OS info query: %s", curr);
            snprintf(output, OS_MAXSTR + 1, "err Invalid OS info query syntax, near '%.32s'", curr);
            return -1;
        }

        scan_id = curr;
        *next++ = '\0';
        curr = next;

        if (!strcmp(scan_id, "NULL"))
            scan_id = NULL;

        if (next = strchr(curr, '|'), !next) {
            mdebug1("Invalid OS info query syntax.");
            mdebug2("OS info query: %s", curr);
            snprintf(output, OS_MAXSTR + 1, "err Invalid OS info query syntax, near '%.32s'", curr);
            return -1;
        }

        scan_time = curr;
        *next++ = '\0';
        curr = next;

        if (!strcmp(scan_time, "NULL"))
            scan_time = NULL;

        if (next = strchr(curr, '|'), !next) {
            mdebug1("Invalid OS info query syntax.");
            mdebug2("OS info query: %s", scan_time);
            snprintf(output, OS_MAXSTR + 1, "err Invalid OS info query syntax, near '%.32s'", scan_time);
            return -1;
        }

        hostname = curr;
        *next++ = '\0';
        curr = next;

        if (!strcmp(hostname, "NULL"))
            hostname = NULL;

        if (next = strchr(curr, '|'), !next) {
            mdebug1("Invalid OS info query syntax.");
            mdebug2("OS info query: %s", hostname);
            snprintf(output, OS_MAXSTR + 1, "err Invalid OS info query syntax, near '%.32s'", hostname);
            return -1;
        }

        architecture = curr;
        *next++ = '\0';
        curr = next;

        if (!strcmp(architecture, "NULL"))
            architecture = NULL;

        if (next = strchr(curr, '|'), !next) {
            mdebug1("Invalid OS info query syntax.");
            mdebug2("OS info query: %s", architecture);
            snprintf(output, OS_MAXSTR + 1, "err Invalid OS info query syntax, near '%.32s'", architecture);
            return -1;
        }

        os_name = curr;
        *next++ = '\0';
        curr = next;

        if (!strcmp(os_name, "NULL"))
            os_name = NULL;

        if (next = strchr(curr, '|'), !next) {
            mdebug1("Invalid OS info query syntax.");
            mdebug2("OS info query: %s", os_name);
            snprintf(output, OS_MAXSTR + 1, "err Invalid OS info query syntax, near '%.32s'", os_name);
            return -1;
        }

        os_version = curr;
        *next++ = '\0';
        curr = next;

        if (!strcmp(os_version, "NULL"))
            os_version = NULL;

        if (next = strchr(curr, '|'), !next) {
            mdebug1("Invalid OS info query syntax.");
            mdebug2("OS info query: %s", os_version);
            snprintf(output, OS_MAXSTR + 1, "err Invalid OS info query syntax, near '%.32s'", os_version);
            return -1;
        }

        os_codename = curr;
        *next++ = '\0';
        curr = next;

        if (!strcmp(os_codename, "NULL"))
            os_codename = NULL;

        if (next = strchr(curr, '|'), !next) {
            mdebug1("Invalid OS info query syntax.");
            mdebug2("OS info query: %s", os_codename);
            snprintf(output, OS_MAXSTR + 1, "err Invalid OS info query syntax, near '%.32s'", os_codename);
            return -1;
        }

        os_major = curr;
        *next++ = '\0';
        curr = next;

        if (!strcmp(os_major, "NULL"))
            os_major = NULL;

        if (next = strchr(curr, '|'), !next) {
            mdebug1("Invalid OS info query syntax.");
            mdebug2("OS info query: %s", os_major);
            snprintf(output, OS_MAXSTR + 1, "err Invalid OS info query syntax, near '%.32s'", os_major);
            return -1;
        }

        os_minor = curr;
        *next++ = '\0';
        curr = next;

        if (!strcmp(os_minor, "NULL"))
            os_minor = NULL;

        if (next = strchr(curr, '|'), !next) {
            mdebug1("Invalid OS info query syntax.");
            mdebug2("OS info query: %s", os_minor);
            snprintf(output, OS_MAXSTR + 1, "err Invalid OS info query syntax, near '%.32s'", os_minor);
            return -1;
        }

        os_build = curr;
        *next++ = '\0';
        curr = next;

        if (!strcmp(os_build, "NULL"))
            os_build = NULL;

        if (next = strchr(curr, '|'), !next) {
            mdebug1("Invalid OS info query syntax.");
            mdebug2("OS info query: %s", os_build);
            snprintf(output, OS_MAXSTR + 1, "err Invalid OS info query syntax, near '%.32s'", os_build);
            return -1;
        }

        os_platform = curr;
        *next++ = '\0';
        curr = next;

        if (!strcmp(os_platform, "NULL"))
            os_platform = NULL;

        if (next = strchr(curr, '|'), !next) {
            mdebug1("Invalid OS info query syntax.");
            mdebug2("OS info query: %s", os_platform);
            snprintf(output, OS_MAXSTR + 1, "err Invalid OS info query syntax, near '%.32s'", os_platform);
            return -1;
        }

        sysname = curr;
        *next++ = '\0';
        curr = next;

        if (!strcmp(sysname, "NULL"))
            sysname = NULL;

        if (next = strchr(curr, '|'), !next) {
            mdebug1("Invalid OS info query syntax.");
            mdebug2("OS info query: %s", sysname);
            snprintf(output, OS_MAXSTR + 1, "err Invalid OS info query syntax, near '%.32s'", sysname);
            return -1;
        }

        release = curr;
        *next++ = '\0';

        if (!strcmp(release, "NULL"))
            release = NULL;

        if (!strcmp(next, "NULL"))
            version = NULL;
        else
            version = next;

        if (result = wdb_osinfo_save(wdb, scan_id, scan_time, hostname, architecture, os_name, os_version, os_codename, os_major, os_minor, os_build, os_platform, sysname, release, version), result < 0) {
            mdebug1("Cannot save OS information.");
            snprintf(output, OS_MAXSTR + 1, "err Cannot save OS information.");
        } else {
            snprintf(output, OS_MAXSTR + 1, "ok");
        }

        return result;
    } else {
        mdebug1("Invalid OS info query syntax.");
        mdebug2("DB query error near: %s", curr);
        snprintf(output, OS_MAXSTR + 1, "err Invalid OS info query syntax, near '%.32s'", curr);
        return -1;
    }
}

int wdb_parse_hardware(wdb_t * wdb, char * input, char * output) {
    char * curr;
    char * next;
    char * scan_id;
    char * scan_time;
    char * serial;
    char * cpu_name;
    int cpu_cores;
    char * cpu_mhz;
    long ram_total;
    long ram_free;
    int result;

    if (next = strchr(input, ' '), !next) {
        mdebug1("Invalid HW info query syntax.");
        mdebug2("HW info query: %s", input);
        snprintf(output, OS_MAXSTR + 1, "err Invalid HW info query syntax, near '%.32s'", input);
        return -1;
    }

    curr = input;
    *next++ = '\0';

    if (strcmp(curr, "save") == 0) {
        curr = next;

        if (next = strchr(curr, '|'), !next) {
            mdebug1("Invalid HW info query syntax.");
            mdebug2("HW info query: %s", curr);
            snprintf(output, OS_MAXSTR + 1, "err Invalid HW info query syntax, near '%.32s'", curr);
            return -1;
        }

        scan_id = curr;
        *next++ = '\0';
        curr = next;

        if (!strcmp(scan_id, "NULL"))
            scan_id = NULL;

        if (next = strchr(curr, '|'), !next) {
            mdebug1("Invalid HW info query syntax.");
            mdebug2("HW info query: %s", curr);
            snprintf(output, OS_MAXSTR + 1, "err Invalid HW info query syntax, near '%.32s'", curr);
            return -1;
        }

        scan_time = curr;
        *next++ = '\0';
        curr = next;

        if (!strcmp(scan_time, "NULL"))
            scan_time = NULL;

        if (next = strchr(curr, '|'), !next) {
            mdebug1("Invalid HW info query syntax.");
            mdebug2("HW info query: %s", scan_time);
            snprintf(output, OS_MAXSTR + 1, "err Invalid HW info query syntax, near '%.32s'", scan_time);
            return -1;
        }

        serial = curr;
        *next++ = '\0';
        curr = next;

        if (!strcmp(serial, "NULL"))
            serial = NULL;

        if (next = strchr(curr, '|'), !next) {
            mdebug1("Invalid HW info query syntax.");
            mdebug2("HW info query: %s", serial);
            snprintf(output, OS_MAXSTR + 1, "err Invalid HW info query syntax, near '%.32s'", serial);
            return -1;
        }

        cpu_name = curr;
        *next++ = '\0';
        curr = next;

        if (!strcmp(cpu_name, "NULL"))
            cpu_name = NULL;

        if (next = strchr(curr, '|'), !next) {
            mdebug1("Invalid HW info query syntax.");
            mdebug2("HW info query: %s", cpu_name);
            snprintf(output, OS_MAXSTR + 1, "err Invalid HW info query syntax, near '%.32s'", cpu_name);
            return -1;
        }

        cpu_cores = strtol(curr,NULL,10);
        *next++ = '\0';
        curr = next;

        if (next = strchr(curr, '|'), !next) {
            mdebug1("Invalid HW info query syntax.");
            mdebug2("HW info query: %d", cpu_cores);
            snprintf(output, OS_MAXSTR + 1, "err Invalid HW info query syntax, near '%.32s'", curr);
            return -1;
        }

        cpu_mhz = curr;
        *next++ = '\0';
        curr = next;

        if (!strcmp(cpu_mhz, "NULL"))
            cpu_mhz = NULL;

        if (next = strchr(curr, '|'), !next) {
            mdebug1("Invalid HW info query syntax.");
            mdebug2("HW info query: %s", cpu_mhz);
            snprintf(output, OS_MAXSTR + 1, "err Invalid HW info query syntax, near '%.32s'", curr);
            return -1;
        }

        ram_total = strtol(curr,NULL,10);
        *next++ = '\0';
        ram_free = strtol(next,NULL,10);

        if (result = wdb_hardware_save(wdb, scan_id, scan_time, serial, cpu_name, cpu_cores, cpu_mhz, ram_total, ram_free), result < 0) {
            mdebug1("Cannot save HW information.");
            snprintf(output, OS_MAXSTR + 1, "err Cannot save HW information.");
        } else {
            snprintf(output, OS_MAXSTR + 1, "ok");
        }

        return result;
    } else {
        mdebug1("Invalid HW info query syntax.");
        mdebug2("DB query error near: %s", curr);
        snprintf(output, OS_MAXSTR + 1, "err Invalid HW info query syntax, near '%.32s'", curr);
        return -1;
    }
}

int wdb_parse_ports(wdb_t * wdb, char * input, char * output) {
    char * curr;
    char * next;
    char * scan_id;
    char * scan_time;
    char * protocol;
    char * local_ip;
    int local_port;
    char * remote_ip;
    int remote_port;
    int tx_queue;
    int rx_queue;
    int inode;
    char * state;
    int pid;
    char * process;
    int result;

    if (next = strchr(input, ' '), !next) {
        mdebug1("Invalid Port query syntax.");
        mdebug2("Port query: %s", input);
        snprintf(output, OS_MAXSTR + 1, "err Invalid Port query syntax, near '%.32s'", input);
        return -1;
    }

    curr = input;
    *next++ = '\0';

    if (strcmp(curr, "save") == 0) {
        curr = next;

        if (next = strchr(curr, '|'), !next) {
            mdebug1("Invalid Port query syntax.");
            mdebug2("Port query: %s", curr);
            snprintf(output, OS_MAXSTR + 1, "err Invalid Port query syntax, near '%.32s'", curr);
            return -1;
        }

        scan_id = curr;
        *next++ = '\0';
        curr = next;

        if (!strcmp(scan_id, "NULL"))
            scan_id = NULL;

        if (next = strchr(curr, '|'), !next) {
            mdebug1("Invalid Port query syntax.");
            mdebug2("Port query: %s", curr);
            snprintf(output, OS_MAXSTR + 1, "err Invalid Port query syntax, near '%.32s'", curr);
            return -1;
        }

        scan_time = curr;
        *next++ = '\0';
        curr = next;

        if (!strcmp(scan_time, "NULL"))
            scan_time = NULL;

        if (next = strchr(curr, '|'), !next) {
            mdebug1("Invalid Port query syntax.");
            mdebug2("Port query: %s", scan_time);
            snprintf(output, OS_MAXSTR + 1, "err Invalid Port query syntax, near '%.32s'", scan_time);
            return -1;
        }

        protocol = curr;
        *next++ = '\0';
        curr = next;

        if (!strcmp(protocol, "NULL"))
            protocol = NULL;

        if (next = strchr(curr, '|'), !next) {
            mdebug1("Invalid Port query syntax.");
            mdebug2("Port query: %s", protocol);
            snprintf(output, OS_MAXSTR + 1, "err Invalid Port query syntax, near '%.32s'", protocol);
            return -1;
        }

        local_ip = curr;
        *next++ = '\0';
        curr = next;

        if (!strcmp(local_ip, "NULL"))
            local_ip = NULL;

        if (next = strchr(curr, '|'), !next) {
            mdebug1("Invalid Port query syntax.");
            mdebug2("Port query: %s", local_ip);
            snprintf(output, OS_MAXSTR + 1, "err Invalid Port query syntax, near '%.32s'", local_ip);
            return -1;
        }

        if (!strncmp(curr, "NULL", 4))
            local_port = -1;
        else
            local_port = strtol(curr,NULL,10);

        *next++ = '\0';
        curr = next;

        if (next = strchr(curr, '|'), !next) {
            mdebug1("Invalid Port query syntax.");
            mdebug2("Port query: %d", local_port);
            snprintf(output, OS_MAXSTR + 1, "err Invalid Port query syntax, near '%.32s'", curr);
            return -1;
        }

        remote_ip = curr;
        *next++ = '\0';
        curr = next;

        if (!strcmp(remote_ip, "NULL"))
            remote_ip = NULL;

        if (next = strchr(curr, '|'), !next) {
            mdebug1("Invalid Port query syntax.");
            mdebug2("Port query: %s", remote_ip);
            snprintf(output, OS_MAXSTR + 1, "err Invalid Port query syntax, near '%.32s'", remote_ip);
            return -1;
        }

        if (!strncmp(curr, "NULL", 4))
            remote_port = -1;
        else
            remote_port = strtol(curr,NULL,10);

        *next++ = '\0';
        curr = next;

        if (next = strchr(curr, '|'), !next) {
            mdebug1("Invalid Port query syntax.");
            mdebug2("Port query: %d", remote_port);
            snprintf(output, OS_MAXSTR + 1, "err Invalid Port query syntax, near '%.32s'", curr);
            return -1;
        }

        if (!strncmp(curr, "NULL", 4))
            tx_queue = -1;
        else
            tx_queue = strtol(curr,NULL,10);

        *next++ = '\0';
        curr = next;

        if (next = strchr(curr, '|'), !next) {
            mdebug1("Invalid Port query syntax.");
            mdebug2("Port query: %d", tx_queue);
            snprintf(output, OS_MAXSTR + 1, "err Invalid Port query syntax, near '%.32s'", curr);
            return -1;
        }

        if (!strncmp(curr, "NULL", 4))
            rx_queue = -1;
        else
            rx_queue = strtol(curr,NULL,10);

        *next++ = '\0';
        curr = next;

        if (next = strchr(curr, '|'), !next) {
            mdebug1("Invalid Port query syntax.");
            mdebug2("Port query: %d", rx_queue);
            snprintf(output, OS_MAXSTR + 1, "err Invalid Port query syntax, near '%.32s'", curr);
            return -1;
        }

        if (!strncmp(curr, "NULL", 4))
            inode = -1;
        else
            inode = strtol(curr,NULL,10);

        *next++ = '\0';
        curr = next;

        if (next = strchr(curr, '|'), !next) {
            mdebug1("Invalid Port query syntax.");
            mdebug2("Port query: %d", inode);
            snprintf(output, OS_MAXSTR + 1, "err Invalid Port query syntax, near '%.32s'", curr);
            return -1;
        }

        state = curr;
        *next++ = '\0';
        curr = next;

        if (!strcmp(state, "NULL"))
            state = NULL;

        if (next = strchr(curr, '|'), !next) {
            mdebug1("Invalid Port query syntax.");
            mdebug2("Port query: %s", state);
            snprintf(output, OS_MAXSTR + 1, "err Invalid Port query syntax, near '%.32s'", state);
            return -1;
        }

        if (!strncmp(curr, "NULL", 4))
            pid = -1;
        else
            pid = strtol(curr,NULL,10);

        *next++ = '\0';
        if (!strncmp(next, "NULL", 4))
            process = NULL;
        else
            process = next;

        if (result = wdb_port_save(wdb, scan_id, scan_time, protocol, local_ip, local_port, remote_ip, remote_port, tx_queue, rx_queue, inode, state, pid, process), result < 0) {
            mdebug1("Cannot save Port information.");
            snprintf(output, OS_MAXSTR + 1, "err Cannot save Port information.");
        } else {
            snprintf(output, OS_MAXSTR + 1, "ok");
        }

        return result;
    } else if (strcmp(curr, "del") == 0) {

        curr = next;

        if (!strcmp(next, "NULL"))
            scan_id = NULL;
        else
            scan_id = next;

        if (result = wdb_port_delete(wdb, scan_id), result < 0) {
            mdebug1("Cannot delete old Port information.");
            snprintf(output, OS_MAXSTR + 1, "err Cannot delete old Port information.");
        } else {
            snprintf(output, OS_MAXSTR + 1, "ok");
        }

        return result;

    } else {
        mdebug1("Invalid Port query syntax.");
        mdebug2("DB query error near: %s", curr);
        snprintf(output, OS_MAXSTR + 1, "err Invalid Port query syntax, near '%.32s'", curr);
        return -1;
    }
}


int wdb_parse_packages(wdb_t * wdb, char * input, char * output) {
    char * curr;
    char * next;
    char * scan_id;
    char * scan_time;
    char * format;
    char * name;
    char * priority;
    char * section;
    long size;
    char * vendor;
    char * install_time;
    char * version;
    char * architecture;
    char * multiarch;
    char * source;
    char * description;
    int result;

    if (next = strchr(input, ' '), !next) {
        mdebug1("Invalid Package info query syntax.");
        mdebug2("Package info query: %s", input);
        snprintf(output, OS_MAXSTR + 1, "err Invalid Package info query syntax, near '%.32s'", input);
        return -1;
    }

    curr = input;
    *next++ = '\0';

    if (strcmp(curr, "save") == 0) {
        curr = next;

        if (next = strchr(curr, '|'), !next) {
            mdebug1("Invalid Package info query syntax.");
            mdebug2("Package info query: %s", curr);
            snprintf(output, OS_MAXSTR + 1, "err Invalid Package info query syntax, near '%.32s'", curr);
            return -1;
        }

        scan_id = curr;
        *next++ = '\0';
        curr = next;

        if (!strcmp(scan_id, "NULL"))
            scan_id = NULL;

        if (next = strchr(curr, '|'), !next) {
            mdebug1("Invalid Package info query syntax.");
            mdebug2("Package info query: %s", curr);
            snprintf(output, OS_MAXSTR + 1, "err Invalid Package info query syntax, near '%.32s'", curr);
            return -1;
        }

        scan_time = curr;
        *next++ = '\0';
        curr = next;

        if (!strcmp(scan_time, "NULL"))
            scan_time = NULL;

        if (next = strchr(curr, '|'), !next) {
            mdebug1("Invalid Package info query syntax.");
            mdebug2("Package info query: %s", scan_time);
            snprintf(output, OS_MAXSTR + 1, "err Invalid Package info query syntax, near '%.32s'", scan_time);
            return -1;
        }

        format = curr;
        *next++ = '\0';
        curr = next;

        if (!strcmp(format, "NULL"))
            format = NULL;

        if (next = strchr(curr, '|'), !next) {
            mdebug1("Invalid Package info query syntax.");
            mdebug2("Package info query: %s", format);
            snprintf(output, OS_MAXSTR + 1, "err Invalid Package info query syntax, near '%.32s'", format);
            return -1;
        }

        name = curr;
        *next++ = '\0';
        curr = next;

        if (!strcmp(name, "NULL"))
            name = NULL;

        if (next = strchr(curr, '|'), !next) {
            mdebug1("Invalid Package info query syntax.");
            mdebug2("Package info query: %s", name);
            snprintf(output, OS_MAXSTR + 1, "err Invalid Package info query syntax, near '%.32s'", name);
            return -1;
        }

        priority = curr;
        *next++ = '\0';
        curr = next;

        if (!strcmp(priority, "NULL"))
            priority = NULL;

        if (next = strchr(curr, '|'), !next) {
            mdebug1("Invalid Package info query syntax.");
            mdebug2("Package info query: %s", priority);
            snprintf(output, OS_MAXSTR + 1, "err Invalid Package info query syntax, near '%.32s'", priority);
            return -1;
        }

        section = curr;
        *next++ = '\0';
        curr = next;

        if (!strcmp(section, "NULL"))
            section = NULL;

        if (next = strchr(curr, '|'), !next) {
            mdebug1("Invalid Package info query syntax.");
            mdebug2("Package info query: %s", section);
            snprintf(output, OS_MAXSTR + 1, "err Invalid Package info query syntax, near '%.32s'", section);
            return -1;
        }

        if (!strncmp(curr, "NULL", 4))
            size = -1;
        else
            size = strtol(curr,NULL,10);

        *next++ = '\0';
        curr = next;

        if (next = strchr(curr, '|'), !next) {
            mdebug1("Invalid Package query syntax.");
            mdebug2("Package query: %ld", size);
            snprintf(output, OS_MAXSTR + 1, "err Invalid Package query syntax, near '%.32s'", curr);
            return -1;
        }

        vendor = curr;
        *next++ = '\0';
        curr = next;

        if (!strcmp(vendor, "NULL"))
            vendor = NULL;

        if (next = strchr(curr, '|'), !next) {
            mdebug1("Invalid Package info query syntax.");
            mdebug2("Package info query: %s", vendor);
            snprintf(output, OS_MAXSTR + 1, "err Invalid Package info query syntax, near '%.32s'", vendor);
            return -1;
        }

        install_time = curr;
        *next++ = '\0';
        curr = next;

        if (!strcmp(install_time, "NULL"))
            install_time = NULL;

        if (next = strchr(curr, '|'), !next) {
            mdebug1("Invalid Package info query syntax.");
            mdebug2("Package info query: %s", install_time);
            snprintf(output, OS_MAXSTR + 1, "err Invalid Package info query syntax, near '%.32s'", install_time);
            return -1;
        }

        version = curr;
        *next++ = '\0';
        curr = next;

        if (!strcmp(version, "NULL"))
            version = NULL;

        if (next = strchr(curr, '|'), !next) {
            mdebug1("Invalid Package info query syntax.");
            mdebug2("Package info query: %s", version);
            snprintf(output, OS_MAXSTR + 1, "err Invalid Package info query syntax, near '%.32s'", version);
            return -1;
        }

        architecture = curr;
        *next++ = '\0';
        curr = next;

        if (!strcmp(architecture, "NULL"))
            architecture = NULL;

        if (next = strchr(curr, '|'), !next) {
            mdebug1("Invalid Package info query syntax.");
            mdebug2("Package info query: %s", architecture);
            snprintf(output, OS_MAXSTR + 1, "err Invalid Package info query syntax, near '%.32s'", architecture);
            return -1;
        }

        multiarch = curr;
        *next++ = '\0';
        curr = next;

        if (!strcmp(multiarch, "NULL"))
            multiarch = NULL;

        if (next = strchr(curr, '|'), !next) {
            mdebug1("Invalid Package info query syntax.");
            mdebug2("Package info query: %s", multiarch);
            snprintf(output, OS_MAXSTR + 1, "err Invalid Package info query syntax, near '%.32s'", multiarch);
            return -1;
        }

        source = curr;
        *next++ = '\0';

        if (!strcmp(source, "NULL"))
            source = NULL;

        if (!strcmp(next, "NULL"))
            description = NULL;
        else
            description = next;

        if (result = wdb_package_save(wdb, scan_id, scan_time, format, name, priority, section, size, vendor, install_time, version, architecture, multiarch, source, description), result < 0) {
            mdebug1("Cannot save Package information.");
            snprintf(output, OS_MAXSTR + 1, "err Cannot save Package information.");
        } else {
            snprintf(output, OS_MAXSTR + 1, "ok");
        }

        return result;

    } else if (strcmp(curr, "del") == 0) {

        curr = next;

        if (!strcmp(next, "NULL"))
            scan_id = NULL;
        else
            scan_id = next;

<<<<<<< HEAD
        if (result = wdb_program_update(wdb, scan_id), result < 0) {
            mdebug1("Cannot save scanned packages before delete old Program information.");
            snprintf(output, OS_MAXSTR + 1, "err Cannot save scanned packages before delete old Program information.");
        }

        if (result = wdb_program_delete(wdb, scan_id), result < 0) {
            mdebug1("Cannot delete old Program information.");
            snprintf(output, OS_MAXSTR + 1, "err Cannot delete old Program information.");
=======
        if (result = wdb_package_delete(wdb, scan_id), result < 0) {
            mdebug1("Cannot delete old Package information.");
            snprintf(output, OS_MAXSTR + 1, "err Cannot delete old Package information.");
>>>>>>> 96e70fd3
        } else {
            snprintf(output, OS_MAXSTR + 1, "ok");
        }

        return result;

    } else {
        mdebug1("Invalid Package info query syntax.");
        mdebug2("DB query error near: %s", curr);
        snprintf(output, OS_MAXSTR + 1, "err Invalid Package info query syntax, near '%.32s'", curr);
        return -1;
    }
}

int wdb_parse_processes(wdb_t * wdb, char * input, char * output) {
    char * curr;
    char * next;
    char * scan_id;
    char * scan_time;
    int pid, ppid, utime, stime, priority, nice, size, vm_size, resident, share, start_time, pgrp, session, nlwp, tgid, tty, processor;
    char * name;
    char * state;
    char * cmd;
    char * argvs;
    char * euser;
    char * ruser;
    char * suser;
    char * egroup;
    char * rgroup;
    char * sgroup;
    char * fgroup;
    int result;

    if (next = strchr(input, ' '), !next) {
        mdebug1("Invalid Process query syntax.");
        mdebug2("Process query: %s", input);
        snprintf(output, OS_MAXSTR + 1, "err Invalid Process query syntax, near '%.32s'", input);
        return -1;
    }

    curr = input;
    *next++ = '\0';

    if (strcmp(curr, "save") == 0) {
        curr = next;

        if (next = strchr(curr, '|'), !next) {
            mdebug1("Invalid Process query syntax.");
            mdebug2("Process query: %s", curr);
            snprintf(output, OS_MAXSTR + 1, "err Invalid Process query syntax, near '%.32s'", curr);
            return -1;
        }

        scan_id = curr;
        *next++ = '\0';
        curr = next;

        if (!strcmp(scan_id, "NULL"))
            scan_id = NULL;

        if (next = strchr(curr, '|'), !next) {
            mdebug1("Invalid Process query syntax.");
            mdebug2("Process query: %s", curr);
            snprintf(output, OS_MAXSTR + 1, "err Invalid Process query syntax, near '%.32s'", curr);
            return -1;
        }

        scan_time = curr;
        *next++ = '\0';
        curr = next;

        if (!strcmp(scan_time, "NULL"))
            scan_time = NULL;

        if (next = strchr(curr, '|'), !next) {
            mdebug1("Invalid Process query syntax.");
            mdebug2("Process query: %s", scan_time);
            snprintf(output, OS_MAXSTR + 1, "err Invalid Process query syntax, near '%.32s'", scan_time);
            return -1;
        }

        if (!strncmp(curr, "NULL", 4))
            pid = -1;
        else
            pid = strtol(curr,NULL,10);

        *next++ = '\0';
        curr = next;

        if (next = strchr(curr, '|'), !next) {
            mdebug1("Invalid Process query syntax.");
            mdebug2("Process query: %d", pid);
            snprintf(output, OS_MAXSTR + 1, "err Invalid Process query syntax, near '%.32s'", curr);
            return -1;
        }

        name = curr;
        *next++ = '\0';
        curr = next;

        if (!strcmp(name, "NULL"))
            name = NULL;

        if (next = strchr(curr, '|'), !next) {
            mdebug1("Invalid Process query syntax.");
            mdebug2("Process query: %s", name);
            snprintf(output, OS_MAXSTR + 1, "err Invalid Process query syntax, near '%.32s'", name);
            return -1;
        }

        state = curr;
        *next++ = '\0';
        curr = next;

        if (!strcmp(state, "NULL"))
            state = NULL;

        if (next = strchr(curr, '|'), !next) {
            mdebug1("Invalid Process query syntax.");
            mdebug2("Process query: %s", state);
            snprintf(output, OS_MAXSTR + 1, "err Invalid Process query syntax, near '%.32s'", state);
            return -1;
        }

        if (!strncmp(curr, "NULL", 4))
            ppid = -1;
        else
            ppid = strtol(curr,NULL,10);

        *next++ = '\0';
        curr = next;

        if (next = strchr(curr, '|'), !next) {
            mdebug1("Invalid Process query syntax.");
            mdebug2("Process query: %d", ppid);
            snprintf(output, OS_MAXSTR + 1, "err Invalid Process query syntax, near '%.32s'", curr);
            return -1;
        }

        if (!strncmp(curr, "NULL", 4))
            utime = -1;
        else
            utime = strtol(curr,NULL,10);

        *next++ = '\0';
        curr = next;

        if (next = strchr(curr, '|'), !next) {
            mdebug1("Invalid Process query syntax.");
            mdebug2("Process query: %d", utime);
            snprintf(output, OS_MAXSTR + 1, "err Invalid Process query syntax, near '%.32s'", curr);
            return -1;
        }

        if (!strncmp(curr, "NULL", 4))
            stime = -1;
        else
            stime = strtol(curr,NULL,10);

        *next++ = '\0';
        curr = next;

        if (next = strchr(curr, '|'), !next) {
            mdebug1("Invalid Process query syntax.");
            mdebug2("Process query: %d", stime);
            snprintf(output, OS_MAXSTR + 1, "err Invalid Process query syntax, near '%.32s'", curr);
            return -1;
        }

        cmd = curr;
        *next++ = '\0';
        curr = next;

        if (!strcmp(cmd, "NULL"))
            cmd = NULL;

        if (next = strchr(curr, '|'), !next) {
            mdebug1("Invalid Process query syntax.");
            mdebug2("Process query: %s", cmd);
            snprintf(output, OS_MAXSTR + 1, "err Invalid Process query syntax, near '%.32s'", cmd);
            return -1;
        }

        argvs = curr;
        *next++ = '\0';
        curr = next;

        if (!strcmp(argvs, "NULL"))
            argvs = NULL;

        if (next = strchr(curr, '|'), !next) {
            mdebug1("Invalid Process query syntax.");
            mdebug2("Process query: %s", argvs);
            snprintf(output, OS_MAXSTR + 1, "err Invalid Process query syntax, near '%.32s'", argvs);
            return -1;
        }

        euser = curr;
        *next++ = '\0';
        curr = next;

        if (!strcmp(euser, "NULL"))
            euser = NULL;

        if (next = strchr(curr, '|'), !next) {
            mdebug1("Invalid Process query syntax.");
            mdebug2("Process query: %s", euser);
            snprintf(output, OS_MAXSTR + 1, "err Invalid Process query syntax, near '%.32s'", euser);
            return -1;
        }

        ruser = curr;
        *next++ = '\0';
        curr = next;

        if (!strcmp(ruser, "NULL"))
            ruser = NULL;

        if (next = strchr(curr, '|'), !next) {
            mdebug1("Invalid Process query syntax.");
            mdebug2("Process query: %s", ruser);
            snprintf(output, OS_MAXSTR + 1, "err Invalid Process query syntax, near '%.32s'", ruser);
            return -1;
        }

        suser = curr;
        *next++ = '\0';
        curr = next;

        if (!strcmp(suser, "NULL"))
            suser = NULL;

        if (next = strchr(curr, '|'), !next) {
            mdebug1("Invalid Process query syntax.");
            mdebug2("Process query: %s", suser);
            snprintf(output, OS_MAXSTR + 1, "err Invalid Process query syntax, near '%.32s'", suser);
            return -1;
        }

        egroup = curr;
        *next++ = '\0';
        curr = next;

        if (!strcmp(egroup, "NULL"))
            egroup = NULL;

        if (next = strchr(curr, '|'), !next) {
            mdebug1("Invalid Process query syntax.");
            mdebug2("Process query: %s", egroup);
            snprintf(output, OS_MAXSTR + 1, "err Invalid Process query syntax, near '%.32s'", egroup);
            return -1;
        }

        rgroup = curr;
        *next++ = '\0';
        curr = next;

        if (!strcmp(rgroup, "NULL"))
            rgroup = NULL;

        if (next = strchr(curr, '|'), !next) {
            mdebug1("Invalid Process query syntax.");
            mdebug2("Process query: %s", rgroup);
            snprintf(output, OS_MAXSTR + 1, "err Invalid Process query syntax, near '%.32s'", rgroup);
            return -1;
        }

        sgroup = curr;
        *next++ = '\0';
        curr = next;

        if (!strcmp(sgroup, "NULL"))
            sgroup = NULL;

        if (next = strchr(curr, '|'), !next) {
            mdebug1("Invalid Process query syntax.");
            mdebug2("Process query: %s", sgroup);
            snprintf(output, OS_MAXSTR + 1, "err Invalid Process query syntax, near '%.32s'", sgroup);
            return -1;
        }

        fgroup = curr;
        *next++ = '\0';
        curr = next;

        if (!strcmp(fgroup, "NULL"))
            fgroup = NULL;

        if (next = strchr(curr, '|'), !next) {
            mdebug1("Invalid Process query syntax.");
            mdebug2("Process query: %s", fgroup);
            snprintf(output, OS_MAXSTR + 1, "err Invalid Process query syntax, near '%.32s'", fgroup);
            return -1;
        }

        if (!strncmp(curr, "NULL", 4))
            priority = -1;
        else
            priority = strtol(curr,NULL,10);

        *next++ = '\0';
        curr = next;

        if (next = strchr(curr, '|'), !next) {
            mdebug1("Invalid Process query syntax.");
            mdebug2("Process query: %d", priority);
            snprintf(output, OS_MAXSTR + 1, "err Invalid Process query syntax, near '%.32s'", curr);
            return -1;
        }

        if (!strncmp(curr, "NULL", 4))
            nice = -1;
        else
            nice = strtol(curr,NULL,10);

        *next++ = '\0';
        curr = next;

        if (next = strchr(curr, '|'), !next) {
            mdebug1("Invalid Process query syntax.");
            mdebug2("Process query: %d", nice);
            snprintf(output, OS_MAXSTR + 1, "err Invalid Process query syntax, near '%.32s'", curr);
            return -1;
        }

        if (!strncmp(curr, "NULL", 4))
            size = -1;
        else
            size = strtol(curr,NULL,10);

        *next++ = '\0';
        curr = next;

        if (next = strchr(curr, '|'), !next) {
            mdebug1("Invalid Process query syntax.");
            mdebug2("Process query: %d", size);
            snprintf(output, OS_MAXSTR + 1, "err Invalid Process query syntax, near '%.32s'", curr);
            return -1;
        }

        if (!strncmp(curr, "NULL", 4))
            vm_size = -1;
        else
            vm_size = strtol(curr,NULL,10);

        *next++ = '\0';
        curr = next;

        if (next = strchr(curr, '|'), !next) {
            mdebug1("Invalid Process query syntax.");
            mdebug2("Process query: %d", vm_size);
            snprintf(output, OS_MAXSTR + 1, "err Invalid Process query syntax, near '%.32s'", curr);
            return -1;
        }

        if (!strncmp(curr, "NULL", 4))
            resident = -1;
        else
            resident = strtol(curr,NULL,10);

        *next++ = '\0';
        curr = next;

        if (next = strchr(curr, '|'), !next) {
            mdebug1("Invalid Process query syntax.");
            mdebug2("Process query: %d", resident);
            snprintf(output, OS_MAXSTR + 1, "err Invalid Process query syntax, near '%.32s'", curr);
            return -1;
        }

        if (!strncmp(curr, "NULL", 4))
            share = -1;
        else
            share = strtol(curr,NULL,10);

        *next++ = '\0';
        curr = next;

        if (next = strchr(curr, '|'), !next) {
            mdebug1("Invalid Process query syntax.");
            mdebug2("Process query: %d", share);
            snprintf(output, OS_MAXSTR + 1, "err Invalid Process query syntax, near '%.32s'", curr);
            return -1;
        }

        if (!strncmp(curr, "NULL", 4))
            start_time = -1;
        else
            start_time = strtol(curr,NULL,10);

        *next++ = '\0';
        curr = next;

        if (next = strchr(curr, '|'), !next) {
            mdebug1("Invalid Process query syntax.");
            mdebug2("Process query: %d", start_time);
            snprintf(output, OS_MAXSTR + 1, "err Invalid Process query syntax, near '%.32s'", curr);
            return -1;
        }

        if (!strncmp(curr, "NULL", 4))
            pgrp = -1;
        else
            pgrp = strtol(curr,NULL,10);

        *next++ = '\0';
        curr = next;

        if (next = strchr(curr, '|'), !next) {
            mdebug1("Invalid Process query syntax.");
            mdebug2("Process query: %d", pgrp);
            snprintf(output, OS_MAXSTR + 1, "err Invalid Process query syntax, near '%.32s'", curr);
            return -1;
        }

        if (!strncmp(curr, "NULL", 4))
            session = -1;
        else
            session = strtol(curr,NULL,10);

        *next++ = '\0';
        curr = next;

        if (next = strchr(curr, '|'), !next) {
            mdebug1("Invalid Process query syntax.");
            mdebug2("Process query: %d", session);
            snprintf(output, OS_MAXSTR + 1, "err Invalid Process query syntax, near '%.32s'", curr);
            return -1;
        }

        if (!strncmp(curr, "NULL", 4))
            nlwp = -1;
        else
            nlwp = strtol(curr,NULL,10);

        *next++ = '\0';
        curr = next;

        if (next = strchr(curr, '|'), !next) {
            mdebug1("Invalid Process query syntax.");
            mdebug2("Process query: %d", nlwp);
            snprintf(output, OS_MAXSTR + 1, "err Invalid Process query syntax, near '%.32s'", curr);
            return -1;
        }

        if (!strncmp(curr, "NULL", 4))
            tgid = -1;
        else
            tgid = strtol(curr,NULL,10);

        *next++ = '\0';
        curr = next;

        if (next = strchr(curr, '|'), !next) {
            mdebug1("Invalid Process query syntax.");
            mdebug2("Process query: %d", tgid);
            snprintf(output, OS_MAXSTR + 1, "err Invalid Process query syntax, near '%.32s'", curr);
            return -1;
        }

        if (!strncmp(curr, "NULL", 4))
            tty = -1;
        else
            tty = strtol(curr,NULL,10);

        *next++ = '\0';
        if (!strncmp(next, "NULL", 4))
            processor = -1;
        else
            processor = strtol(next,NULL,10);

        if (result = wdb_process_save(wdb, scan_id, scan_time, pid, name, state, ppid, utime, stime, cmd, argvs, euser, ruser, suser, egroup, rgroup, sgroup, fgroup, priority, nice, size, vm_size, resident, share, start_time, pgrp, session, nlwp, tgid, tty, processor), result < 0) {
            mdebug1("Cannot save Process information.");
            snprintf(output, OS_MAXSTR + 1, "err Cannot save Process information.");
        } else {
            snprintf(output, OS_MAXSTR + 1, "ok");
        }

        return result;
    } else if (strcmp(curr, "del") == 0) {

        curr = next;

        if (!strcmp(next, "NULL"))
            scan_id = NULL;
        else
            scan_id = next;

        if (result = wdb_process_delete(wdb, scan_id), result < 0) {
            mdebug1("Cannot delete old Process information.");
            snprintf(output, OS_MAXSTR + 1, "err Cannot delete old Process information.");
        } else {
            snprintf(output, OS_MAXSTR + 1, "ok");
        }

        return result;

    } else {
        mdebug1("Invalid Process query syntax.");
        mdebug2("DB query error near: %s", curr);
        snprintf(output, OS_MAXSTR + 1, "err Invalid Process query syntax, near '%.32s'", curr);
        return -1;
    }
}<|MERGE_RESOLUTION|>--- conflicted
+++ resolved
@@ -1522,7 +1522,6 @@
         else
             scan_id = next;
 
-<<<<<<< HEAD
         if (result = wdb_program_update(wdb, scan_id), result < 0) {
             mdebug1("Cannot save scanned packages before delete old Program information.");
             snprintf(output, OS_MAXSTR + 1, "err Cannot save scanned packages before delete old Program information.");
@@ -1531,11 +1530,6 @@
         if (result = wdb_program_delete(wdb, scan_id), result < 0) {
             mdebug1("Cannot delete old Program information.");
             snprintf(output, OS_MAXSTR + 1, "err Cannot delete old Program information.");
-=======
-        if (result = wdb_package_delete(wdb, scan_id), result < 0) {
-            mdebug1("Cannot delete old Package information.");
-            snprintf(output, OS_MAXSTR + 1, "err Cannot delete old Package information.");
->>>>>>> 96e70fd3
         } else {
             snprintf(output, OS_MAXSTR + 1, "ok");
         }
