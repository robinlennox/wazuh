/*
 * Wazuh SQLite integration
 * Copyright (C) 2015-2020, Wazuh Inc.
 * June 06, 2016.
 *
 * This program is free software; you can redistribute it
 * and/or modify it under the terms of the GNU General Public
 * License (version 2) as published by the FSF - Free Software
 * Foundation.
 */

#include "wdb.h"

// List of agent information fields in global DB
// The ":" is used for paramter binding
static const char *global_db_agent_fields[] = {
    ":config_sum",
    ":ip",
    ":manager_host",
    ":merged_sum",
    ":name",
    ":node_name",
    ":os_arch",
    ":os_build",
    ":os_codename",
    ":os_major",
    ":os_minor",
    ":os_name",
    ":os_platform",
    ":os_uname",
    ":os_version",
    ":version",
    ":last_keepalive",
    ":id",
    NULL
};

int wdb_global_insert_agent(wdb_t *wdb, int id, char* name, char* ip, char* register_ip, char* internal_key, char* group, int date_add) {
    sqlite3_stmt *stmt = NULL;

    if (!wdb->transaction && wdb_begin2(wdb) < 0) {
        mdebug1("cannot begin transaction");
        return OS_INVALID;
    }

    if (wdb_stmt_cache(wdb, WDB_STMT_GLOBAL_INSERT_AGENT) < 0) {
        mdebug1("cannot cache statement");
        return OS_INVALID;
    }

    stmt = wdb->stmt[WDB_STMT_GLOBAL_INSERT_AGENT];

    if (sqlite3_bind_int(stmt, 1, id) != SQLITE_OK) {
        merror("DB(%s) sqlite3_bind_int(): %s", wdb->id, sqlite3_errmsg(wdb->db));
        return OS_INVALID;
    }
    if (sqlite3_bind_text(stmt, 2, name, -1, NULL) != SQLITE_OK) {
        merror("DB(%s) sqlite3_bind_text(): %s", wdb->id, sqlite3_errmsg(wdb->db));
        return OS_INVALID;
    }
    if (sqlite3_bind_text(stmt, 3, ip, -1, NULL) != SQLITE_OK) {
        merror("DB(%s) sqlite3_bind_text(): %s", wdb->id, sqlite3_errmsg(wdb->db));
        return OS_INVALID;
    }
    if (sqlite3_bind_text(stmt, 4, register_ip, -1, NULL) != SQLITE_OK) {
        merror("DB(%s) sqlite3_bind_text(): %s", wdb->id, sqlite3_errmsg(wdb->db));
        return OS_INVALID;
    }
    if (sqlite3_bind_text(stmt, 5, internal_key, -1, NULL) != SQLITE_OK) {
        merror("DB(%s) sqlite3_bind_text(): %s", wdb->id, sqlite3_errmsg(wdb->db));
        return OS_INVALID;
    }
    if (sqlite3_bind_int(stmt, 6, date_add) != SQLITE_OK) {
        merror("DB(%s) sqlite3_bind_int(): %s", wdb->id, sqlite3_errmsg(wdb->db));
        return OS_INVALID;
    }
    if (sqlite3_bind_text(stmt, 7, group, -1, NULL) != SQLITE_OK) {
        merror("DB(%s) sqlite3_bind_text(): %s", wdb->id, sqlite3_errmsg(wdb->db));
        return OS_INVALID;
    }

    switch (wdb_step(stmt)) {
    case SQLITE_ROW:
    case SQLITE_DONE:
        return OS_SUCCESS;
        break;
    default:
        mdebug1("SQLite: %s", sqlite3_errmsg(wdb->db));
        return OS_INVALID;
    }
}

int wdb_global_update_agent_name(wdb_t *wdb, int id, char* name) {
    sqlite3_stmt *stmt = NULL;

    if (!wdb->transaction && wdb_begin2(wdb) < 0) {
        mdebug1("cannot begin transaction");
        return OS_INVALID;
    }

    if (wdb_stmt_cache(wdb, WDB_STMT_GLOBAL_UPDATE_AGENT_NAME) < 0) {
        mdebug1("cannot cache statement");
        return OS_INVALID;
    }

    stmt = wdb->stmt[WDB_STMT_GLOBAL_UPDATE_AGENT_NAME];

    if (sqlite3_bind_int(stmt, 1, id) != SQLITE_OK) {
        merror("DB(%s) sqlite3_bind_int(): %s", wdb->id, sqlite3_errmsg(wdb->db));
        return OS_INVALID;
    }
    if (sqlite3_bind_text(stmt, 2, name, -1, NULL) != SQLITE_OK) {
        merror("DB(%s) sqlite3_bind_text(): %s", wdb->id, sqlite3_errmsg(wdb->db));
        return OS_INVALID;
    }

    switch (wdb_step(stmt)) {
    case SQLITE_ROW:
    case SQLITE_DONE:
        return OS_SUCCESS;
        break;
    default:
        mdebug1("SQLite: %s", sqlite3_errmsg(wdb->db));
        return OS_INVALID;
    }
}

int wdb_global_update_agent_version(wdb_t *wdb,
                                    int id,
                                    const char *os_name,
                                    const char *os_version,
                                    const char *os_major,
                                    const char *os_minor,
                                    const char *os_codename,
                                    const char *os_platform,
                                    const char *os_build,
                                    const char *os_uname,
                                    const char *os_arch,
                                    const char *version,
                                    const char *config_sum,
                                    const char *merged_sum,
                                    const char *manager_host,
                                    const char *node_name,
                                    const char *agent_ip,
                                    wdb_sync_status_t sync_status)
{
    sqlite3_stmt *stmt = NULL;
    int index = 1;

    if (!wdb->transaction && wdb_begin2(wdb) < 0) {
        mdebug1("cannot begin transaction");
        return OS_INVALID;
    }

    if (wdb_stmt_cache(wdb, agent_ip ? WDB_STMT_GLOBAL_UPDATE_AGENT_VERSION_IP : WDB_STMT_GLOBAL_UPDATE_AGENT_VERSION) < 0) {
        mdebug1("cannot cache statement");
        return OS_INVALID;
    }

    stmt = wdb->stmt[agent_ip ? WDB_STMT_GLOBAL_UPDATE_AGENT_VERSION_IP : WDB_STMT_GLOBAL_UPDATE_AGENT_VERSION];

    if (sqlite3_bind_text(stmt, index++, os_name, -1, NULL) != SQLITE_OK) {
        merror("DB(%s) sqlite3_bind_text(): %s", wdb->id, sqlite3_errmsg(wdb->db));
        return OS_INVALID;
    }
    if (sqlite3_bind_text(stmt, index++, os_version, -1, NULL) != SQLITE_OK) {
        merror("DB(%s) sqlite3_bind_text(): %s", wdb->id, sqlite3_errmsg(wdb->db));
        return OS_INVALID;
    }
    if (sqlite3_bind_text(stmt, index++, os_major, -1, NULL) != SQLITE_OK) {
        merror("DB(%s) sqlite3_bind_text(): %s", wdb->id, sqlite3_errmsg(wdb->db));
        return OS_INVALID;
    }
    if (sqlite3_bind_text(stmt, index++, os_minor, -1, NULL) != SQLITE_OK) {
        merror("DB(%s) sqlite3_bind_text(): %s", wdb->id, sqlite3_errmsg(wdb->db));
        return OS_INVALID;
    }
    if (sqlite3_bind_text(stmt, index++, os_codename, -1, NULL) != SQLITE_OK) {
        merror("DB(%s) sqlite3_bind_text(): %s", wdb->id, sqlite3_errmsg(wdb->db));
        return OS_INVALID;
    }
    if (sqlite3_bind_text(stmt, index++, os_platform, -1, NULL) != SQLITE_OK) {
        merror("DB(%s) sqlite3_bind_text(): %s", wdb->id, sqlite3_errmsg(wdb->db));
        return OS_INVALID;
    }
    if (sqlite3_bind_text(stmt, index++, os_build, -1, NULL) != SQLITE_OK) {
        merror("DB(%s) sqlite3_bind_text(): %s", wdb->id, sqlite3_errmsg(wdb->db));
        return OS_INVALID;
    }
    if (sqlite3_bind_text(stmt, index++, os_uname, -1, NULL) != SQLITE_OK) {
        merror("DB(%s) sqlite3_bind_text(): %s", wdb->id, sqlite3_errmsg(wdb->db));
        return OS_INVALID;
    }
    if (sqlite3_bind_text(stmt, index++, os_arch, -1, NULL) != SQLITE_OK) {
        merror("DB(%s) sqlite3_bind_text(): %s", wdb->id, sqlite3_errmsg(wdb->db));
        return OS_INVALID;
    }
    if (sqlite3_bind_text(stmt, index++, version, -1, NULL) != SQLITE_OK) {
        merror("DB(%s) sqlite3_bind_text(): %s", wdb->id, sqlite3_errmsg(wdb->db));
        return OS_INVALID;
    }
    if (sqlite3_bind_text(stmt, index++, config_sum, -1, NULL) != SQLITE_OK) {
        merror("DB(%s) sqlite3_bind_text(): %s", wdb->id, sqlite3_errmsg(wdb->db));
        return OS_INVALID;
    }
    if (sqlite3_bind_text(stmt, index++, merged_sum, -1, NULL) != SQLITE_OK) {
        merror("DB(%s) sqlite3_bind_text(): %s", wdb->id, sqlite3_errmsg(wdb->db));
        return OS_INVALID;
    }
    if (sqlite3_bind_text(stmt, index++, manager_host, -1, NULL) != SQLITE_OK) {
        merror("DB(%s) sqlite3_bind_text(): %s", wdb->id, sqlite3_errmsg(wdb->db));
        return OS_INVALID;
    }
    if (sqlite3_bind_text(stmt, index++, node_name, -1, NULL) != SQLITE_OK) {
        merror("DB(%s) sqlite3_bind_text(): %s", wdb->id, sqlite3_errmsg(wdb->db));
        return OS_INVALID;
    }
    if (agent_ip) {
        if (sqlite3_bind_text(stmt, index++, agent_ip, -1, NULL) != SQLITE_OK) {
            merror("DB(%s) sqlite3_bind_text(): %s", wdb->id, sqlite3_errmsg(wdb->db));
            return OS_INVALID;
        }
    }
    if (sqlite3_bind_int(stmt, index++, sync_status) != SQLITE_OK) {
        merror("DB(%s) sqlite3_bind_int(): %s", wdb->id, sqlite3_errmsg(wdb->db));
        return OS_INVALID;
    }
    if (sqlite3_bind_int(stmt, index++, id) != SQLITE_OK) {
        merror("DB(%s) sqlite3_bind_int(): %s", wdb->id, sqlite3_errmsg(wdb->db));
        return OS_INVALID;
    }

    switch (wdb_step(stmt)) {
    case SQLITE_ROW:
    case SQLITE_DONE:
        return OS_SUCCESS;
        break;
    default:
        mdebug1("SQLite: %s", sqlite3_errmsg(wdb->db));
        return OS_INVALID;
    }
}

cJSON* wdb_global_get_agent_labels(wdb_t *wdb, int id) {
    sqlite3_stmt *stmt = NULL;
    cJSON * result = NULL;
    int index = 0;

    if (!wdb->transaction && wdb_begin2(wdb) < 0) {
        mdebug1("cannot begin transaction");
        return NULL;
    }

    if (wdb_stmt_cache(wdb, WDB_STMT_GLOBAL_LABELS_GET) < 0) {
        mdebug1("cannot cache statement");
        return NULL;
    }

    stmt = wdb->stmt[WDB_STMT_GLOBAL_LABELS_GET];

<<<<<<< HEAD
    // In this statement, we must bind the agent ID four times
    for (index = 1; index < 5; ++index) {
        if (sqlite3_bind_int(stmt, index, id) != SQLITE_OK) {
            merror("DB(%s) sqlite3_bind_text(): %s", wdb->id, sqlite3_errmsg(wdb->db));
            return NULL;
        }
=======
    if (sqlite3_bind_int(stmt, 1, id) != SQLITE_OK) {
        merror("DB(%s) sqlite3_bind_int(): %s", wdb->id, sqlite3_errmsg(wdb->db));
        return NULL;
>>>>>>> 0b802b8e
    }

    result = wdb_exec_stmt(stmt);

    if (!result) {
        mdebug1("sqlite3_step(): %s", sqlite3_errmsg(wdb->db));
    }

    return result;
}

int wdb_global_del_agent_labels(wdb_t *wdb, int id) {
    sqlite3_stmt *stmt = NULL;

    if (!wdb->transaction && wdb_begin2(wdb) < 0) {
        mdebug1("cannot begin transaction");
        return OS_INVALID;
    }

    if (wdb_stmt_cache(wdb, WDB_STMT_GLOBAL_LABELS_DEL) < 0) {
        mdebug1("cannot cache statement");
        return OS_INVALID;
    }

    stmt = wdb->stmt[WDB_STMT_GLOBAL_LABELS_DEL];

    if (sqlite3_bind_int(stmt, 1, id) != SQLITE_OK) {
        merror("DB(%s) sqlite3_bind_int(): %s", wdb->id, sqlite3_errmsg(wdb->db));
        return OS_INVALID;
    }

    switch (wdb_step(stmt)) {
    case SQLITE_ROW:
    case SQLITE_DONE:
        return OS_SUCCESS;
        break;
    default:
        mdebug1("SQLite: %s", sqlite3_errmsg(wdb->db));
        return OS_INVALID;
    }
}

int wdb_global_set_agent_label(wdb_t *wdb, int id, char* key, char* value) {
    sqlite3_stmt *stmt = NULL;

    if (!wdb->transaction && wdb_begin2(wdb) < 0) {
        mdebug1("cannot begin transaction");
        return OS_INVALID;
    }

    if (wdb_stmt_cache(wdb, WDB_STMT_GLOBAL_LABELS_SET) < 0) {
        mdebug1("cannot cache statement");
        return OS_INVALID;
    }

    stmt = wdb->stmt[WDB_STMT_GLOBAL_LABELS_SET];

    if (sqlite3_bind_int(stmt, 1, id) != SQLITE_OK) {
        merror("DB(%s) sqlite3_bind_int(): %s", wdb->id, sqlite3_errmsg(wdb->db));
        return OS_INVALID;
    }
    if (sqlite3_bind_text(stmt, 2, key, -1, NULL) != SQLITE_OK) {
        merror("DB(%s) sqlite3_bind_text(): %s", wdb->id, sqlite3_errmsg(wdb->db));
        return OS_INVALID;
    }
    if (sqlite3_bind_text(stmt, 3, value, -1, NULL) != SQLITE_OK) {
        merror("DB(%s) sqlite3_bind_text(): %s", wdb->id, sqlite3_errmsg(wdb->db));
        return OS_INVALID;
    }

    switch (wdb_step(stmt)) {
    case SQLITE_ROW:
    case SQLITE_DONE:
        return OS_SUCCESS;
        break;
    default:
        mdebug1("SQLite: %s", sqlite3_errmsg(wdb->db));
        return OS_INVALID;
    }
}

int wdb_global_update_agent_keepalive(wdb_t *wdb, int id, wdb_sync_status_t status) {
    sqlite3_stmt *stmt = NULL;

    if (!wdb->transaction && wdb_begin2(wdb) < 0) {
        mdebug1("cannot begin transaction");
        return OS_INVALID;
    }

    if (wdb_stmt_cache(wdb, WDB_STMT_GLOBAL_UPDATE_AGENT_KEEPALIVE) < 0) {
        mdebug1("cannot cache statement");
        return OS_INVALID;
    }

    stmt = wdb->stmt[WDB_STMT_GLOBAL_UPDATE_AGENT_KEEPALIVE];

    if (sqlite3_bind_int(stmt, 1, status) != SQLITE_OK) {
        merror("DB(%s) sqlite3_bind_int(): %s", wdb->id, sqlite3_errmsg(wdb->db));
        return OS_INVALID;
    }
    if (sqlite3_bind_int(stmt, 2, id) != SQLITE_OK) {
        merror("DB(%s) sqlite3_bind_text(): %s", wdb->id, sqlite3_errmsg(wdb->db));
        return OS_INVALID;
    }

    switch (wdb_step(stmt)) {
    case SQLITE_ROW:
    case SQLITE_DONE:
        return OS_SUCCESS;
        break;
    default:
        mdebug1("SQLite: %s", sqlite3_errmsg(wdb->db));
        return OS_INVALID;
    }
}

int wdb_global_delete_agent(wdb_t *wdb, int id) {
    sqlite3_stmt *stmt = NULL;

    if (!wdb->transaction && wdb_begin2(wdb) < 0) {
        mdebug1("cannot begin transaction");
        return OS_INVALID;
    }

    if (wdb_stmt_cache(wdb, WDB_STMT_GLOBAL_DELETE_AGENT) < 0) {
        mdebug1("cannot cache statement");
        return OS_INVALID;
    }

    stmt = wdb->stmt[WDB_STMT_GLOBAL_DELETE_AGENT];

    if (sqlite3_bind_int(stmt, 1, id) != SQLITE_OK) {
        merror("DB(%s) sqlite3_bind_int(): %s", wdb->id, sqlite3_errmsg(wdb->db));
        return OS_INVALID;
    }

    switch (wdb_step(stmt)) {
    case SQLITE_ROW:
    case SQLITE_DONE:
        return OS_SUCCESS;
        break;
    default:
        mdebug1("SQLite: %s", sqlite3_errmsg(wdb->db));
        return OS_INVALID;
    }
}

cJSON* wdb_global_select_agent_name(wdb_t *wdb, int id) {
    sqlite3_stmt *stmt = NULL;
    cJSON * result = NULL;

    if (!wdb->transaction && wdb_begin2(wdb) < 0) {
        mdebug1("cannot begin transaction");
        return NULL;
    }

    if (wdb_stmt_cache(wdb, WDB_STMT_GLOBAL_SELECT_AGENT_NAME) < 0) {
        mdebug1("cannot cache statement");
        return NULL;
    }

    stmt = wdb->stmt[WDB_STMT_GLOBAL_SELECT_AGENT_NAME];

    if (sqlite3_bind_int(stmt, 1, id) != SQLITE_OK) {
        merror("DB(%s) sqlite3_bind_text(): %s", wdb->id, sqlite3_errmsg(wdb->db));
        return NULL;
    }

    result = wdb_exec_stmt(stmt);

    if (!result) {
        mdebug1("sqlite3_step(): %s", sqlite3_errmsg(wdb->db));
    }

    return result;
}

cJSON* wdb_global_select_agent_group(wdb_t *wdb, int id) {
    sqlite3_stmt *stmt = NULL;
    cJSON * result = NULL;

    if (!wdb->transaction && wdb_begin2(wdb) < 0) {
        mdebug1("cannot begin transaction");
        return NULL;
    }

    if (wdb_stmt_cache(wdb, WDB_STMT_GLOBAL_SELECT_AGENT_GROUP) < 0) {
        mdebug1("cannot cache statement");
        return NULL;
    }

    stmt = wdb->stmt[WDB_STMT_GLOBAL_SELECT_AGENT_GROUP];

    if (sqlite3_bind_int(stmt, 1, id) != SQLITE_OK) {
        merror("DB(%s) sqlite3_bind_text(): %s", wdb->id, sqlite3_errmsg(wdb->db));
        return NULL;
    }

    result = wdb_exec_stmt(stmt);

    if (!result) {
        mdebug1("sqlite3_step(): %s", sqlite3_errmsg(wdb->db));
    }

    return result;
}

cJSON* wdb_global_find_agent(wdb_t *wdb, const char *name, const char *ip) {
    sqlite3_stmt *stmt = NULL;
    cJSON * result = NULL;

    if (!wdb->transaction && wdb_begin2(wdb) < 0) {
        mdebug1("cannot begin transaction");
        return NULL;
    }

    if (wdb_stmt_cache(wdb, WDB_STMT_GLOBAL_FIND_AGENT) < 0) {
        mdebug1("cannot cache statement");
        return NULL;
    }

    stmt = wdb->stmt[WDB_STMT_GLOBAL_FIND_AGENT];

    if (sqlite3_bind_text(stmt, 1, name, -1, NULL) != SQLITE_OK) {
        merror("DB(%s) sqlite3_bind_text(): %s", wdb->id, sqlite3_errmsg(wdb->db));
        return NULL;
    }
    if (sqlite3_bind_text(stmt, 2, ip, -1, NULL) != SQLITE_OK) {
        merror("DB(%s) sqlite3_bind_text(): %s", wdb->id, sqlite3_errmsg(wdb->db));
        return NULL;
    }
    if (sqlite3_bind_text(stmt, 3, ip, -1, NULL) != SQLITE_OK) {
        merror("DB(%s) sqlite3_bind_text(): %s", wdb->id, sqlite3_errmsg(wdb->db));
        return NULL;
    }

    result = wdb_exec_stmt(stmt);

    if (!result) {
        mdebug1("sqlite3_step(): %s", sqlite3_errmsg(wdb->db));
    }

    return result;
}

cJSON* wdb_global_select_agent_fim_offset(wdb_t *wdb, int id) {
    sqlite3_stmt *stmt = NULL;
    cJSON * result = NULL;

    if (!wdb->transaction && wdb_begin2(wdb) < 0) {
        mdebug1("cannot begin transaction");
        return NULL;
    }

    if (wdb_stmt_cache(wdb, WDB_STMT_GLOBAL_SELECT_FIM_OFFSET) < 0) {
        mdebug1("cannot cache statement");
        return NULL;
    }

    stmt = wdb->stmt[WDB_STMT_GLOBAL_SELECT_FIM_OFFSET];

    if (sqlite3_bind_int(stmt, 1, id) != SQLITE_OK) {
        merror("DB(%s) sqlite3_bind_text(): %s", wdb->id, sqlite3_errmsg(wdb->db));
        return NULL;
    }

    result = wdb_exec_stmt(stmt);

    if (!result) {
        mdebug1("sqlite3_step(): %s", sqlite3_errmsg(wdb->db));
    }

    return result;
}

cJSON* wdb_global_select_agent_reg_offset(wdb_t *wdb, int id) {
    sqlite3_stmt *stmt = NULL;
    cJSON * result = NULL;

    if (!wdb->transaction && wdb_begin2(wdb) < 0) {
        mdebug1("cannot begin transaction");
        return NULL;
    }

    if (wdb_stmt_cache(wdb, WDB_STMT_GLOBAL_SELECT_REG_OFFSET) < 0) {
        mdebug1("cannot cache statement");
        return NULL;
    }

    stmt = wdb->stmt[WDB_STMT_GLOBAL_SELECT_REG_OFFSET];

    if (sqlite3_bind_int(stmt, 1, id) != SQLITE_OK) {
        merror("DB(%s) sqlite3_bind_text(): %s", wdb->id, sqlite3_errmsg(wdb->db));
        return NULL;
    }

    result = wdb_exec_stmt(stmt);

    if (!result) {
        mdebug1("sqlite3_step(): %s", sqlite3_errmsg(wdb->db));
    }

    return result;
}

int wdb_global_update_agent_fim_offset(wdb_t *wdb, int id, long offset) {
    sqlite3_stmt *stmt = NULL;

    if (!wdb->transaction && wdb_begin2(wdb) < 0) {
        mdebug1("cannot begin transaction");
        return OS_INVALID;
    }

    if (wdb_stmt_cache(wdb, WDB_STMT_GLOBAL_UPDATE_FIM_OFFSET) < 0) {
        mdebug1("cannot cache statement");
        return OS_INVALID;
    }

    stmt = wdb->stmt[WDB_STMT_GLOBAL_UPDATE_FIM_OFFSET];

    if (sqlite3_bind_int(stmt, 1, offset) != SQLITE_OK) {
        merror("DB(%s) sqlite3_bind_int(): %s", wdb->id, sqlite3_errmsg(wdb->db));
        return OS_INVALID;
    }
    if (sqlite3_bind_int(stmt, 2, id) != SQLITE_OK) {
        merror("DB(%s) sqlite3_bind_text(): %s", wdb->id, sqlite3_errmsg(wdb->db));
        return OS_INVALID;
    }

    switch (wdb_step(stmt)) {
    case SQLITE_ROW:
    case SQLITE_DONE:
        return OS_SUCCESS;
        break;
    default:
        mdebug1("SQLite: %s", sqlite3_errmsg(wdb->db));
        return OS_INVALID;
    }
}

int wdb_global_update_agent_reg_offset(wdb_t *wdb, int id, long offset) {
    sqlite3_stmt *stmt = NULL;

    if (!wdb->transaction && wdb_begin2(wdb) < 0) {
        mdebug1("cannot begin transaction");
        return OS_INVALID;
    }

    if (wdb_stmt_cache(wdb, WDB_STMT_GLOBAL_UPDATE_REG_OFFSET) < 0) {
        mdebug1("cannot cache statement");
        return OS_INVALID;
    }

    stmt = wdb->stmt[WDB_STMT_GLOBAL_UPDATE_REG_OFFSET];

    if (sqlite3_bind_int(stmt, 1, offset) != SQLITE_OK) {
        merror("DB(%s) sqlite3_bind_int(): %s", wdb->id, sqlite3_errmsg(wdb->db));
        return OS_INVALID;
    }
    if (sqlite3_bind_int(stmt, 2, id) != SQLITE_OK) {
        merror("DB(%s) sqlite3_bind_text(): %s", wdb->id, sqlite3_errmsg(wdb->db));
        return OS_INVALID;
    }

    switch (wdb_step(stmt)) {
    case SQLITE_ROW:
    case SQLITE_DONE:
        return OS_SUCCESS;
        break;
    default:
        mdebug1("SQLite: %s", sqlite3_errmsg(wdb->db));
        return OS_INVALID;
    }
}

cJSON* wdb_global_select_agent_status(wdb_t *wdb, int id) {
    sqlite3_stmt *stmt = NULL;
    cJSON * result = NULL;

    if (!wdb->transaction && wdb_begin2(wdb) < 0) {
        mdebug1("cannot begin transaction");
        return NULL;
    }

    if (wdb_stmt_cache(wdb, WDB_STMT_GLOBAL_SELECT_AGENT_STATUS) < 0) {
        mdebug1("cannot cache statement");
        return NULL;
    }

    stmt = wdb->stmt[WDB_STMT_GLOBAL_SELECT_AGENT_STATUS];

    if (sqlite3_bind_int(stmt, 1, id) != SQLITE_OK) {
        merror("DB(%s) sqlite3_bind_text(): %s", wdb->id, sqlite3_errmsg(wdb->db));
        return NULL;
    }

    result = wdb_exec_stmt(stmt);

    if (!result) {
        mdebug1("sqlite3_step(): %s", sqlite3_errmsg(wdb->db));
    }

    return result;
}

int wdb_global_update_agent_status(wdb_t *wdb, int id, char *status) {
    sqlite3_stmt *stmt = NULL;

    if (!wdb->transaction && wdb_begin2(wdb) < 0) {
        mdebug1("cannot begin transaction");
        return OS_INVALID;
    }

    if (wdb_stmt_cache(wdb, WDB_STMT_GLOBAL_UPDATE_AGENT_STATUS) < 0) {
        mdebug1("cannot cache statement");
        return OS_INVALID;
    }

    stmt = wdb->stmt[WDB_STMT_GLOBAL_UPDATE_AGENT_STATUS];

    if (sqlite3_bind_text(stmt, 1, status, -1, NULL) != SQLITE_OK) {
        merror("DB(%s) sqlite3_bind_text(): %s", wdb->id, sqlite3_errmsg(wdb->db));
        return OS_INVALID;
    }
    if (sqlite3_bind_int(stmt, 2, id) != SQLITE_OK) {
        merror("DB(%s) sqlite3_bind_text(): %s", wdb->id, sqlite3_errmsg(wdb->db));
        return OS_INVALID;
    }

    switch (wdb_step(stmt)) {
    case SQLITE_ROW:
    case SQLITE_DONE:
        return OS_SUCCESS;
        break;
    default:
        mdebug1("SQLite: %s", sqlite3_errmsg(wdb->db));
        return OS_INVALID;
    }
}

int wdb_global_update_agent_group(wdb_t *wdb, int id, char *group) {
    sqlite3_stmt *stmt = NULL;

    if (!wdb->transaction && wdb_begin2(wdb) < 0) {
        mdebug1("cannot begin transaction");
        return OS_INVALID;
    }

    if (wdb_stmt_cache(wdb, WDB_STMT_GLOBAL_UPDATE_AGENT_GROUP) < 0) {
        mdebug1("cannot cache statement");
        return OS_INVALID;
    }

    stmt = wdb->stmt[WDB_STMT_GLOBAL_UPDATE_AGENT_GROUP];

    if (sqlite3_bind_text(stmt, 1, group, -1, NULL) != SQLITE_OK) {
        merror("DB(%s) sqlite3_bind_text(): %s", wdb->id, sqlite3_errmsg(wdb->db));
        return OS_INVALID;
    }
    if (sqlite3_bind_int(stmt, 2, id) != SQLITE_OK) {
        merror("DB(%s) sqlite3_bind_text(): %s", wdb->id, sqlite3_errmsg(wdb->db));
        return OS_INVALID;
    }

    switch (wdb_step(stmt)) {
    case SQLITE_ROW:
    case SQLITE_DONE:
        return OS_SUCCESS;
        break;
    default:
        mdebug1("SQLite: %s", sqlite3_errmsg(wdb->db));
        return OS_INVALID;
    }
}

cJSON* wdb_global_find_group(wdb_t *wdb, char* group_name) {
    sqlite3_stmt *stmt = NULL;
    cJSON * result = NULL;

    if (!wdb->transaction && wdb_begin2(wdb) < 0) {
        mdebug1("cannot begin transaction");
        return NULL;
    }

    if (wdb_stmt_cache(wdb, WDB_STMT_GLOBAL_FIND_GROUP) < 0) {
        mdebug1("cannot cache statement");
        return NULL;
    }

    stmt = wdb->stmt[WDB_STMT_GLOBAL_FIND_GROUP];

    if (sqlite3_bind_text(stmt, 1, group_name, -1, NULL) != SQLITE_OK) {
        merror("DB(%s) sqlite3_bind_text(): %s", wdb->id, sqlite3_errmsg(wdb->db));
        return NULL;
    }

    result = wdb_exec_stmt(stmt);

    if (!result) {
        mdebug1("sqlite3_step(): %s", sqlite3_errmsg(wdb->db));
    }

    return result;
}

int wdb_global_insert_agent_group(wdb_t *wdb, char* group_name) {
    sqlite3_stmt *stmt = NULL;

    if (!wdb->transaction && wdb_begin2(wdb) < 0) {
        mdebug1("cannot begin transaction");
        return OS_INVALID;
    }

    if (wdb_stmt_cache(wdb, WDB_STMT_GLOBAL_INSERT_AGENT_GROUP) < 0) {
        mdebug1("cannot cache statement");
        return OS_INVALID;
    }

    stmt = wdb->stmt[WDB_STMT_GLOBAL_INSERT_AGENT_GROUP];

    if (sqlite3_bind_text(stmt, 1, group_name, -1, NULL) != SQLITE_OK) {
        merror("DB(%s) sqlite3_bind_text(): %s", wdb->id, sqlite3_errmsg(wdb->db));
        return OS_INVALID;
    }

    switch (wdb_step(stmt)) {
    case SQLITE_ROW:
    case SQLITE_DONE:
        return OS_SUCCESS;
        break;
    default:
        mdebug1("SQLite: %s", sqlite3_errmsg(wdb->db));
        return OS_INVALID;
    }
}

int wdb_global_insert_agent_belong(wdb_t *wdb, int id_group, int id_agent) {
    sqlite3_stmt *stmt = NULL;

    if (!wdb->transaction && wdb_begin2(wdb) < 0) {
        mdebug1("cannot begin transaction");
        return OS_INVALID;
    }

    if (wdb_stmt_cache(wdb, WDB_STMT_GLOBAL_INSERT_AGENT_BELONG) < 0) {
        mdebug1("cannot cache statement");
        return OS_INVALID;
    }

    stmt = wdb->stmt[WDB_STMT_GLOBAL_INSERT_AGENT_BELONG];

    if (sqlite3_bind_int(stmt, 1, id_group) != SQLITE_OK) {
        merror("DB(%s) sqlite3_bind_int(): %s", wdb->id, sqlite3_errmsg(wdb->db));
        return OS_INVALID;
    }
    if (sqlite3_bind_int(stmt, 2, id_agent) != SQLITE_OK) {
        merror("DB(%s) sqlite3_bind_text(): %s", wdb->id, sqlite3_errmsg(wdb->db));
        return OS_INVALID;
    }

    switch (wdb_step(stmt)) {
    case SQLITE_ROW:
    case SQLITE_DONE:
        return OS_SUCCESS;
        break;
    default:
        mdebug1("SQLite: %s", sqlite3_errmsg(wdb->db));
        return OS_INVALID;
    }
}

int wdb_global_delete_group_belong(wdb_t *wdb, char* group_name) {
    sqlite3_stmt *stmt = NULL;

    if (!wdb->transaction && wdb_begin2(wdb) < 0) {
        mdebug1("cannot begin transaction");
        return OS_INVALID;
    }

    if (wdb_stmt_cache(wdb, WDB_STMT_GLOBAL_DELETE_GROUP_BELONG) < 0) {
        mdebug1("cannot cache statement");
        return OS_INVALID;
    }

    stmt = wdb->stmt[WDB_STMT_GLOBAL_DELETE_GROUP_BELONG];

    if (sqlite3_bind_text(stmt, 1, group_name, -1, NULL) != SQLITE_OK) {
        merror("DB(%s) sqlite3_bind_text(): %s", wdb->id, sqlite3_errmsg(wdb->db));
        return OS_INVALID;
    }

    switch (wdb_step(stmt)) {
    case SQLITE_ROW:
    case SQLITE_DONE:
        return OS_SUCCESS;
        break;
    default:
        mdebug1("SQLite: %s", sqlite3_errmsg(wdb->db));
        return OS_INVALID;
    }
}

int wdb_global_delete_group(wdb_t *wdb, char* group_name) {
    sqlite3_stmt *stmt = NULL;

    if (!wdb->transaction && wdb_begin2(wdb) < 0) {
        mdebug1("cannot begin transaction");
        return OS_INVALID;
    }

    if (wdb_stmt_cache(wdb, WDB_STMT_GLOBAL_DELETE_GROUP) < 0) {
        mdebug1("cannot cache statement");
        return OS_INVALID;
    }

    stmt = wdb->stmt[WDB_STMT_GLOBAL_DELETE_GROUP];

    if (sqlite3_bind_text(stmt, 1, group_name, -1, NULL) != SQLITE_OK) {
        merror("DB(%s) sqlite3_bind_text(): %s", wdb->id, sqlite3_errmsg(wdb->db));
        return OS_INVALID;
    }

    switch (wdb_step(stmt)) {
    case SQLITE_ROW:
    case SQLITE_DONE:
        return OS_SUCCESS;
        break;
    default:
        mdebug1("SQLite: %s", sqlite3_errmsg(wdb->db));
        return OS_INVALID;
    }
}

cJSON* wdb_global_select_groups(wdb_t *wdb) {
    sqlite3_stmt *stmt = NULL;
    cJSON * result = NULL;

    if (!wdb->transaction && wdb_begin2(wdb) < 0) {
        mdebug1("cannot begin transaction");
        return NULL;
    }

    if (wdb_stmt_cache(wdb, WDB_STMT_GLOBAL_SELECT_GROUPS) < 0) {
        mdebug1("cannot cache statement");
        return NULL;
    }

    stmt = wdb->stmt[WDB_STMT_GLOBAL_SELECT_GROUPS];

    result = wdb_exec_stmt(stmt);

    if (!result) {
        mdebug1("sqlite3_step(): %s", sqlite3_errmsg(wdb->db));
    }

    return result;
}

cJSON* wdb_global_select_agent_keepalive(wdb_t *wdb, char* name, char* ip) {
    sqlite3_stmt *stmt = NULL;
    cJSON * result = NULL;

    if (!wdb->transaction && wdb_begin2(wdb) < 0) {
        mdebug1("cannot begin transaction");
        return NULL;
    }

    if (wdb_stmt_cache(wdb, WDB_STMT_GLOBAL_SELECT_AGENT_KEEPALIVE) < 0) {
        mdebug1("cannot cache statement");
        return NULL;
    }

    stmt = wdb->stmt[WDB_STMT_GLOBAL_SELECT_AGENT_KEEPALIVE];

    if (sqlite3_bind_text(stmt, 1, name, -1, NULL) != SQLITE_OK) {
        merror("DB(%s) sqlite3_bind_text(): %s", wdb->id, sqlite3_errmsg(wdb->db));
        return NULL;
    }
    if (sqlite3_bind_text(stmt, 2, ip, -1, NULL) != SQLITE_OK) {
        merror("DB(%s) sqlite3_bind_text(): %s", wdb->id, sqlite3_errmsg(wdb->db));
        return NULL;
    }
    if (sqlite3_bind_text(stmt, 3, ip, -1, NULL) != SQLITE_OK) {
        merror("DB(%s) sqlite3_bind_text(): %s", wdb->id, sqlite3_errmsg(wdb->db));
        return NULL;
    }

    result = wdb_exec_stmt(stmt);

    if (!result) {
        mdebug1("sqlite3_step(): %s", sqlite3_errmsg(wdb->db));
    }

    return result;
}

int wdb_global_delete_agent_belong(wdb_t *wdb, int id) {
    sqlite3_stmt *stmt = NULL;

    if (!wdb->transaction && wdb_begin2(wdb) < 0) {
        mdebug1("cannot begin transaction");
        return OS_INVALID;
    }

    if (wdb_stmt_cache(wdb, WDB_STMT_GLOBAL_DELETE_AGENT_BELONG) < 0) {
        mdebug1("cannot cache statement");
        return OS_INVALID;
    }

    stmt = wdb->stmt[WDB_STMT_GLOBAL_DELETE_AGENT_BELONG];

    if (sqlite3_bind_int(stmt, 1, id) != SQLITE_OK) {
        merror("DB(%s) sqlite3_bind_int(): %s", wdb->id, sqlite3_errmsg(wdb->db));
        return OS_INVALID;
    }

    switch (wdb_step(stmt)) {
    case SQLITE_ROW:
    case SQLITE_DONE:
        return OS_SUCCESS;
        break;
    default:
        mdebug1("SQLite: %s", sqlite3_errmsg(wdb->db));
        return OS_INVALID;
    }
}

int wdb_global_set_sync_status(wdb_t *wdb, int id, wdb_sync_status_t status) {
    sqlite3_stmt *stmt = NULL;

    if (!wdb->transaction && wdb_begin2(wdb) < 0) {
        mdebug1("cannot begin transaction");
        return OS_INVALID;
    }

    if (wdb_stmt_cache(wdb, WDB_STMT_GLOBAL_SYNC_SET) < 0) {
        mdebug1("cannot cache statement");
        return OS_INVALID;
    }

    stmt = wdb->stmt[WDB_STMT_GLOBAL_SYNC_SET];

    if (sqlite3_bind_int(stmt, 1, status) != SQLITE_OK) {
        merror("DB(%s) sqlite3_bind_int(): %s", wdb->id, sqlite3_errmsg(wdb->db));
        return OS_INVALID;
    }
    if (sqlite3_bind_int(stmt, 2, id) != SQLITE_OK) {
        merror("DB(%s) sqlite3_bind_int(): %s", wdb->id, sqlite3_errmsg(wdb->db));
        return OS_INVALID;
    }

    switch (wdb_step(stmt)) {
    case SQLITE_ROW:
    case SQLITE_DONE:
        return OS_SUCCESS;
        break;
    default:
        mdebug1("SQLite: %s", sqlite3_errmsg(wdb->db));
        return OS_INVALID;
    }
}

wdb_chunks_status_t wdb_sync_agent_info_get(wdb_t *wdb, int* last_agent_id, char **output) {
    sqlite3_stmt* agent_stmt = NULL;
    unsigned response_size = 2;     //Starts with "[]" size
    wdb_chunks_status_t status = WDB_CHUNKS_PENDING;
    
    os_calloc(WDB_MAX_RESPONSE_SIZE, sizeof(char), *output);
    char *response_aux = *output;

    if (!wdb->transaction && wdb_begin2(wdb) < 0) {
        mdebug1("cannot begin transaction");
        return WDB_CHUNKS_ERROR;
    }

    //Add array start
    *response_aux++ = '[';

    while (status == WDB_CHUNKS_PENDING) {
        //Prepare SQL query
        if (wdb_stmt_cache(wdb, WDB_STMT_GLOBAL_SYNC_REQ_GET) < 0) {
            mdebug1("cannot cache statement");
            status = WDB_CHUNKS_ERROR;
            break;
        }
        agent_stmt = wdb->stmt[WDB_STMT_GLOBAL_SYNC_REQ_GET];
        if (sqlite3_bind_int(agent_stmt, 1, *last_agent_id) != SQLITE_OK) {
            merror("DB(%s) sqlite3_bind_int(): %s", wdb->id, sqlite3_errmsg(wdb->db));
            status = WDB_CHUNKS_ERROR;
            break;
        }
        
        //Get agent info
        cJSON* sql_agents_response = wdb_exec_stmt(agent_stmt);
        if (sql_agents_response && sql_agents_response->child) {
            cJSON* json_agent = sql_agents_response->child;
            cJSON* json_id = cJSON_GetObjectItemCaseSensitive(json_agent,"id");
            if (cJSON_IsNumber(json_id)) {
                //Get ID
                int agent_id = json_id->valueint;

                //Get labels if any
                cJSON* json_labels = wdb_global_get_agent_labels(wdb, agent_id);
                if (json_labels) {
                    if (json_labels->child) {
                        cJSON_AddItemToObject(json_agent, "labels", json_labels);
                    }
                    else {
                        cJSON_Delete(json_labels);
                    }                        
                }

                //Print Agent info
                char *agent_str = cJSON_PrintUnformatted(json_agent);
                unsigned agent_len = strlen(agent_str);
                
                //Check if new agent fits in response
                if (response_size+agent_len+1 < WDB_MAX_RESPONSE_SIZE) {
                    //Set sync status as synced
                    if (OS_SUCCESS != wdb_global_set_sync_status(wdb, agent_id, WDB_SYNCED)) {
                        status = WDB_CHUNKS_ERROR;
                        os_free(agent_str);
                        break;
                    }
                    //Add new agent
                    memcpy(response_aux, agent_str, agent_len); 
                    response_aux+=agent_len;
                    //Add separator
                    *response_aux++ = ',';
                    //Save size and last ID
                    response_size += agent_len+1;
                    *last_agent_id = agent_id;
                }
                else {
                    //Pending agents but buffer is full
                    status = WDB_CHUNKS_BUFFER_FULL;
                }
                os_free(agent_str);
            }
        }
        else {
            //All agents have been obtained
            status = WDB_CHUNKS_COMPLETE;
        }
        cJSON_Delete(sql_agents_response);
    }
    
    if (response_size > 2) {
        //Remove last ','
        response_aux--;
    }
    //Add array end
    *response_aux = ']';

    return status;
}

int wdb_global_sync_agent_info_set(wdb_t *wdb,cJSON * json_agent){
    sqlite3_stmt *stmt = NULL;
    int n = 0;
    int index = 0;
    cJSON *json_field = NULL;

    if (!wdb->transaction && wdb_begin2(wdb) < 0) {
        mdebug1("cannot begin transaction");
        return OS_INVALID;
    }

    if (wdb_stmt_cache(wdb, WDB_STMT_GLOBAL_UPDATE_AGENT_INFO) < 0) {
        mdebug1("cannot cache statement");
        return OS_INVALID;
    }

    stmt = wdb->stmt[WDB_STMT_GLOBAL_UPDATE_AGENT_INFO];

     for (n = 0 ; global_db_agent_fields[n] ; n++){
        // Every column name of Global DB is stored in global_db_agent_fields 
        json_field = cJSON_GetObjectItem(json_agent, global_db_agent_fields[n]+1);
        index = sqlite3_bind_parameter_index(stmt, global_db_agent_fields[n]);
        if (cJSON_IsNumber(json_field) && index != 0){
            if (sqlite3_bind_int(stmt, index , json_field->valueint) != SQLITE_OK) {
                merror("DB(%s) sqlite3_bind_int(): %s", wdb->id, sqlite3_errmsg(wdb->db));
                return OS_INVALID;
            }
       
        } else if (cJSON_IsString(json_field) && json_field->valuestring != NULL && index != 0) {
            if (sqlite3_bind_text(stmt, index , json_field->valuestring, -1, NULL) != SQLITE_OK) {
                merror("DB(%s) sqlite3_bind_text(): %s", wdb->id, sqlite3_errmsg(wdb->db));
                return OS_INVALID;
            }
        } 
    }

    index = sqlite3_bind_parameter_index(stmt, ":sync_status");
    if (sqlite3_bind_int(stmt, index, WDB_SYNCED) != SQLITE_OK) {
        merror("DB(%s) sqlite3_bind_int(): %s", wdb->id, sqlite3_errmsg(wdb->db));
        return OS_INVALID;
    }

    switch (wdb_step(stmt)) {
    case SQLITE_ROW:
    case SQLITE_DONE:
        return OS_SUCCESS;
        break;
    default:
        mdebug1("SQLite: %s", sqlite3_errmsg(wdb->db));
        return OS_INVALID;
    }
}

wdbc_result wdb_global_get_agents_by_keepalive(wdb_t *wdb, int* last_agent_id, char comparator, int keep_alive, char **output) {
    wdbc_result status = WDBC_UNKNOWN;
    unsigned response_size = 0;
        
    os_calloc(WDB_MAX_RESPONSE_SIZE, sizeof(char), *output);
    char *response_aux = *output;
    wdb_stmt stmt_index = -1;

    if (comparator == '>') {
        stmt_index = WDB_STMT_GLOBAL_GET_AGENTS_BY_GREATER_KEEPALIVE;
    }
    else if (comparator == '<') {
        stmt_index = WDB_STMT_GLOBAL_GET_AGENTS_BY_LESS_KEEPALIVE;
    }
    else 
    {
        merror("Invalid comparator");
        return WDBC_ERROR;
    }

    if (!wdb->transaction && wdb_begin2(wdb) < 0) {
        mdebug1("cannot begin transaction");
        return WDBC_ERROR;
    }

    while (status == WDBC_UNKNOWN) {
        //Prepare SQL query
        if (wdb_stmt_cache(wdb, stmt_index) < 0) {
            mdebug1("cannot cache statement");
            status = WDBC_ERROR;
            break;
        }
        sqlite3_stmt* stmt = wdb->stmt[stmt_index];
        if (sqlite3_bind_int(stmt, 1, *last_agent_id) != SQLITE_OK) {
            merror("DB(%s) sqlite3_bind_int(): %s", wdb->id, sqlite3_errmsg(wdb->db));
            status = WDBC_ERROR;
            break;
        }        
       
        if (sqlite3_bind_int(stmt, 2, keep_alive) != SQLITE_OK) {
            merror("DB(%s) sqlite3_bind_int(): %s", wdb->id, sqlite3_errmsg(wdb->db));
            status = WDBC_ERROR;
            break;
        }
        
        //Get agent id
        cJSON* sql_agents_response = wdb_exec_stmt(stmt);
        if (sql_agents_response && sql_agents_response->child) {
            cJSON* json_agent = sql_agents_response->child;
            cJSON* json_id = cJSON_GetObjectItemCaseSensitive(json_agent,"id");
            if (cJSON_IsNumber(json_id)) {
                //Get ID
                int agent_id = json_id->valueint;               

                //Print Agent info
                char *id_str = cJSON_PrintUnformatted(json_id);
                unsigned id_len = strlen(id_str);
                
                //Check if new agent fits in response
                if (response_size+id_len+1 < WDB_MAX_RESPONSE_SIZE) {                    
                    //Add new agent
                    memcpy(response_aux, id_str, id_len); 
                    response_aux+=id_len;
                    //Add separator
                    *response_aux++ = ',';
                    //Save size and last ID
                    response_size += id_len+1;
                    *last_agent_id = agent_id;
                }
                else {
                    //Pending agents but buffer is full
                    status = WDBC_DUE;
                }
                os_free(id_str);
            }
        }
        else {
            //All agents have been obtained
            status = WDBC_OK;
        }
        cJSON_Delete(sql_agents_response);
    }
    
    if (response_size > 0) {
        //Remove last ','
        response_aux--;
    }
    //Add string end
    *response_aux = '\0';

    return status;
}

wdbc_result wdb_global_get_all_agents(wdb_t *wdb, int* last_agent_id, char **output) {
    wdbc_result status = WDBC_UNKNOWN;
    unsigned response_size = 0;
        
    os_calloc(WDB_MAX_RESPONSE_SIZE, sizeof(char), *output);
    char *response_aux = *output;

    if (!wdb->transaction && wdb_begin2(wdb) < 0) {
        mdebug1("cannot begin transaction");
        return WDBC_ERROR;
    }

    while (status == WDBC_UNKNOWN) {
        //Prepare SQL query
        if (wdb_stmt_cache(wdb, WDB_STMT_GLOBAL_GET_AGENTS) < 0) {
            mdebug1("cannot cache statement");
            status = WDBC_ERROR;
            break;
        }
        sqlite3_stmt* stmt = wdb->stmt[WDB_STMT_GLOBAL_GET_AGENTS];
        if (sqlite3_bind_int(stmt, 1, *last_agent_id) != SQLITE_OK) {
            merror("DB(%s) sqlite3_bind_int(): %s", wdb->id, sqlite3_errmsg(wdb->db));
            status = WDBC_ERROR;
            break;
        }        
        
        //Get agent id
        cJSON* sql_agents_response = wdb_exec_stmt(stmt);
        if (sql_agents_response && sql_agents_response->child) {
            cJSON* json_agent = sql_agents_response->child;
            cJSON* json_id = cJSON_GetObjectItemCaseSensitive(json_agent,"id");
            if (cJSON_IsNumber(json_id)) {
                //Get ID
                int agent_id = json_id->valueint;               

                //Print Agent info
                char *id_str = cJSON_PrintUnformatted(json_id);
                unsigned id_len = strlen(id_str);
                
                //Check if new agent fits in response
                if (response_size+id_len+1 < WDB_MAX_RESPONSE_SIZE) {                    
                    //Add new agent
                    memcpy(response_aux, id_str, id_len); 
                    response_aux+=id_len;
                    //Add separator
                    *response_aux++ = ',';
                    //Save size and last ID
                    response_size += id_len+1;
                    *last_agent_id = agent_id;
                }
                else {
                    //Pending agents but buffer is full
                    status = WDBC_DUE;
                }
                os_free(id_str);
            }
        }
        else {
            //All agents have been obtained
            status = WDBC_OK;
        }
        cJSON_Delete(sql_agents_response);
    }
    
    if (response_size > 0) {
        //Remove last ','
        response_aux--;
    }
    //Add string end
    *response_aux = '\0';

    return status;
}<|MERGE_RESOLUTION|>--- conflicted
+++ resolved
@@ -258,18 +258,12 @@
 
     stmt = wdb->stmt[WDB_STMT_GLOBAL_LABELS_GET];
 
-<<<<<<< HEAD
     // In this statement, we must bind the agent ID four times
     for (index = 1; index < 5; ++index) {
         if (sqlite3_bind_int(stmt, index, id) != SQLITE_OK) {
-            merror("DB(%s) sqlite3_bind_text(): %s", wdb->id, sqlite3_errmsg(wdb->db));
+            merror("DB(%s) sqlite3_bind_int(): %s", wdb->id, sqlite3_errmsg(wdb->db));
             return NULL;
         }
-=======
-    if (sqlite3_bind_int(stmt, 1, id) != SQLITE_OK) {
-        merror("DB(%s) sqlite3_bind_int(): %s", wdb->id, sqlite3_errmsg(wdb->db));
-        return NULL;
->>>>>>> 0b802b8e
     }
 
     result = wdb_exec_stmt(stmt);
@@ -371,7 +365,7 @@
         return OS_INVALID;
     }
     if (sqlite3_bind_int(stmt, 2, id) != SQLITE_OK) {
-        merror("DB(%s) sqlite3_bind_text(): %s", wdb->id, sqlite3_errmsg(wdb->db));
+        merror("DB(%s) sqlite3_bind_int(): %s", wdb->id, sqlite3_errmsg(wdb->db));
         return OS_INVALID;
     }
 
@@ -434,7 +428,7 @@
     stmt = wdb->stmt[WDB_STMT_GLOBAL_SELECT_AGENT_NAME];
 
     if (sqlite3_bind_int(stmt, 1, id) != SQLITE_OK) {
-        merror("DB(%s) sqlite3_bind_text(): %s", wdb->id, sqlite3_errmsg(wdb->db));
+        merror("DB(%s) sqlite3_bind_int(): %s", wdb->id, sqlite3_errmsg(wdb->db));
         return NULL;
     }
 
@@ -464,7 +458,7 @@
     stmt = wdb->stmt[WDB_STMT_GLOBAL_SELECT_AGENT_GROUP];
 
     if (sqlite3_bind_int(stmt, 1, id) != SQLITE_OK) {
-        merror("DB(%s) sqlite3_bind_text(): %s", wdb->id, sqlite3_errmsg(wdb->db));
+        merror("DB(%s) sqlite3_bind_int(): %s", wdb->id, sqlite3_errmsg(wdb->db));
         return NULL;
     }
 
@@ -532,7 +526,7 @@
     stmt = wdb->stmt[WDB_STMT_GLOBAL_SELECT_FIM_OFFSET];
 
     if (sqlite3_bind_int(stmt, 1, id) != SQLITE_OK) {
-        merror("DB(%s) sqlite3_bind_text(): %s", wdb->id, sqlite3_errmsg(wdb->db));
+        merror("DB(%s) sqlite3_bind_int(): %s", wdb->id, sqlite3_errmsg(wdb->db));
         return NULL;
     }
 
@@ -562,7 +556,7 @@
     stmt = wdb->stmt[WDB_STMT_GLOBAL_SELECT_REG_OFFSET];
 
     if (sqlite3_bind_int(stmt, 1, id) != SQLITE_OK) {
-        merror("DB(%s) sqlite3_bind_text(): %s", wdb->id, sqlite3_errmsg(wdb->db));
+        merror("DB(%s) sqlite3_bind_int(): %s", wdb->id, sqlite3_errmsg(wdb->db));
         return NULL;
     }
 
@@ -595,7 +589,7 @@
         return OS_INVALID;
     }
     if (sqlite3_bind_int(stmt, 2, id) != SQLITE_OK) {
-        merror("DB(%s) sqlite3_bind_text(): %s", wdb->id, sqlite3_errmsg(wdb->db));
+        merror("DB(%s) sqlite3_bind_int(): %s", wdb->id, sqlite3_errmsg(wdb->db));
         return OS_INVALID;
     }
 
@@ -630,7 +624,7 @@
         return OS_INVALID;
     }
     if (sqlite3_bind_int(stmt, 2, id) != SQLITE_OK) {
-        merror("DB(%s) sqlite3_bind_text(): %s", wdb->id, sqlite3_errmsg(wdb->db));
+        merror("DB(%s) sqlite3_bind_int(): %s", wdb->id, sqlite3_errmsg(wdb->db));
         return OS_INVALID;
     }
 
@@ -662,7 +656,7 @@
     stmt = wdb->stmt[WDB_STMT_GLOBAL_SELECT_AGENT_STATUS];
 
     if (sqlite3_bind_int(stmt, 1, id) != SQLITE_OK) {
-        merror("DB(%s) sqlite3_bind_text(): %s", wdb->id, sqlite3_errmsg(wdb->db));
+        merror("DB(%s) sqlite3_bind_int(): %s", wdb->id, sqlite3_errmsg(wdb->db));
         return NULL;
     }
 
@@ -695,7 +689,7 @@
         return OS_INVALID;
     }
     if (sqlite3_bind_int(stmt, 2, id) != SQLITE_OK) {
-        merror("DB(%s) sqlite3_bind_text(): %s", wdb->id, sqlite3_errmsg(wdb->db));
+        merror("DB(%s) sqlite3_bind_int(): %s", wdb->id, sqlite3_errmsg(wdb->db));
         return OS_INVALID;
     }
 
@@ -730,7 +724,7 @@
         return OS_INVALID;
     }
     if (sqlite3_bind_int(stmt, 2, id) != SQLITE_OK) {
-        merror("DB(%s) sqlite3_bind_text(): %s", wdb->id, sqlite3_errmsg(wdb->db));
+        merror("DB(%s) sqlite3_bind_int(): %s", wdb->id, sqlite3_errmsg(wdb->db));
         return OS_INVALID;
     }
 
@@ -826,7 +820,7 @@
         return OS_INVALID;
     }
     if (sqlite3_bind_int(stmt, 2, id_agent) != SQLITE_OK) {
-        merror("DB(%s) sqlite3_bind_text(): %s", wdb->id, sqlite3_errmsg(wdb->db));
+        merror("DB(%s) sqlite3_bind_int(): %s", wdb->id, sqlite3_errmsg(wdb->db));
         return OS_INVALID;
     }
 
