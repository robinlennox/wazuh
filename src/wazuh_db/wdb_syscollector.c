--- conflicted
+++ resolved
@@ -350,11 +350,7 @@
 }
 
 // Function to save OS info into the DB. Return 0 on success or -1 on error.
-<<<<<<< HEAD
-int wdb_osinfo_save(wdb_t * wdb, const char * scan_id, const char * scan_time, const char * hostname, const char * architecture, const char * os_name, const char * os_version, const char * os_codename, const char * os_major, const char * os_minor, const char * os_patch, const char * os_build, const char * os_platform, const char * sysname, const char * release, const char * version, const char * os_release, const char * checksum, const bool replace) {
-=======
 int wdb_osinfo_save(wdb_t * wdb, const char * scan_id, const char * scan_time, const char * hostname, const char * architecture, const char * os_name, const char * os_version, const char * os_codename, const char * os_major, const char * os_minor, const char * os_patch, const char * os_build, const char * os_platform, const char * sysname, const char * release, const char * version, const char * os_release, const char * os_display_version, const char * checksum, const bool replace) {
->>>>>>> ed9576e1
     int triaged = 0;
     char *reference = NULL;
     cJSON *j_osinfo = NULL;
@@ -363,8 +359,6 @@
     if (!wdb->transaction && wdb_begin2(wdb) < 0){
         mdebug1("at wdb_osinfo_save(): cannot begin transaction");
         return -1;
-<<<<<<< HEAD
-=======
     }
 
     // Getting old data to preserve triaged value
@@ -383,7 +377,6 @@
             os_strdup(j_reference->valuestring, reference);
         }
         cJSON_Delete(j_osinfo);
->>>>>>> ed9576e1
     }
 
     // Getting old data to preserve triaged value
@@ -471,11 +464,7 @@
 }
 
 // Insert OS info tuple. Return 0 on success or -1 on error. (v2)
-<<<<<<< HEAD
-int wdb_osinfo_insert(wdb_t * wdb, const char * scan_id, const char * scan_time, const char * hostname, const char * architecture, const char * os_name, const char * os_version, const char * os_codename, const char * os_major, const char * os_minor, const char * os_patch, const char * os_build, const char * os_platform, const char * sysname, const char * release, const char * version, const char * os_release, const char * checksum, const bool replace, os_sha1 hexdigest, int triaged) {
-=======
 int wdb_osinfo_insert(wdb_t * wdb, const char * scan_id, const char * scan_time, const char * hostname, const char * architecture, const char * os_name, const char * os_version, const char * os_codename, const char * os_major, const char * os_minor, const char * os_patch, const char * os_build, const char * os_platform, const char * sysname, const char * release, const char * version, const char * os_release, const char * os_display_version, const char * checksum, const bool replace, os_sha1 hexdigest, int triaged) {
->>>>>>> ed9576e1
     sqlite3_stmt *stmt = NULL;
 
     if (wdb_stmt_cache(wdb, replace ? WDB_STMT_OSINFO_INSERT2 : WDB_STMT_OSINFO_INSERT) < 0) {
@@ -501,16 +490,10 @@
     sqlite3_bind_text(stmt, 14, release, -1, NULL);
     sqlite3_bind_text(stmt, 15, version, -1, NULL);
     sqlite3_bind_text(stmt, 16, os_release, -1, NULL);
-<<<<<<< HEAD
-    sqlite3_bind_text(stmt, 17, checksum, -1, NULL);
-    sqlite3_bind_text(stmt, 18, hexdigest, -1, NULL);
-    sqlite3_bind_int(stmt, 19, triaged);
-=======
     sqlite3_bind_text(stmt, 17, os_display_version, -1, NULL);
     sqlite3_bind_text(stmt, 18, checksum, -1, NULL);
     sqlite3_bind_text(stmt, 19, hexdigest, -1, NULL);
     sqlite3_bind_int(stmt, 20, triaged);
->>>>>>> ed9576e1
 
     if (sqlite3_step(stmt) == SQLITE_DONE){
         return 0;
