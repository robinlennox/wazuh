--- conflicted
+++ resolved
@@ -240,14 +240,7 @@
 /* Modules messages */
 #define WM_UPGRADE_RESULT_AGENT_INFO        "(8151): Agent Information obtained: \n %s"
 #define WM_UPGRADE_RESULT_SHOW_RESULTS      "(8152): Upgrade results response: \n %s"
-<<<<<<< HEAD
-#define WM_UPGRADE_INCOMMING_MESSAGE        "(8155): Incomming message: '%s'"
-#define WM_UPGRADE_RESPONSE_MESSAGE         "(8156): Response message: '%s'"
-#define WM_UPGRADE_TASK_SEND_MESSAGE        "(8157): Sending message to task_manager module: '%s'"
-#define WM_UPGRADE_TASK_RECEIVE_MESSAGE     "(8158): Receiving message from task_manager module: '%s'"
-#define WM_UPGRADE_TASK_SEND_CLUSTER_MESSAGE "(8159): Sending send_sync message to task manager in master node: '%s'"
-
-=======
+
 #define WM_UPGRADE_MODULE_DISABLED          "(8153): Module Agent Upgrade disabled. Exiting..."
 #define WM_UPGRADE_MODULE_STARTED           "(8154): Module Agent Upgrade started."
 #define WM_UPGRADE_MODULE_FINISHED          "(8155): Module Agent Upgrade finished."
@@ -256,7 +249,8 @@
 #define WM_UPGRADE_TASK_SEND_MESSAGE        "(8158): Sending message to task_manager module: '%s'"
 #define WM_UPGRADE_TASK_RECEIVE_MESSAGE     "(8159): Receiving message to task_manager module: '%s'"
 #define WM_UPGRADE_EMPTY_MESSAGE            "(8160): Empty message from local client."
->>>>>>> 1bda59fc
+#define WM_UPGRADE_TASK_SEND_CLUSTER_MESSAGE "(8161): Sending send_sync message to task manager in master node: '%s'"
+
 
 #define MOD_TASK_START                      "(8200): Module Task Manager started."
 #define MOD_TASK_FINISH                     "(8201): Module Task Manager finished."
