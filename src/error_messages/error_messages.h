/* Copyright (C) 2015-2019, Wazuh Inc.
 * Copyright (C) 2009 Trend Micro Inc.
 * All right reserved.
 *
 * This program is a free software; you can redistribute it
 * and/or modify it under the terms of the GNU General Public
 * License (version 2) as published by the FSF - Free Software
 * Foundation
 */

#ifndef _ERROR_MESSAGES__H
#define _ERROR_MESSAGES__H

/***  Error messages - English ***/

/* SYSTEM ERRORS */
#define FORK_ERROR    "(1101): Could not fork due to [(%d)-(%s)]."
#define MEM_ERROR     "(1102): Could not acquire memory due to [(%d)-(%s)]."
#define FOPEN_ERROR   "(1103): Could not open file '%s' due to [(%d)-(%s)]."
#define SIZE_ERROR    "(1104): Maximum string size reached for: %s."
#define NULL_ERROR    "(1105): Attempted to use null string. "
#define FORMAT_ERROR  "(1106): String not correctly formatted."
#define MKDIR_ERROR   "(1107): Could not create directory '%s' due to [(%d)-(%s)]."
//#define PERM_ERROR    "%s(1108): ERROR: Permission error. Operation not completed."
#define THREAD_ERROR  "(1109): Unable to create new pthread."
//#define READ_ERROR    "%s(1110): ERROR: Unable to read from socket."
#define WAITPID_ERROR "(1111): Error during waitpid()-call due to [(%d)-(%s)]."
#define SETSID_ERROR  "(1112): Error during setsid()-call due to [(%d)-(%s)]."
#define MUTEX_ERROR   "(1113): Unable to set pthread mutex."
#define SELECT_ERROR  "(1114): Error during select()-call due to [(%d)-(%s)]."
#define FREAD_ERROR   "(1115): Could not read from file '%s' due to [(%d)-(%s)]."
#define FSEEK_ERROR   "(1116): Could not set position in file '%s' due to [(%d)-(%s)]."
#define FILE_ERROR    "(1117): Error handling file '%s' (date)."
#define FSTAT_ERROR   "(1117): Could not retrieve informations of file '%s' due to [(%d)-(%s)]."
#define FGETS_ERROR   "(1119): Invalid line on file '%s': %s."
//#define PIPE_ERROR    "%s(1120): ERROR: Pipe error."
#define GLOB_ERROR    "(1121): Glob error. Invalid pattern: '%s'."
#define GLOB_NFOUND   "(1122): No file found by pattern: '%s'."
#define UNLINK_ERROR  "(1123): Unable to delete file: '%s' due to [(%d)-(%s)]."
#define RENAME_ERROR  "(1124): Could not rename file '%s' to '%s' due to [(%d)-(%s)]."
//#define INT_ERROR     "%s(1125): ERROR: Internal error (undefined)."
#define OPEN_ERROR    "(1126): Unable to open file '%s' due to [(%d)-(%s)]."
#define CHMOD_ERROR   "(1127): Could not chmod object '%s' due to [(%d)-(%s)]."
#define MKSTEMP_ERROR "(1128): Could not create temporary file '%s' due to [(%d)-(%s)]."
#define DELETE_ERROR  "(1129): Could not unlink file '%s' due to [(%d)-(%s)]."
#define SETGID_ERROR  "(1130): Unable to switch to group '%s' due to [(%d)-(%s)]."
#define SETUID_ERROR  "(1131): Unable to switch to user '%s' due to [(%d)-(%s)]."
#define CHROOT_ERROR  "(1132): Unable to chroot to directory '%s' due to [(%d)-(%s)]."
#define CHDIR_ERROR   "(1133): Unable to chdir to directory '%s' due to [(%d)-(%s)]."
#define LINK_ERROR    "(1134): Unable to link from '%s' to '%s' due to [(%d)-(%s)]."
#define CHOWN_ERROR   "(1135): Could not chown object '%s' due to [(%d)-(%s)]."
#define EPOLL_ERROR   "(1136): Could not handle epoll descriptor."
#define LOST_ERROR   "(1137): Lost connection with manager. Setting lock."
#define KQUEUE_ERROR   "(1138): Could not handle kqueue descriptor."
#define FTELL_ERROR     "(1139): Could not get position from file '%s' due to [(%d)-(%s)]."
#define FCLOSE_ERROR  "(1140): Could not close file '%s' due to [(%d)-(%s)]."
#define GLOB_ERROR_WIN "(1141): Glob error. Invalid pattern: '%s' or no files found."

/* COMMON ERRORS */
#define CONN_ERROR      "(1201): No remote connection configured."
#define CONFIG_ERROR    "(1202): Configuration error at '%s'."
#define USER_ERROR      "(1203): Invalid user '%s' or group '%s' given."
#define CONNTYPE_ERROR  "(1204): Invalid connection type: '%s'."
#define PORT_ERROR      "(1205): Invalid port number: '%d'."
#define BIND_ERROR      "(1206): Unable to Bind port '%d' due to [(%d)-(%s)]"
#define RCONFIG_ERROR   "(1207): %s remote configuration in '%s' is corrupted."
#define QUEUE_ERROR     "(1210): Queue '%s' not accessible: '%s'."
#define QUEUE_FATAL     "(1211): Unable to access queue: '%s'. Giving up.."
#define PID_ERROR       "(1212): Unable to create PID file."
#define DENYIP_WARN     "(1213): Message from '%s' not allowed."
#define MSG_ERROR       "(1214): Problem receiving message from '%s'."
#define CLIENT_ERROR    "(1215): No client configured. Exiting."
#define CONNS_ERROR     "(1216): Unable to connect to '%s': '%s'."
#define UNABLE_CONN     "(1242): Unable to connect to server. Exhausted all options."
#define SEC_ERROR       "(1217): Error creating encrypted message."
#define SEND_ERROR      "(1218): Unable to send message to '%s': %s"
#define RULESLOAD_ERROR "(1219): Unable to access the rules directory."
#define RULES_ERROR     "(1220): Error loading the rules: '%s'."
#define LISTS_ERROR     "(1221): Error loading the list: '%s'."
#define QUEUE_SEND      "(1224): Error sending message to queue."
#define SIGNAL_RECV     "(1225): SIGNAL [(%d)-(%s)] Received. Exit Cleaning..."
#define XML_ERROR       "(1226): Error reading XML file '%s': %s (line %d)."
#define XML_ERROR_VAR   "(1227): Error applying XML variables '%s': %s."
#define XML_NO_ELEM     "(1228): Element '%s' without any option."
#define XML_INVALID     "(1229): Invalid element '%s' on the '%s' config."
#define XML_INVELEM     "(1230): Invalid element in the configuration: '%s'."
#define XML_INVATTR     "(1243): Invalid attribute '%s' in the configuration: '%s'."
#define XML_ELEMNULL    "(1231): Invalid NULL element in the configuration."
#define XML_READ_ERROR  "(1232): Error reading XML. Unknown cause."
#define XML_VALUENULL   "(1234): Invalid NULL content for element: %s."
#define XML_VALUEERR    "(1235): Invalid value for element '%s': %s."
#define XML_MAXREACHED  "(1236): Maximum number of elements reached for: %s."
#define INVALID_IP      "(1237): Invalid ip address: '%s'."
#define INVALID_ELEMENT "(1238): Invalid value for element '%s': %s"
#define NO_CONFIG       "(1239): Configuration file not found: '%s'."
#define INVALID_TIME    "(1240): Invalid time format: '%s'."
#define INVALID_DAY     "(1241): Invalid day format: '%s'."
#define ACCEPT_ERROR    "(1242): Couldn't accept TCP connections."
#define RECV_ERROR      "(1243): Couldn't receive message from peer."
#define DUP_SECURE      "(1244): Can't add more than one secure connection."
#define SEND_DISCON     "(1245): Sending message to disconnected agent '%s'."
#define SHARED_ERROR    "(1246): Unable to send file '%s' to agent ID '%s'."
#define TCP_NOT_SUPPORT "(1247): TCP not supported for this operating system."
#define TCP_EPIPE       "(1248): Unable to send message. Connection has been closed by remote server."

#define MAILQ_ERROR     "(1221): No Mail queue at %s"
#define IMSG_ERROR      "(1222): Invalid msg: %s"
#define SNDMAIL_ERROR   "(1223): Error Sending email to %s (smtp server)"
#define XML_INV_GRAN_MAIL "(1224): Invalid 'email_alerts' config (missing parameters)."
#define CHLDWAIT_ERROR  "(1261): Waiting for child process. (status: %d)."
#define TOOMANY_WAIT_ERROR "(1262): Too many errors waiting for child process(es)."

/* rootcheck */
#define MAX_RK_MSG        "(1250): Maximum number of global files reached: %d"
#define INVALID_RKCL_NAME  "(1251): Invalid rk configuration name: '%s'."
#define INVALID_RKCL_VALUE "(1252): Invalid rk configuration value: '%s'."
#define INVALID_ROOTDIR    "(1253): Invalid rootdir (unable to retrieve)."
#define INVALID_RKCL_VAR   "(1254): Invalid rk variable: '%s'."

/* syscheck */
#define SK_INV_REG      "(1757): Invalid syscheck registry entry: '%s'."
#define SK_REG_OPEN     "(1758): Unable to open registry key: '%s'."

/* analysisd */
#define FTS_LIST_ERROR          "(1260): Error initiating FTS list"
#define CRAFTED_IP              "(1271): Invalid IP Address '%s'. Possible logging attack."
#define CRAFTED_USER            "(1272): Invalid username '%s'. Possible logging attack."
#define INVALID_CAT             "(1273): Invalid category '%s' chosen."
#define INVALID_CONFIG          "(1274): Invalid configuration. Element '%s': %s."
#define INVALID_HOSTNAME        "(1275): Invalid hostname in syslog message: '%s'."
#define INVALID_GEOIP_DB        "(1276): Cannot open GeoIP database: '%s'."
#define FIM_INVALID_MESSAGE     "(1277): Invalid syscheck message received."

/* logcollector */
#define SYSTEM_ERROR     "(1600): Internal error. Exiting.."

/* remoted */
#define NO_REM_CONN     "(1750): No remote connection configured. Exiting."
#define NO_CLIENT_KEYS  "(1751): File client.keys not found or empty."

/* 1760 - 1769 -- reserved for maild */

/* Active Response */
#define AR_CMD_MISS     "(1280): Missing command options. " \
                        "You must specify a 'name' and 'executable'."
#define AR_MISS         "(1281): Missing options in the active response " \
                        "configuration. "
#define ARQ_ERROR       "(1301): Unable to connect to active response queue."
#define AR_INV_LOC      "(1302): Invalid active response location: '%s'."
#define AR_INV_CMD      "(1303): Invalid command '%s' in the active response."
#define AR_DEF_AGENT    "(1304): No agent defined for response."
#define AR_NO_TIMEOUT   "(1305): Timeout not allowed for command: '%s'."

#define EXECD_INV_MSG   "(1310): Invalid active response (execd) message '%s'."
#define EXEC_INV_NAME   "(1311): Invalid command name '%s' provided."
#define EXEC_CMDERROR   "(1312): Error executing '%s': %s"
#define EXEC_INV_CONF   "(1313): Invalid active response config: '%s'."
#define EXEC_DISABLED   "(1350): Active response disabled."
#define EXEC_SHUTDOWN   "(1314): Shutdown received. Deleting responses."

#define AR_NOAGENT_ERROR    "(1320): Agent '%s' not found."

/* List operations */
#define LIST_ERROR      "(1290): Unable to create a new list (calloc)."
#define LIST_ADD_ERROR  "(1291): Error adding nodes to list."
#define LIST_SIZE_ERROR "(1292): Error setting error size."
#define LIST_FREE_ERROR "(1293): Error setting data free pointer."

/* Log collector messages */
#define MISS_LOG_FORMAT "(1901): Missing 'log_format' element."
#define MISS_FILE       "(1902): Missing 'location' element."
#define INV_EVTLOG      "(1903): Invalid event log: '%s'."
#define NSTD_EVTLOG     "(1907): Non-standard event log set: '%s'."
#define LOGC_FILE_ERROR "(1904): File not available, ignoring it: '%s'."
#define NO_FILE         "(1905): No file configured to monitor."
#define PARSE_ERROR     "(1906): Error parsing file: '%s'."
#define READING_FILE    "(1950): Analyzing file: '%s'."
#define READING_EVTLOG  "(1951): Analyzing event log: '%s'."
#define VAR_LOG_MON     "(1952): Monitoring variable log file: '%s'."
#define INV_MULTILOG    "(1953): Invalid DJB multilog file: '%s'."
#define MISS_SOCK_NAME  "(1954): Missing field 'name' for socket."
#define MISS_SOCK_LOC   "(1955): Missing field 'location' for socket."
#define REM_ERROR       "(1956): Error removing '%s' file."
#define NEW_GLOB_FILE   "(1957): New file that matches the '%s' pattern: '%s'."
#define DUP_FILE        "(1958): Log file '%s' is duplicated."
#define FORGET_FILE     "(1959): File '%s' no longer exists."
#ifndef WIN32
#define FILE_LIMIT      "(1960): File limit has been reached (%d). Please reduce the number of files or increase \"logcollector.max_files\"."
#else
#define FILE_LIMIT      "(1960): File limit has been reached (%d)."
#endif
#define CURRENT_FILES   "(1961): Files being monitored: %i/%i."
#define OPEN_ATTEMPT    "(1962): Unable to open file '%s'. Remaining attempts: %d"
#define OPEN_UNABLE     "(1963): Unable to open file '%s'."
#define NON_TEXT_FILE   "(1964): File '%s' is not ASCII or UTF-8 encoded."
#define EXCLUDE_FILE    "(1965): File excluded: '%s'."

/* Encryption/auth errors */
#define INVALID_KEY     "(1401): Error reading authentication key: '%s'."
#define NO_AUTHFILE     "(1402): Authentication key file '%s' not found."
#define ENCFORMAT_ERROR "(1403): Incorrectly formatted message from agent '%s' (host '%s')."
#define ENCKEY_ERROR    "(1404): Authentication error. Wrong key from '%s'."
#define ENCSIZE_ERROR   "(1405): Message size not valid: '%64s'."
#define ENCSUM_ERROR    "(1406): Checksum mismatch on message from '%s'."
#define ENCTIME_ERROR   "(1407): Duplicated counter for '%s'."
#define ENC_IP_ERROR    "(1408): Invalid ID %s for the source ip: '%s' (name '%s')."
#define ENCFILE_CHANGED "(1409): Authentication file changed. Updating."
#define ENC_READ        "(1410): Reading authentication keys file."

/* Regex errors */
#define REGEX_COMPILE   "(1450): Syntax error on regex: '%s': %d."
#define REGEX_SUBS      "(1451): Missing sub_strings on regex: '%s'."

/* Mail errors */
#define INVALID_SMTP    "(1501): Invalid SMTP Server: %s"
#define INVALID_MAIL    "(1502): Invalid Email Address: %s"

/* Decoders */
#define PPLUGIN_INV     "(2101): Parent decoder name invalid: '%s'."
#define PDUP_INV        "(2102): Duplicated decoder with prematch: '%s'."
#define PDUPFTS_INV     "(2103): Duplicated decoder with fts set: '%s'."
#define DUP_INV         "(2104): Invalid duplicated decoder: '%s'."
#define DEC_PLUGIN_ERR  "(2105): Error loading decoder options."
#define DECODER_ERROR   "(2106): Error adding decoder plugin."
#define DEC_REGEX_ERROR "(2107): Decoder configuration error: '%s'."
#define DECODE_NOPRE    "(2108): No 'prematch' found in decoder: '%s'."
#define DUP_REGEX       "(2109): Duplicated offsets for same regex: '%s'."
#define INV_DECOPTION   "(2110): Invalid decoder argument for %s: '%s'."
#define DECODE_ADD      "(2111): Additional data to plugin decoder: '%s'."

#define INV_OFFSET      "(2120): Invalid offset value: '%s'"
#define INV_ATTR        "(2121): Invalid decoder attribute: '%s'"

/* os_zlib */
#define COMPRESS_ERR    "(2201): Error compressing string: '%s'."
#define UNCOMPRESS_ERR  "(2202): Error uncompressing string."

/* read defines */
#define DEF_NOT_FOUND   "(2301): Definition not found for: '%s.%s'."
#define INV_DEF         "(2302): Invalid definition for %s.%s: '%s'."

/* Agent errors */
#define AG_WAIT_SERVER  "(4101): Waiting for server reply (not started). Tried: '%s'."
#define AG_CONNECTED    "(4102): Connected to the server (%s:%d/%s)."
#define AG_USINGIP      "(4103): Server IP address already set. Trying that before the hostname."
#define AG_INV_HOST     "(4104): Invalid hostname: '%s'."
#define AG_INV_IP       "(4105): No valid server IP found."
#define EVTLOG_OPEN     "(4106): Unable to open event log: '%s'."
#define EVTLOG_GETLAST  "(4107): Unable to query last event log from: '%s'."
#define EVTLOG_DUP      "(4108): Duplicated event log entry: '%s'."
#define AG_NOKEYS_EXIT  "(4109): Unable to start without auth keys. Exiting."
#define AG_MAX_ERROR    "(4110): Maximum number of agents '%d' reached."
#define AG_AX_AGENTS    "(4111): Maximum number of agents allowed: '%d'."

/* Rules reading errors */
#define RL_INV_ROOT     "(5101): Invalid root element: '%s'."
#define RL_INV_RULE     "(5102): Invalid rule element: '%s'."
#define RL_INV_ENTRY    "(5103): Invalid rule on '%s'. Missing id/level."
#define RL_EMPTY_ATTR   "(5104): Rule attribute '%s' empty."
#define RL_INV_ATTR     "(5105): Invalid rule attributes inside file: '%s'."
#define RL_NO_OPT       "(5106): Rule '%d' without any options. "\
                        "It may lead to false positives. Exiting. "

/* Syslog output */
#define XML_INV_CSYSLOG "(5301): Invalid client-syslog configuration."

/* Integrator daemon */
#define XML_INV_INTEGRATOR "(5302): Invalid integratord configuration."

/* Agentless */
#define XML_INV_AGENTLESS   "(7101): Invalid agentless configuration."
#define XML_INV_MISSFREQ    "(7102): Frequency not set for the periodic option."
#define XML_INV_MISSOPTS    "(7103): Missing agentless options."

/* Database messages */
#define DBINIT_ERROR    "(5201): Error initializing database handler."
#define DBCONN_ERROR    "(5202): Error connecting to database '%s'(%s): ERROR: %s."
#define DBQUERY_ERROR   "(5203): Error executing query '%s'. Error: '%s'."
#define DB_GENERROR     "(5204): Database error. Unable to run query."
#define DB_MISS_CONFIG  "(5205): Missing database configuration. "\
                        "It requires host, user, pass and database."
#define DB_CONFIGERR    "(5206): Database configuration error."
#define DB_COMPILED     "(5207): OSSEC not compiled with support for '%s'."
#define DB_MAINERROR    "(5208): Multiple database errors. Exiting."
#define DB_CLOSING      "(5209): Closing connection to database."
#define DB_ATTEMPT      "(5210): Attempting to reconnect to database."

/* vulnerability-detector messages*/
#define VU_FETCH_ERROR              "(5400): %s database could not be fetched."
#define VU_OPEN_FILE_ERROR          "(5401): Could not open %s."
#define VU_LOAD_CVE_ERROR           "(5402): Could not load the CVE OVAL for %s. %s"
#define VU_INVALID_AT_VALUE         "(5403): Invalid '%s' value for '%s' attribute in node '%s'."
#define VU_PACKAGE_NAME_ERROR       "(5404): The package name could not be obtained."
#define VU_SQL_ERROR                "(5405): SQL error: %s"
#define VU_CHECK_DB_ERROR           "(5406): Database check failed."
#define VU_QUERY_ERROR              "(5407): The query could not be formed."
#define VU_OS_VERSION_ERROR         "(5408): Invalid OS version."
#define VU_REFRESH_DB_ERROR         "(5409): Could not refresh the %s DB."
#define VU_GET_SOFTWARE_ERROR       "(5410): The software of the agent %s could not be obtained."
#define VU_AG_CHECK_ERR             "(5411): Agent vulnerabilities could not be checked."
#define VU_TABLE_ERROR              "(5412): Table %s is not available."
#define VU_PACKAGE_TABLE_ERROR      "(5414): The packages table for agent %s could not be created."
#define VU_DB_TIMESTAMP_FEED_ERROR  "(5417): Stored timestamp could not be compared. %s feed will continue updating."
#define VU_SSL_LIBRARY_ERROR        "(5418): Could not initialize the OpenSSL library."
#define VU_SSL_CREATE_ERROR         "(5419): The SSL structure could not be created."
#define VU_SSL_CONTEXT_ERROR        "(5420): Unable to create a new SSL context."
#define VU_SSL_CONNECT_ERROR        "(5421): Could not build a SSL session to %s OVAL."
#define VU_SSL_LINK_ERROR           "(5422): SSL configuration could not be linked to the socket."
#define VU_CVE_ID_FETCH_ERROR       "(5423): It is not possible to obtain the identifier of the CVE whose title is: '%s'."
#define VU_INVALID_OPERATOR         "(5424): Invalid operator %s."
#define VU_MAX_ACC_EXC              "(5425): Exceeded the maximum number of attempts to access the DB."
#define VU_OVAL_UPDATE_ERROR        "(5426): CVE database could not be updated."
#define VU_CREATE_DB_ERROR          "(5427): The database could not be checked or created."
#define VU_SOFTWARE_REQUEST_ERROR   "(5428): Agent %s software could not be requested."
#define VU_NO_AGENT_ERROR           "(5429): The agents information could not be processed."
#define VU_CREATE_HASH_ERRO         "(5430): The '%s' hash table could not be created."
#define VU_SYSC_SCAN_REQUEST_ERROR  "(5431): Last Syscollector scan from the agent %s could not be requested."
#define VU_HTTP_HEADER_ERROR        "(5432): Invalid HTTP header."
#define VU_PACKAGE_RECOG_ERROR      "(5433): The package could not be recognized in '%s'."
#define VU_NO_SYSC_SCANS            "(5434): No package inventory found for agent %s, so their vulnerabilities will not be checked."
#define VU_GLOBALDB_OPEN_ERROR      "(5435): Could not open global_db."
<<<<<<< HEAD
#define VU_REPORT_ERROR             "(5436): The agent %s vulnerabilities could not be reported. Error: %s."
#define VU_UPDATE_RETRY             "(5437): Failed when updating '%s %s' database. Retrying in %lu seconds."
=======
#define VU_REPORT_ERROR             "(5436): The agent %s vulnerabilities could not be reported."
#define VU_UPDATE_RETRY             "(5437): Failed when updating %s %s database. Retrying in %lu seconds..."
>>>>>>> ce7d9608
#define VU_API_REQ_INV              "(5489): There was no valid response to '%s' after %d attempts."
#define VU_PARSED_FEED_ERROR        "(5491): The %s feed couldn't be parsed from '%s' file."
#define VU_VER_EXTRACT_ERROR        "(5493): The version of '%s' could not be extracted."
#define VU_GLOBALDB_ERROR           "(5496): Could not connect to global DB."
<<<<<<< HEAD
#define VU_UNCOMPRESS_ERROR         "(5497): Could not uncompress the file downloaded from '%s'."
#define VU_CPES_INSERT_ERROR        "(5499): Could not insert the CPEs."
#define VU_CPE_INDEX_GET_ERROR      "(5500): Could not get the lower CPE index."
#define VU_AGENT_CPE_EXT_ERROR      "(5501): Could not extract the CPE list from the agent %s."
#define VU_INV_WAZUHDB_RES          "(5502): Invalid response from wazuh-db: '%s'."
#define VU_AGENT_CPE_UPD_ERROR      "(5503): Could not update the CPE list from the agent %s."
#define VU_AGENT_CPE_GEN_ERROR      "(5504): Could not generate the CPE inventory from the agent %s."
#define VU_AGENT_CPE_PARSE_ERROR    "(5505): Could not parse the CPE '%s' from the agent %d."
#define VU_GEN_SEARCH_TERMS_ERROR   "(5506): Could not generate the search terms for %s:%s:%s:%s in the agent %s."
#define VU_CPE_PARSING_ERROR        "(5508): Could not parse the '%s' term of '%s'."
#define VU_UNKNOWN_NVD_TAG          "(5510): An unexpected tag was found when processing the CVE list: '%s'."
#define VU_UNKNOWN_NVD_CVE_TAG      "(5511): An unexpected tag was found when processing the CVE: '%s'."
#define VU_PARSING_ERROR            "(5513): Could not decode the CPE '%s' for the agent %s."
#define VU_WAZUH_DB_CPE_IN_ERROR    "(5515): Could not insert the CPEs from the agent %s into the database."
#define VU_NVD_ROW_GET_ERROR        "(5517): Could not get the %s ID row."
#define VU_SOCKET_RETRY_ERROR       "(5519): Unable to connect to socket '%s'."
#define VU_FIND_NVD_ERROR           "(5520): No vulnerabilities could be found in the NVD for agent %s."
#define VU_REPORT_NVD_ERROR         "(5521): Could not report vulnerabilities from the NVD for agent %s."
#define VU_INVALID_DIC_TAG          "(5522): Invalid tag found when parsing the CPE dictionary: '%s'."
#define VU_NULL_AGENT_ID            "(5524): The agent database returned a null agent ID. Skipping agent."
#define VU_NULL_AGENT_IP            "(5525): The agent database returned a null registration IP address. Skipping agent %s."
#define VU_API_REQ_INV_NEW          "(5526): There was no valid response to '%s' after %d attempts. Trying the next page."
#define VU_UNC_SEVERITY             "(5527): Uncontrolled severity has been found: '%s'."
#define VU_CPE_CLEAN_REQUEST_ERROR  "(5528): The CPEs of the agent %s could not be cleaned."
#define VU_INVALID_CPE              "(5531): The ID %d is not a CPE."
#define VU_HOTFIX_REQUEST_ERROR     "(5532): The hotfixes of the agent %s could not be requested."
#define VU_MULTIPATH_ERROR          "(5535): Invalid multi_path '%s': %s."
#define VU_REGEX_COMPILE_ERROR      "(5536): Cannot compile '%s' regular expression."
#define VU_RH_REQ_FAIL_MAX          "(5541): The allowed number of failed pages (%d) has been exhausted. The feed will not be updated."
#define VU_WCPE_GET_TIMEST_ERROR    "(5542): Could not get the update date of the Wazuh CPE dictionary."
#define VU_CPEHELPER_INVALID_ACTION "(5556): Action %s of the CPE helper has to be used with %s."
#define VU_INVALID_TRANSLATION_OS   "(5557): Invalid replacement OS: '%s-%s'."
#define VU_WCPE_GET_VERFORMAT_ERROR "(5558): Could not get the version format of the Wazuh CPE dictionary."
#define VU_WCPE_INV_VERFORMAT       "(5558): Invalid format version for the CPE helper: '%s'."
#define VU_SEND_AGENT_REPORT_ERROR  "(5562): Could not send the %s report for %s in the agent %s."
#define VU_UNC_SYSTEM               "(5563): Uncontrolled Operating System has been found: '%s'."
#define VU_INV_ENTRY_TYPE           "(5564): Invalid entry type found when processing the CPE helper. Error: %d."
#define VU_INVALID_DB_INT           "(5565): The integrity of the database is invalid, so Vulnerability Detector will stop working."
=======
#define VU_NULL_AGENT_ID            "(5497): The agent database returned a null agent ID. Skipping agent."
#define VU_NULL_AGENT_IP            "(5498): The agent database returned a null registration IP address. Skipping agent %s."
#define VU_API_REQ_INV_NEW          "(5499): There was no valid response to '%s' after %d attempts. Trying the next page..."
#define VU_UNC_SEVERITY             "(5500): Uncontrolled severity has been found: '%s'."
#define VU_FEED_NODE_NULL_ELM       "(5506): Null elements needing value have been found in a node of the feed. The update will not continue."

>>>>>>> ce7d9608

/* File integrity monitoring error messages*/
#define FIM_ERROR_ADD_FILE                          "(6600): Unable to add file to db: '%s'"
#define FIM_ERROR_ACCESING                          "(6601): Error accessing '%s': '%s' (%d)"
#define FIM_ERROR_EXTRACT_PERM                      "(6602): It was not possible to extract the permissions of '%s'. Error: '%d'."
#define FIM_ERROR_WHODATA_SUM_MAX                   "(6603): The whodata sum for '%s' file could not be included in the alert as it is too large."
#define FIM_ERROR_NOTHING_TOCKECK                   "(6604): No directories to check."
#define FIM_ERROR_CHECK_THREAD                      "(6605): Could not create the Whodata check thread."
#define FIM_ERROR_SELECT                            "(6606): Select failed (for real time file integrity monitoring)."

#define FIM_ERROR_INOTIFY_INITIALIZE                "(6607): Unable to initialize inotify."
#define FIM_ERROR_NFS_INOTIFY                       "(6608): '%s' NFS Directories do not support iNotify."
#define FIM_ERROR_INOTIFY_ADD_WATCH                 "(6609): Unable to add inotify watch to real time monitoring: '%s'. '%d' '%d'"
#define FIM_ERROR_REALTIME_WAITSINGLE_OBJECT        "(6610): WaitForSingleObjectEx failed (for real time file integrity monitoring)."
#define FIM_ERROR_REALTIME_ADDDIR_FAILED            "(6611): 'realtime_adddir' failed, the directory '%s'could't be added to real time mode."
#define FIM_ERROR_REALTIME_READ_BUFFER              "(6612): Unable to read from real time buffer."
#define FIM_ERROR_REALTIME_WINDOWS_CALLBACK         "(6613): Real time Windows callback process: '%s' (%lx)."
#define FIM_ERROR_REALTIME_WINDOWS_CALLBACK_EMPTY   "(6614): Real time call back called, but hash is empty."
#define FIM_ERROR_REALTIME_DIRECTORYCHANGES         "(6615): Unable to set 'ReadDirectoryChangesW' for directory: '%s'"
#define FIM_ERROR_REALTIME_MAXNUM_WATCHES           "(6616): Unable to add directory to real time monitoring: '%s' - Maximum size permitted."
#define FIM_ERROR_REALTIME_ADD                      "(6617): Unable to add directory to real time monitoring: '%s'."
#define FIM_ERROR_REALTIME_INITIALIZE               "(6618): Unable to initialize real time file monitoring."

#define FIM_ERROR_WHODATA_ADD_DIRECTORY             "(6619): Unable to add directory to whodata real time monitoring: '%s'."
#define FIM_ERROR_WHODATA_AUDIT_SUPPORT             "(6620): Audit support not built. Whodata is not available."
#define FIM_ERROR_WHODATA_EVENTCHANNEL              "(6621): Event Channel subscription could not be made. Whodata scan is disabled."
#define FIM_ERROR_WHODATA_RESTORE_POLICIES          "(6622): There is no backup of audit policies. Policies will not be restored."
#define FIM_ERROR_WHODATA_RENDER_EVENT              "(6623): Error rendering the event. Error %lu."
#define FIM_ERROR_WHODATA_RENDER_PARAM              "(6624): Invalid number of rendered parameters."
#define FIM_ERROR_WHODATA_NOTFIND_DIRPOS            "(6625): The '%s' file does not have an associated directory."
#define FIM_ERROR_WHODATA_HANDLER_REMOVE            "(6626): The handler '%s' could not be removed from the whodata hash table."
#define FIM_ERROR_WHODATA_HANDLER_EVENT             "(6627): Could not get the time of the event whose handler is '%llu'."
#define FIM_ERROR_WHODATA_EVENTID                   "(6628): Invalid EventID. The whodata cannot be extracted."
#define FIM_ERROR_WHODATA_CREATION_DATE             "(6629): The creation date for '%s' could not be extracted."
#define FIM_ERROR_WHODATA_EVENTADD_DUP              "(6630): The event could not be added to the '%s' hash table because it is duplicated. Target: '%s'."
#define FIM_ERROR_WHODATA_EVENTADD                  "(6631): The event could not be added to the '%s' hash table. Target: '%s'."
#define FIM_ERROR_WHODATA_GET_SID                   "(6632): Could not obtain the sid of Everyone. Error '%lu'."
#define FIM_ERROR_WHODATA_GET_ACE                   "(6633): Could not extract the ACE information. Error: '%lu'."
#define FIM_ERROR_WHODATA_TOKENPRIVILEGES           "(6634): AdjustTokenPrivileges() failed. Error: '%lu'"
#define FIM_ERROR_WHODATA_AUDITPOL                  "(6635): Auditpol backup error: '%s'."
#define FIM_ERROR_WHODATA_SOCKET_CONNECT            "(6636): Cannot connect to socket '%s'."
#define FIM_ERROR_WHODATA_READ_RULE                 "(6637): Could not read audit loaded rules."
#define FIM_ERROR_WHODATA_ADD_RULE                  "(6638): Error adding audit rule for directory (%i): '%s'."
#define FIM_ERROR_WHODATA_CHECK_RULE                "(6639): Error checking Audit rules list."
#define FIM_ERROR_WHODATA_MAXNUM_WATCHES            "(6640): Unable to monitor who-data for directory: '%s' - Maximum size permitted (%d)."
#define FIM_ERROR_WHODATA_COMPILE_REGEX             "(6641): Cannot compile '%s' regular expression."
#define FIM_ERROR_WHODATA_HEALTHCHECK_START         "(6642): Audit health check couldn't be completed correctly."
#define FIM_ERROR_WHODATA_EVENT_TOOLONG             "(6643): Caching Audit message: event too long."
#define FIM_ERROR_WHODATA_GETID                     "(6644): Couldn't get event ID from Audit message. Line: '%s'."
#define FIM_ERROR_WHODATA_CONTEXT                   "(6645): Error creating the whodata context. Error %lu."

#define FIM_ERROR_SACL_ACE_DELETE                   "(6646): DeleteAce() failed restoring the SACLs. Error '%ld'"
#define FIM_ERROR_SACL_FIND_PRIVILEGE               "(6647): Could not find the '%s' privilege. Error: %lu"
#define FIM_ERROR_SACL_OPENPROCESSTOKEN             "(6648): OpenProcessToken() failed. Error '%lu'."
#define FIM_ERROR_SACL_SET_PRIVILEGE                "(6649): Fail to set privileges. Error: '%ld'."
#define FIM_ERROR_SACL_GETSECURITYINFO              "(6650): GetNamedSecurityInfo() failed. Error '%ld'"
#define FIM_ERROR_SACL_GETSIZE                      "(6651): The size of the '%s' SACL could not be obtained."
#define FIM_ERROR_SACL_NOMEMORY                     "(6652): No memory could be reserved for the new SACL of '%s'."
#define FIM_ERROR_SACL_CREATE                       "(6653): The new SACL for '%s' could not be created."
#define FIM_ERROR_SACL_ACE_GET                      "(6654): The ACE number %i for '%s' could not be obtained."
#define FIM_ERROR_SACL_ACE_CPY                      "(6655): The ACE number %i of '%s' could not be copied to the new ACL."
#define FIM_ERROR_SACL_ACE_NOMEMORY                 "(6656): No memory could be reserved for the new ACE of '%s'."
#define FIM_ERROR_SACL_ACE_ADD                      "(6657): The new ACE could not be added to '%s'."
#define FIM_ERROR_SACL_SETSECURITYINFO              "(6658): SetNamedSecurityInfo() failed. Error: '%lu'."
#define FIM_ERROR_SACL_ELEVATE_PRIVILEGE            "(6659): The privilege could not be activated. Error: '%ld'."
#define FIM_ERROR_WPOL_BACKUP_FILE_REMOVE           "(6660): '%s' could not be removed: '%s' (%d)."
#define FIM_ERROR_WPOL_BACKUP_FILE_OPEN             "(6661): '%s' could not be opened: '%s' (%d)."

#define FIM_ERROR_LIBMAGIC_START                    "(6662): Can't init libmagic: '%s'"
#define FIM_ERROR_LIBMAGIC_LOAD                     "(6663): Can't load magic file: '%s'"
#define FIM_ERROR_LIBMAGIC_BUFFER                   "(6664): magic_buffer: '%s'"
#define FIM_ERROR_GENDIFF_OPEN                      "(6665): Unable to generate diff alert (fopen)."
#define FIM_ERROR_GENDIFF_READ                      "(6666): Unable to generate diff alert (fread)."
#define FIM_ERROR_GENDIFF_SECONDLINE_MISSING        "(6667): Unable to find second line of alert string."
#define FIM_ERROR_GENDIFF_WRITING_DATA              "(6668): Unable to write data on file '%s'"
#define FIM_ERROR_GENDIFF_INVALID_PATH              "(6669): Invalid path name: '%s'"
#define FIM_ERROR_GENDIFF_CREATE_SNAPSHOT           "(6670): Unable to create snapshot for '%s'"
#define FIM_ERROR_GENDIFF_OPEN_FILE                 "(6671): Unable to open file for writing '%s'"
#define FIM_ERROR_GENDIFF_COMMAND                   "(6672): Unable to run diff command '%s'"

#define FIM_ERROR_SYSCOM_BIND_SOCKET                "(6672): Unable to bind to socket '%s': (%d) '%s'."
#define FIM_ERROR_SYSCOM_ACCEPT                     "(6673): In accept(): '%s'"
#define FIM_ERROR_SYSCOM_RECV                       "(6674): In OS_RecvSecureTCP(): '%s'"
#define FIM_ERROR_SYSCOM_RECV_TOOLONG               "(6675): In OS_RecvSecureTCP(): response size is bigger than expected"
#define FIM_ERROR_SYSCOM_RECV_MAXLEN                "(6676): The received message exeed maximum permited > '%i'"

#define FIM_NO_OPTIONS                              "(6677): No option provided for directories: '%s', ignoring it."
#define FIM_DIRECTORY_NOPROVIDED                    "(6678): No directory provided for syscheck to monitor."
#define FIM_INVALID_ATTRIBUTE                       "(6679): Invalid attribute '%s' for directory option."
#define FIM_INVALID_OPTION                          "(6680): Invalid option '%s' for attribute '%s'"
#define FIM_WHODATA_PARAMETER                       "(6681): Invalid parameter type (%ld) for '%s'."
#define FIM_ERROR_WHODATA_WIN_ARCH                  "(6682): Error reading 'Architecture' from Windows registry. (Error %u)"
#define FIM_ERROR_WHODATA_WIN_SIDERROR              "(6683): Could not obtain the sid of Everyone. Error '%lu'."
#define FIM_ERROR_WHODATA_OPEN_TOKEN                "(6684): OpenProcessToken() failed. Error '%lu'."
#define FIM_ERROR_WHODATA_ACTIVATE_PRIV             "(6685): The privilege could not be activated. Error: '%ld'."
#define FIM_ERROR_WHODATA_GETNAMEDSECURITY          "(6686): GetNamedSecurityInfo() failed. Error '%ld'"
#define FIM_ERROR_WHODATA_SACL_SIZE                 "(6687): The size of the '%s' SACL could not be obtained."
#define FIM_ERROR_WHODATA_SACL_MEMORY               "(6688): No memory could be reserved for the new SACL of '%s'."
#define FIM_ERROR_WHODATA_SACL_NOCREATE             "(6689): The new SACL for '%s' could not be created. Error: '%ld'."
#define FIM_ERROR_WHODATA_ACE_MEMORY                "(6690): No memory could be reserved for the new ACE of '%s'. Error: '%ld'."
#define FIM_ERROR_WHODATA_COPY_SID                  "(6691): Could not copy the everyone SID for '%s'. Error: '%d-%ld'."
#define FIM_ERROR_WHODATA_ACE_NOOBTAIN              "(6692): The ACE number %i for '%s' could not be obtained."
#define FIM_ERROR_WHODATA_ACE_NUMBER                "(6693): The ACE number %i of '%s' could not be copied to the new ACL."
#define FIM_ERROR_WHODATA_ACE_NOADDED               "(6694): The new ACE could not be added to '%s'. Error: '%ld'."
#define FIM_ERROR_WHODATA_SETNAMEDSECURITY          "(6695): SetNamedSecurityInfo() failed. Error: '%lu'"

#define FIM_CRITICAL_ERROR_DB                       "(6696): Unable to create syscheck database. Exiting."
#define FIM_CRITICAL_ERROR_OUT_MEM                  "(6697): Out of memory. Exiting."
#define FIM_CRITICAL_ERROR_HASH_CREATE              "(6698): At '%s': OSHash_Create() failed '%s'. Exiting."
#define FIM_CRITICAL_ERROR_SELECT                   "(6699): At '%s': select(): %s. Exiting."


/* Verbose messages */
#define STARTUP_MSG "Started (pid: %d)."
#define PRIVSEP_MSG "Chrooted to directory: %s, using user: %s"
#define MSG_SOCKET_SIZE "(unix_domain) Maximum send buffer set to: '%d'."

#define NO_SYSLOG       "(1501): IP or network must be present in syslog" \
                        " access list (allowed-ips). Syslog server disabled."
#define CONN_TO     "Connected to '%s' (%s queue)"
#define MAIL_DIS    "E-Mail notification disabled. Clean Exit."

/* Debug Messages */
#define STARTED_MSG "Starting ..."
#define FOUND_USER  "Found user/group ..."
#define ASINIT      "Active response initialized ..."
#define READ_CONFIG "Read configuration ..."

/* Wait operations */
#define WAITING_MSG     "Process locked due to agent is offline. Waiting for connection..."
#define WAITING_FREE    "Agent is now online. Process unlocked, continuing..."
#define SERVER_UNAV     "Server unavailable. Setting lock."
#define SERVER_UP       "Server responded. Releasing lock."
#define LOCK_RES        "Agent auto-restart locked for %d seconds."

/* Buffer alerts */
#define DISABLED_BUFFER "Agent buffer disabled."
#define WARN_BUFFER     "Agent buffer at %d %%."
#define FULL_BUFFER     "Agent buffer is full: Events may be lost."
#define FLOODED_BUFFER  "Agent buffer is flooded: Producing too many events."
#define NORMAL_BUFFER   "Agent buffer is under %d %%. Working properly again."
#define TOLERANCE_TIME  "Tolerance time set to Zero, defined flooding condition when buffer is full."

/* OSSEC alert messages */
#define OS_AD_STARTED   "ossec: Ossec started."
#define OS_AG_STARTED   "ossec: Agent started: '%s->%s'."
#define OS_AG_DISCON    "ossec: Agent disconnected: '%s'."
#define OS_AG_REMOVED   "ossec: Agent removed: '%s'."

#define OS_NORMAL_BUFFER  "wazuh: Agent buffer: 'normal'."
#define OS_WARN_BUFFER  "wazuh: Agent buffer: '%d%%'."
#define OS_FULL_BUFFER  "wazuh: Agent buffer: 'full'."
#define OS_FLOOD_BUFFER "wazuh: Agent buffer: 'flooded'."

/* WIN32 errors */
#define CONF_ERROR      "Could not read (%s) (Make sure config exists and executable is running with Administrative privileges)."
#define GMF_ERROR       "Could not run GetModuleFileName."
#define GMF_BUFF_ERROR  "Could not get path because it is too long and was shrunk by (%d) characters with a max of (%d)."
#define GMF_UNKN_ERROR  "Could not run GetModuleFileName which returned (%ld)."

#endif /* _ERROR_MESSAGES__H */<|MERGE_RESOLUTION|>--- conflicted
+++ resolved
@@ -319,18 +319,12 @@
 #define VU_PACKAGE_RECOG_ERROR      "(5433): The package could not be recognized in '%s'."
 #define VU_NO_SYSC_SCANS            "(5434): No package inventory found for agent %s, so their vulnerabilities will not be checked."
 #define VU_GLOBALDB_OPEN_ERROR      "(5435): Could not open global_db."
-<<<<<<< HEAD
 #define VU_REPORT_ERROR             "(5436): The agent %s vulnerabilities could not be reported. Error: %s."
 #define VU_UPDATE_RETRY             "(5437): Failed when updating '%s %s' database. Retrying in %lu seconds."
-=======
-#define VU_REPORT_ERROR             "(5436): The agent %s vulnerabilities could not be reported."
-#define VU_UPDATE_RETRY             "(5437): Failed when updating %s %s database. Retrying in %lu seconds..."
->>>>>>> ce7d9608
 #define VU_API_REQ_INV              "(5489): There was no valid response to '%s' after %d attempts."
 #define VU_PARSED_FEED_ERROR        "(5491): The %s feed couldn't be parsed from '%s' file."
 #define VU_VER_EXTRACT_ERROR        "(5493): The version of '%s' could not be extracted."
 #define VU_GLOBALDB_ERROR           "(5496): Could not connect to global DB."
-<<<<<<< HEAD
 #define VU_UNCOMPRESS_ERROR         "(5497): Could not uncompress the file downloaded from '%s'."
 #define VU_CPES_INSERT_ERROR        "(5499): Could not insert the CPEs."
 #define VU_CPE_INDEX_GET_ERROR      "(5500): Could not get the lower CPE index."
@@ -369,14 +363,11 @@
 #define VU_UNC_SYSTEM               "(5563): Uncontrolled Operating System has been found: '%s'."
 #define VU_INV_ENTRY_TYPE           "(5564): Invalid entry type found when processing the CPE helper. Error: %d."
 #define VU_INVALID_DB_INT           "(5565): The integrity of the database is invalid, so Vulnerability Detector will stop working."
-=======
-#define VU_NULL_AGENT_ID            "(5497): The agent database returned a null agent ID. Skipping agent."
-#define VU_NULL_AGENT_IP            "(5498): The agent database returned a null registration IP address. Skipping agent %s."
-#define VU_API_REQ_INV_NEW          "(5499): There was no valid response to '%s' after %d attempts. Trying the next page..."
-#define VU_UNC_SEVERITY             "(5500): Uncontrolled severity has been found: '%s'."
-#define VU_FEED_NODE_NULL_ELM       "(5506): Null elements needing value have been found in a node of the feed. The update will not continue."
-
->>>>>>> ce7d9608
+#define VU_NULL_AGENT_ID            "(5566): The agent database returned a null agent ID. Skipping agent."
+#define VU_NULL_AGENT_IP            "(5567): The agent database returned a null registration IP address. Skipping agent %s."
+#define VU_API_REQ_INV_NEW          "(5568): There was no valid response to '%s' after %d attempts. Trying the next page..."
+#define VU_UNC_SEVERITY             "(5569): Uncontrolled severity has been found: '%s'."
+#define VU_FEED_NODE_NULL_ELM       "(5570): Null elements needing value have been found in a node of the feed. The update will not continue."
 
 /* File integrity monitoring error messages*/
 #define FIM_ERROR_ADD_FILE                          "(6600): Unable to add file to db: '%s'"
