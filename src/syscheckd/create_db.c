/* Copyright (C) 2015-2019, Wazuh Inc.
 * Copyright (C) 2009 Trend Micro Inc.
 * All right reserved.
 *
 * This program is free software; you can redistribute it
 * and/or modify it under the terms of the GNU General Public
 * License (version 2) as published by the FSF - Free Software
 * Foundation
 */

#include "shared.h"
#include "syscheck.h"
#include "syscheck_op.h"
#include "integrity_op.h"
#include "time_op.h"
#include "fim_db.h"

#ifdef UNIT_TESTING
/* Replace assert with mock_assert */
extern void mock_assert(const int result, const char* const expression,
                        const char * const file, const int line);

#undef assert
#define assert(expression) \
    mock_assert((int)(expression), #expression, __FILE__, __LINE__);
#endif

// Global variables
static int _base_line = 0;

static const char *FIM_EVENT_TYPE[] = {
    "added",
    "deleted",
    "modified"
};

static const char *FIM_EVENT_MODE[] = {
    "scheduled",
    "real-time",
    "whodata"
};

static const char *FIM_ENTRY_TYPE[] = {
    "file",
    "registry"
};

void fim_scan() {
    int it = 0;
    struct timespec start;
    struct timespec end;
    clock_t cputime_start;


    cputime_start = clock();
    gettime(&start);
    minfo(FIM_FREQUENCY_STARTED);
    fim_send_scan_info(FIM_SCAN_START);

    w_mutex_lock(&syscheck.fim_scan_mutex);

    while (syscheck.dir[it] != NULL) {
        struct fim_element *item;
        os_calloc(1, sizeof(fim_element), item);
        item->mode = FIM_SCHEDULED;
        item->index = it;
#ifndef WIN32
        if (syscheck.opts[it] & REALTIME_ACTIVE) {
            realtime_adddir(syscheck.dir[it], 0);
        }
#endif
        fim_checker(syscheck.dir[it], item, NULL, 1);
        it++;
        os_free(item);
    }

    w_mutex_unlock(&syscheck.fim_scan_mutex);


#ifdef WIN32
        os_winreg_check();
#endif

    gettime(&end);

    if (_base_line == 0) {
        _base_line = 1;
    }

    check_deleted_files();

    minfo(FIM_FREQUENCY_ENDED);
    fim_send_scan_info(FIM_SCAN_END);

    if (isDebug()) {
        fim_print_info(start, end, cputime_start);
    }
}

void fim_checker(char *path, fim_element *item, whodata_evt *w_evt, int report) {
    // SQLite Development
    // fim_entry_data *saved_data;
    cJSON *json_event = NULL;
    int node;
    int depth;

    if (item->mode == FIM_SCHEDULED) {
        // If the directory have another configuration will come back
        if (node = fim_configuration_directory(path, "file"), node < 0 || item->index != node) {
            return;
        }
    } else {
        if (node = fim_configuration_directory(path, "file"), node < 0) {
            return;
        }
    }

    // We need to process every event generated by scheduled scans because we need to
    // alert about discarded events of real-time and Whodata mode
    if (item->mode != FIM_SCHEDULED && item->mode != FIM_MODE(syscheck.opts[node])) {
        return;
    }

    depth = fim_check_depth(path, node);

    if (depth > syscheck.recursion_level[node]) {
        mdebug2(FIM_MAX_RECURSION_LEVEL, depth, syscheck.recursion_level[node], path);
        return;
    }

    item->index = node;
    item->configuration = syscheck.opts[node];
    fim_entry *saved_entry = NULL;

    // Deleted file. Sending alert.
    if (w_stat(path, &(item->statbuf)) == -1) {
        if(errno != ENOENT) {
            mdebug1(FIM_STAT_FAILED, path, errno, strerror(errno));
            return;
        }

        if (item->configuration & CHECK_SEECHANGES) {
            delete_target_file(path);
        }

        w_mutex_lock(&syscheck.fim_entry_mutex);

        if (saved_entry = fim_db_get_path(syscheck.database, path), saved_entry) {
            json_event = fim_json_event(path, NULL, saved_entry->data, item->index, FIM_DELETE, item->mode, w_evt);
            fim_db_remove_path(syscheck.database, saved_entry, 0);
            free_entry(saved_entry);
            saved_entry = NULL;
        }

        w_mutex_unlock(&syscheck.fim_entry_mutex);

        if (json_event && report) {
            char *json_formated = cJSON_PrintUnformatted(json_event);
            send_syscheck_msg(json_formated);
            os_free(json_formated);
        }
        cJSON_Delete(json_event);

        return;
    }

    if (HasFilesystem(path, syscheck.skip_fs)) {
        return;
    }

    switch(item->statbuf.st_mode & S_IFMT) {
#ifndef WIN32
    case FIM_LINK:
        // Fallthrough
#endif
    case FIM_REGULAR:
        if (fim_check_ignore(path) == 1) {
            return;
        }

        if (fim_check_restrict (path, syscheck.filerestrict[item->index]) == 1) {
            return;
        }

        if (fim_file(path, item, w_evt, report) < 0) {
            mwarn(FIM_WARN_SKIP_EVENT, path);
        }
        break;

    case FIM_DIRECTORY:
#ifndef WIN32
        if (item->configuration & REALTIME_ACTIVE) {
            realtime_adddir(path, 0);
        }
#endif
        fim_directory(path, item, w_evt, report);
        break;
    }
}


int fim_directory (char *dir, fim_element *item, whodata_evt *w_evt, int report) {
    DIR *dp;
    struct dirent *entry;
    char *f_name;
    char *s_name;
    size_t path_size;

    if (!dir) {
        merror(NULL_ERROR);
        return OS_INVALID;
    }

    // Open the directory given
    dp = opendir(dir);

    if (!dp) {
        mwarn(FIM_PATH_NOT_OPEN, dir, strerror(errno));
        return OS_INVALID;
    }

    os_calloc(PATH_MAX + 2, sizeof(char), f_name);
    while ((entry = readdir(dp)) != NULL) {
        // Ignore . and ..
        if ((strcmp(entry->d_name, ".") == 0) ||
                (strcmp(entry->d_name, "..") == 0)) {
            continue;
        }

        strncpy(f_name, dir, PATH_MAX);
        path_size = strlen(dir);
        s_name = f_name + path_size;

        // Check if the file name is already null terminated
        if (*(s_name - 1) != PATH_SEP) {
            *s_name++ = PATH_SEP;
        }
        *(s_name) = '\0';
        strncpy(s_name, entry->d_name, PATH_MAX - path_size - 2);

#ifdef WIN32
        str_lowercase(f_name);
#endif
        // Process the event related to f_name
        fim_checker(f_name, item, w_evt, report);
    }

    os_free(f_name);
    closedir(dp);
    return 0;
}


int fim_file(char *file, fim_element *item, whodata_evt *w_evt, int report) {
    fim_entry *saved = NULL;
    fim_entry_data *new = NULL;
    cJSON *json_event = NULL;
    char *json_formated;
    int alert_type;

    w_mutex_lock(&syscheck.fim_entry_mutex);

    //Get file attributes
    if (new = fim_get_data(file, item), !new) {
        mdebug1(FIM_GET_ATTRIBUTES, file);
        w_mutex_unlock(&syscheck.fim_entry_mutex);
        return 0;
    }

    if (saved = fim_db_get_path(syscheck.database, file), !saved) {
        // New entry. Insert into hash table
        alert_type = FIM_ADD;
    } else {
        // Checking for changes
        alert_type = FIM_MODIFICATION;
    }

    json_event = fim_json_event(file, saved ? saved->data : NULL, new, item->index, alert_type, item->mode, w_evt);

    if (json_event) {
        if (fim_db_insert(syscheck.database, file, new) == -1) {
            free_entry_data(new);
            free_entry(saved);
            w_mutex_unlock(&syscheck.fim_entry_mutex);
            cJSON_Delete(json_event);

            return OS_INVALID;
        }
    }

    fim_db_set_scanned(syscheck.database, file);

    w_mutex_unlock(&syscheck.fim_entry_mutex);

    if (!_base_line && item->configuration & CHECK_SEECHANGES) {
        // The first backup is created. It should return NULL.
        free(seechanges_addfile(file));
    }

    if (json_event && _base_line && report) {
        json_formated = cJSON_PrintUnformatted(json_event);
        send_syscheck_msg(json_formated);
        os_free(json_formated);
    }

    cJSON_Delete(json_event);
    free_entry_data(new);
    free_entry(saved);

    return 0;
}


// LCOV_EXCL_START
void fim_realtime_event(char *file) {
    fim_audit_inode_event(file, FIM_REALTIME, NULL);
}

void fim_whodata_event(whodata_evt * w_evt) {
    fim_audit_inode_event(w_evt->path, FIM_WHODATA, w_evt);
}
// LCOV_EXCL_STOP


void fim_audit_inode_event(char *file, fim_event_mode mode, whodata_evt * w_evt) {
    struct fim_element *item;
    char **paths = NULL;

    w_mutex_lock(&syscheck.fim_entry_mutex);

    if (mode == FIM_WHODATA) {
        paths = fim_db_get_paths_from_inode(syscheck.database, atoi(w_evt->inode), atoi(w_evt->dev));
    } else {
        struct stat statbuf;
        fim_entry *entry;
        if (w_stat(file, &statbuf) < 0) {
            entry = fim_db_get_path(syscheck.database, file);

            if (entry) {
                paths = fim_db_get_paths_from_inode(syscheck.database, entry->data->inode, entry->data->dev);
                free_entry(entry);
            }
        } else {
            paths = fim_db_get_paths_from_inode(syscheck.database, statbuf.st_ino, statbuf.st_dev);
        }
    }

    w_mutex_unlock(&syscheck.fim_entry_mutex);

    os_calloc(1, sizeof(fim_element), item);
    item->mode = mode;

    if (paths && paths[0]) {
        int i = 0;

        // For add events we don't have the path saved.
        if (!w_is_str_in_array(paths, file)) {
            fim_checker(file, item, w_evt, 1);
        }

        // An alert is generated for each path with the same inode
        for(i = 0; paths[i]; i++) {
            struct fim_element *hard_link_items;

            os_calloc(1, sizeof(fim_element), hard_link_items);
            hard_link_items->mode = mode;
            fim_checker(paths[i], hard_link_items, w_evt, 1);
            os_free(paths[i]);
            os_free(hard_link_items);
        }
    } else {
        // Add events
        fim_checker(file, item, w_evt, 1);
    }

    os_free(paths);
    os_free(item);

    return;
}

#ifdef WIN32
int fim_registry_event(char *key, fim_entry_data *data, int pos) {
    cJSON *json_event = NULL;
    fim_entry *saved;
    char *json_formated;
    int result = 1;
    int alert_type;

    w_mutex_lock(&syscheck.fim_entry_mutex);

    if (saved = fim_db_get_path(syscheck.database, key), !saved) {
        alert_type = FIM_ADD;
    } else {
        alert_type = FIM_MODIFICATION;
    }

    json_event = fim_json_event(key, saved ? saved->data : NULL, data, pos,
                                alert_type, 0, NULL);
    if ((saved && strcmp(saved->data->hash_sha1, data->hash_sha1) != 0)
        || alert_type == FIM_ADD) {
        if (fim_db_insert(syscheck.database, key, data) == -1) {
            os_free(saved);
            w_mutex_unlock(&syscheck.fim_entry_mutex);
            return OS_INVALID;
        }
    } else {
        fim_db_set_scanned(syscheck.database, key);
        result = 0;
    }

    w_mutex_unlock(&syscheck.fim_entry_mutex);

    if (json_event && _base_line) {
        json_formated = cJSON_PrintUnformatted(json_event);
        send_syscheck_msg(json_formated);
        os_free(json_formated);
    }
    cJSON_Delete(json_event);
    os_free(saved);

    return result;
}
#endif

// Returns the position of the path into directories array
int fim_configuration_directory(const char *path, const char *entry) {
    char full_path[OS_SIZE_4096 + 1] = {'\0'};
    char full_entry[OS_SIZE_4096 + 1] = {'\0'};
    int it = 0;
    int top = 0;
    int match = 0;
    int position = -1;

    if (!path || *path == '\0') {
        return position;
    }

    trail_path_separator(full_path, path, sizeof(full_path));

    if (strcmp("file", entry) == 0) {
        while(syscheck.dir[it]) {
            trail_path_separator(full_entry, syscheck.dir[it], sizeof(full_entry));
            match = w_compare_str(full_entry, full_path);

            if (top < match && full_path[match - 1] == PATH_SEP) {
                position = it;
                top = match;
            }
            it++;
        }
    }
#ifdef WIN32
    else if (strcmp("registry", entry) == 0) {
        while(syscheck.registry[it].entry) {
            snprintf(full_entry, OS_SIZE_4096 + 1, "%s %s%c",
                    syscheck.registry[it].arch == ARCH_64BIT ? "[x64]" : "[x32]",
                    syscheck.registry[it].entry,
                    PATH_SEP);
            match = w_compare_str(full_entry, full_path);

            if (top < match && full_path[match - 1] == PATH_SEP) {
                position = it;
                top = match;
            }
            it++;
        }
    }
#endif

    if (position == -1) {
        mdebug2(FIM_CONFIGURATION_NOTFOUND, entry, path);
    }

    return position;
}

int fim_check_depth(char * path, int dir_position) {
    char * pos;
    int depth = -1;
    unsigned int parent_path_size;

    if (!syscheck.dir[dir_position]) {
        return -1;
    }

    parent_path_size = strlen(syscheck.dir[dir_position]);

    if (parent_path_size > strlen(path)) {
        return -1;
    }

    pos = path + parent_path_size;
    while (pos) {
        if (pos = strchr(pos, PATH_SEP), pos) {
            depth++;
        } else {
            break;
        }
        pos++;
    }

    return depth;
}


// Get data from file
fim_entry_data * fim_get_data(const char *file, fim_element *item) {
    fim_entry_data * data = NULL;

    os_calloc(1, sizeof(fim_entry_data), data);
    init_fim_data_entry(data);

    if (item->configuration & CHECK_SIZE) {
        data->size = item->statbuf.st_size;
    }

    if (item->configuration & CHECK_PERM) {
#ifdef WIN32
        int error;
        char perm[OS_SIZE_6144 + 1];

        if (error = w_get_file_permissions(file, perm, OS_SIZE_6144), error) {
            mdebug1(FIM_EXTRACT_PERM_FAIL, file, error);
            free_entry_data(data);
            return NULL;
        } else {
            data->perm = decode_win_permissions(perm);
        }
#else
        data->perm = agent_file_perm(item->statbuf.st_mode);
#endif
    }

#ifdef WIN32
    if (item->configuration & CHECK_ATTRS) {
        os_calloc(OS_SIZE_256, sizeof(char), data->attributes);
        decode_win_attributes(data->attributes, w_get_file_attrs(file));
    }
#endif

    if (item->configuration & CHECK_MTIME) {
        data->mtime = item->statbuf.st_mtime;
    }

#ifdef WIN32
    if (item->configuration & CHECK_OWNER) {
        data->user_name = get_user(file, 0, &data->uid);
    }
#else
    if (item->configuration & CHECK_OWNER) {
        char aux[OS_SIZE_64];
        snprintf(aux, OS_SIZE_64, "%u", item->statbuf.st_uid);
        os_strdup(aux, data->uid);

        data->user_name = get_user(file, item->statbuf.st_uid, NULL);
    }

    if (item->configuration & CHECK_GROUP) {
        char aux[OS_SIZE_64];
        snprintf(aux, OS_SIZE_64, "%u", item->statbuf.st_gid);
        os_strdup(aux, data->gid);

        os_strdup((char*)get_group(item->statbuf.st_gid), data->group_name);
    }
#endif

    snprintf(data->hash_md5, sizeof(os_md5), "%s", "d41d8cd98f00b204e9800998ecf8427e");
    snprintf(data->hash_sha1, sizeof(os_sha1), "%s", "da39a3ee5e6b4b0d3255bfef95601890afd80709");
    snprintf(data->hash_sha256, sizeof(os_sha256), "%s", "e3b0c44298fc1c149afbf4c8996fb92427ae41e4649b934ca495991b7852b855");

    // The file exists and we don't have to delete it from the hash tables
    data->scanned = 1;

    // We won't calculate hash for symbolic links, empty or large files
    if ((item->statbuf.st_mode & S_IFMT) == FIM_REGULAR)
        if (item->statbuf.st_size > 0 &&
                (size_t)item->statbuf.st_size < syscheck.file_max_size &&
                ( item->configuration & CHECK_MD5SUM ||
                item->configuration & CHECK_SHA1SUM ||
                item->configuration & CHECK_SHA256SUM ) ) {
            if (OS_MD5_SHA1_SHA256_File(file,
                                        syscheck.prefilter_cmd,
                                        data->hash_md5,
                                        data->hash_sha1,
                                        data->hash_sha256,
                                        OS_BINARY,
                                        syscheck.file_max_size) < 0) {
                mdebug1(FIM_HASHES_FAIL, file);
                free_entry_data(data);
                return NULL;
        }
    }

    if (!(item->configuration & CHECK_MD5SUM)) {
        data->hash_md5[0] = '\0';
    }

    if (!(item->configuration & CHECK_SHA1SUM)) {
        data->hash_sha1[0] = '\0';
    }

    if (!(item->configuration & CHECK_SHA256SUM)) {
        data->hash_sha256[0] = '\0';
    }

    data->inode = item->statbuf.st_ino;
    data->dev = item->statbuf.st_dev;
    data->mode = item->mode;
    data->options = item->configuration;
    data->last_event = time(NULL);
    data->scanned = 1;
    // Set file entry type, registry or file
    // SQLite Development
    data->entry_type = FIM_TYPE_FILE;
    fim_get_checksum(data);

    return data;
}

void init_fim_data_entry(fim_entry_data *data) {
    data->size = 0;
    data->perm = NULL;
    data->attributes = NULL;
    data->uid = NULL;
    data->gid = NULL;
    data->user_name = NULL;
    data->group_name = NULL;
    data->mtime = 0;
    data->inode = 0;
    data->hash_md5[0] = '\0';
    data->hash_sha1[0] = '\0';
    data->hash_sha256[0] = '\0';
}

void fim_get_checksum (fim_entry_data * data) {
    char *checksum = NULL;
    int size;

    size = snprintf(0,
            0,
            "%d:%s:%s:%s:%s:%s:%s:%u:%lu:%s:%s:%s",
            data->size,
            data->perm ? data->perm : "",
            data->attributes ? data->attributes : "",
            data->uid ? data->uid : "",
            data->gid ? data->gid : "",
            data->user_name ? data->user_name : "",
            data->group_name ? data->group_name : "",
            data->mtime,
            data->inode,
            data->hash_md5,
            data->hash_sha1,
            data->hash_sha256);

    os_calloc(size + 1, sizeof(char), checksum);
    snprintf(checksum,
            size + 1,
            "%d:%s:%s:%s:%s:%s:%s:%u:%lu:%s:%s:%s",
            data->size,
            data->perm ? data->perm : "",
            data->attributes ? data->attributes : "",
            data->uid ? data->uid : "",
            data->gid ? data->gid : "",
            data->user_name ? data->user_name : "",
            data->group_name ? data->group_name : "",
            data->mtime,
            data->inode,
            data->hash_md5,
            data->hash_sha1,
            data->hash_sha256);

    OS_SHA1_Str(checksum, -1, data->checksum);
    free(checksum);
}

void check_deleted_files() {
    w_mutex_lock(&syscheck.fim_entry_mutex);

    if (fim_db_delete_not_scanned(syscheck.database) != FIMDB_OK) {
        merror(FIM_DB_ERROR_RM_NOT_SCANNED);
    }
    fim_db_set_all_unscanned(syscheck.database);

    w_mutex_unlock(&syscheck.fim_entry_mutex);
}


cJSON * fim_json_event(char * file_name, fim_entry_data * old_data, fim_entry_data * new_data, int pos, unsigned int type, fim_event_mode mode, whodata_evt * w_evt) {
    cJSON * changed_attributes = NULL;

    if (old_data != NULL) {
        changed_attributes = fim_json_compare_attrs(old_data, new_data);

        // If no such changes, do not send event.

        if (cJSON_GetArraySize(changed_attributes) == 0) {
            cJSON_Delete(changed_attributes);
            return NULL;
        }
    }

    cJSON * json_event = cJSON_CreateObject();
    cJSON_AddStringToObject(json_event, "type", "event");

    cJSON * data = cJSON_CreateObject();
    cJSON_AddItemToObject(json_event, "data", data);

    cJSON_AddStringToObject(data, "path", file_name);
    cJSON_AddStringToObject(data, "mode", FIM_EVENT_MODE[mode]);
    cJSON_AddStringToObject(data, "type", FIM_EVENT_TYPE[type]);
    cJSON_AddNumberToObject(data, "timestamp", new_data->last_event);

    cJSON_AddItemToObject(data, "attributes", fim_attributes_json(new_data));

    if (old_data) {
        cJSON_AddItemToObject(data, "changed_attributes", changed_attributes);
        cJSON_AddItemToObject(data, "old_attributes", fim_attributes_json(old_data));
    }

    char * tags = NULL;
    if (new_data->entry_type == FIM_TYPE_FILE) {
        if (w_evt) {
            cJSON_AddItemToObject(data, "audit", fim_audit_json(w_evt));
        }

        tags = syscheck.tag[pos];

        if (syscheck.opts[pos] & CHECK_SEECHANGES && type != 1) {
            char * diff = seechanges_addfile(file_name);

            if (diff != NULL) {
                cJSON_AddStringToObject(data, "content_changes", diff);
                os_free(diff);
            }
        }
    }
#ifdef WIN32
    else {
        tags = syscheck.registry[pos].tag;
    }
#endif

    if (tags != NULL) {
        cJSON_AddStringToObject(data, "tags", tags);
    }

    return json_event;
}

// Create file attribute set JSON from a FIM entry structure

cJSON * fim_attributes_json(const fim_entry_data * data) {
    cJSON * attributes = cJSON_CreateObject();

    // TODO: Read structure.
    // SQLite Development
    cJSON_AddStringToObject(attributes, "type", FIM_ENTRY_TYPE[data->entry_type]);

    if (data->options & CHECK_SIZE) {
        cJSON_AddNumberToObject(attributes, "size", data->size);
    }

    if (data->options & CHECK_PERM) {
        cJSON_AddStringToObject(attributes, "perm", data->perm);
    }

    if (data->options & CHECK_OWNER) {
        cJSON_AddStringToObject(attributes, "uid", data->uid);
    }

    if (data->options & CHECK_GROUP) {
        cJSON_AddStringToObject(attributes, "gid", data->gid);
    }

    if (data->user_name) {
        cJSON_AddStringToObject(attributes, "user_name", data->user_name);
    }

    if (data->group_name) {
        cJSON_AddStringToObject(attributes, "group_name", data->group_name);
    }

    if (data->options & CHECK_INODE) {
        cJSON_AddNumberToObject(attributes, "inode", data->inode);
    }

    if (data->options & CHECK_MTIME) {
        cJSON_AddNumberToObject(attributes, "mtime", data->mtime);
    }

    if (data->options & CHECK_MD5SUM) {
        cJSON_AddStringToObject(attributes, "hash_md5", data->hash_md5);
    }

    if (data->options & CHECK_SHA1SUM) {
        cJSON_AddStringToObject(attributes, "hash_sha1", data->hash_sha1);
    }

    if (data->options & CHECK_SHA256SUM) {
        cJSON_AddStringToObject(attributes, "hash_sha256", data->hash_sha256);
    }

#ifdef WIN32
    if (data->options & CHECK_ATTRS) {
        cJSON_AddStringToObject(attributes, "attributes", data->attributes);
    }
#endif

    if (*data->checksum) {
        cJSON_AddStringToObject(attributes, "checksum", data->checksum);
    }

    return attributes;
}

// Create file entry JSON from a FIM entry structure

cJSON * fim_entry_json(const char * path, fim_entry_data * data) {
    assert(data != NULL);
    assert(path != NULL);

    cJSON * root = cJSON_CreateObject();

    cJSON_AddStringToObject(root, "path", path);
    cJSON_AddNumberToObject(root, "timestamp", data->last_event);

    cJSON * attributes = fim_attributes_json(data);
    cJSON_AddItemToObject(root, "attributes", attributes);

    return root;
}

// Create file attribute comparison JSON object

cJSON * fim_json_compare_attrs(const fim_entry_data * old_data, const fim_entry_data * new_data) {
    cJSON * changed_attributes = cJSON_CreateArray();

    if ( (old_data->options & CHECK_SIZE) && (old_data->size != new_data->size) ) {
        cJSON_AddItemToArray(changed_attributes, cJSON_CreateString("size"));
    }

    if ( (old_data->options & CHECK_PERM) && strcmp(old_data->perm, new_data->perm) != 0 ) {
        cJSON_AddItemToArray(changed_attributes, cJSON_CreateString("permission"));
    }

#ifdef WIN32
    if ( (old_data->options & CHECK_ATTRS) && strcmp(old_data->attributes, new_data->attributes) != 0 ) {
        cJSON_AddItemToArray(changed_attributes, cJSON_CreateString("attributes"));
    }
#endif

    if (old_data->options & CHECK_OWNER) {
        if (old_data->uid && new_data->uid && strcmp(old_data->uid, new_data->uid) != 0) {
            cJSON_AddItemToArray(changed_attributes, cJSON_CreateString("uid"));
        }

        if (old_data->user_name && new_data->user_name && strcmp(old_data->user_name, new_data->user_name) != 0) {
            cJSON_AddItemToArray(changed_attributes, cJSON_CreateString("user_name"));
        }
    }

    if (old_data->options & CHECK_GROUP) {
        if (old_data->gid && new_data->gid && strcmp(old_data->gid, new_data->gid) != 0) {
            cJSON_AddItemToArray(changed_attributes, cJSON_CreateString("gid"));
        }

        if (old_data->group_name && new_data->group_name && strcmp(old_data->group_name, new_data->group_name) != 0) {
            cJSON_AddItemToArray(changed_attributes, cJSON_CreateString("group_name"));
        }
    }

    if ( (old_data->options & CHECK_MTIME) && (old_data->mtime != new_data->mtime) ) {
        cJSON_AddItemToArray(changed_attributes, cJSON_CreateString("mtime"));
    }

#ifndef WIN32
    if ( (old_data->options & CHECK_INODE) && (old_data->inode != new_data->inode) ) {
        cJSON_AddItemToArray(changed_attributes, cJSON_CreateString("inode"));
    }
#endif

    if ( (old_data->options & CHECK_MD5SUM) && (strcmp(old_data->hash_md5, new_data->hash_md5) != 0) ) {
        cJSON_AddItemToArray(changed_attributes, cJSON_CreateString("md5"));
    }

    if ( (old_data->options & CHECK_SHA1SUM) && (strcmp(old_data->hash_sha1, new_data->hash_sha1) != 0) ) {
        cJSON_AddItemToArray(changed_attributes, cJSON_CreateString("sha1"));
    }

    if ( (old_data->options & CHECK_SHA256SUM) && (strcmp(old_data->hash_sha256, new_data->hash_sha256) != 0) ) {
        cJSON_AddItemToArray(changed_attributes, cJSON_CreateString("sha256"));
    }

    return changed_attributes;
}

// Create file audit data JSON object

cJSON * fim_audit_json(const whodata_evt * w_evt) {
    cJSON * fim_audit = cJSON_CreateObject();

    cJSON_AddStringToObject(fim_audit, "path", w_evt->path);
    cJSON_AddStringToObject(fim_audit, "user_id", w_evt->user_id);
    cJSON_AddStringToObject(fim_audit, "user_name", w_evt->user_name);
    cJSON_AddStringToObject(fim_audit, "process_name", w_evt->process_name);
    cJSON_AddNumberToObject(fim_audit, "process_id", w_evt->process_id);
#ifndef WIN32
    cJSON_AddStringToObject(fim_audit, "group_id", w_evt->group_id);
    cJSON_AddStringToObject(fim_audit, "group_name", w_evt->group_name);
    cJSON_AddStringToObject(fim_audit, "audit_uid", w_evt->audit_uid);
    cJSON_AddStringToObject(fim_audit, "audit_name", w_evt->audit_name);
    cJSON_AddStringToObject(fim_audit, "effective_uid", w_evt->effective_uid);
    cJSON_AddStringToObject(fim_audit, "effective_name", w_evt->effective_name);
    cJSON_AddNumberToObject(fim_audit, "ppid", w_evt->ppid);
#endif

    return fim_audit;
}


// Create scan info JSON event

cJSON * fim_scan_info_json(fim_scan_event event, long timestamp) {
    cJSON * root = cJSON_CreateObject();
    cJSON * data = cJSON_CreateObject();

    cJSON_AddStringToObject(root, "type", event == FIM_SCAN_START ? "scan_start" : "scan_end");
    cJSON_AddItemToObject(root, "data", data);
    cJSON_AddNumberToObject(data, "timestamp", timestamp);

    return root;
}

int fim_check_ignore (const char *file_name) {
    // Check if the file should be ignored
    if (syscheck.ignore) {
        int i = 0;
        while (syscheck.ignore[i] != NULL) {
            if (strncasecmp(syscheck.ignore[i], file_name, strlen(syscheck.ignore[i])) == 0) {
                mdebug2(FIM_IGNORE_ENTRY, "file", file_name, syscheck.ignore[i]);
                return 1;
            }
            i++;
        }
    }

    // Check in the regex entry
    if (syscheck.ignore_regex) {
        int i = 0;
        while (syscheck.ignore_regex[i] != NULL) {
            if (OSMatch_Execute(file_name, strlen(file_name), syscheck.ignore_regex[i])) {
                mdebug2(FIM_IGNORE_SREGEX, "file", file_name, syscheck.ignore_regex[i]->raw);
                return 1;
            }
            i++;
        }
    }

    return 0;
}


// LCOV_EXCL_START
int fim_check_restrict (const char *file_name, OSMatch *restriction) {
    if (file_name == NULL) {
        merror(NULL_ERROR);
        return 1;
    }

    // Restrict file types
    if (restriction) {
        if (!OSMatch_Execute(file_name, strlen(file_name), restriction)) {
            mdebug2(FIM_FILE_IGNORE_RESTRICT, file_name, restriction->raw);
            return 1;
        }
    }

    return 0;
}
// LCOV_EXCL_STOP

void free_entry_data(fim_entry_data * data) {
    if (!data) {
        return;
    }
    if (data->perm) {
        os_free(data->perm);
    }
    if (data->attributes) {
        os_free(data->attributes);
    }
    if (data->uid) {
        os_free(data->uid);
    }
    if (data->gid) {
        os_free(data->gid);
    }
    if (data->user_name) {
        os_free(data->user_name);
    }
    if (data->group_name) {
        os_free(data->group_name);
    }

    os_free(data);
}


void free_entry(fim_entry * entry) {
    if (entry) {
        os_free(entry->path);
        free_entry_data(entry->data);
        free(entry);
    }
}


void free_inode_data(fim_inode_data **data) {
    int i;

    if (*data == NULL) {
        return;
    }

    for (i = 0; i < (*data)->items; i++) {
        os_free((*data)->paths[i]);
    }
    os_free((*data)->paths);
    os_free(*data);
}

// LCOV_EXCL_START
void fim_print_info(struct timespec start, struct timespec end, clock_t cputime_start) {
    mdebug1(FIM_RUNNING_SCAN,
            time_diff(&start, &end),
            (double)(clock() - cputime_start) / CLOCKS_PER_SEC);
    // SQLite Development
    //mdebug1(FIM_ENTRIES_INFO, rbtree_size(syscheck.fim_entry));

#ifndef WIN32
    unsigned inode_items = 0;
    unsigned inode_paths = 0;

/* SQLite Development
    for (hash_node = OSHash_Begin(syscheck.fim_inode, &inode_it); hash_node; hash_node = OSHash_Next(syscheck.fim_inode, &inode_it, hash_node)) {
        inode_paths += ((fim_inode_data*)hash_node->data)->items;
        inode_items++;
    }
*/
    mdebug1(FIM_INODES_INFO, inode_items, inode_paths);
#endif

    return;
<<<<<<< HEAD
}
// LCOV_EXCL_STOP
#ifdef DEBUGAD
// LCOV_EXCL_START
#ifndef WIN32
void print_inodes() {
    OSHashNode *hash_node;
    fim_inode_data *node;
    unsigned int *inode_it;
    int i = 0;
    int it = 0;

    os_calloc(1, sizeof(unsigned int), inode_it);

    w_mutex_lock(&syscheck.fim_entry_mutex);
    hash_node = OSHash_Begin(syscheck.fim_inode, inode_it);
    while(hash_node) {
        node = hash_node->data;
        mdebug2("inodes(%d) => (%d)'%s'", i, node->items, (char*)hash_node->key);
        for(it = 0; it < node->items; it++) {
            mdebug2("  -> '%s'", (char*)node->paths[it]);
        }
        hash_node = OSHash_Next(syscheck.fim_inode, inode_it, hash_node);
        i++;
    }
    os_free(inode_it);
    w_mutex_unlock(&syscheck.fim_entry_mutex);

    return;
}
#endif

void print_rbtree() {
    char **keys;
    fim_entry_data *node;
    int i = 0;

    w_mutex_lock(&syscheck.fim_entry_mutex);
    keys = rbtree_keys(syscheck.fim_entry);

    while(keys[i]) {
        node = (fim_entry_data *) rbtree_get(syscheck.fim_entry, keys[i]);
        mdebug2("entry(%d) => (%s)'%ld:%ld'", i, keys[i], node->dev, node->inode);
        i++;
    }
    free_strarray(keys);
    w_mutex_unlock(&syscheck.fim_entry_mutex);

    return;
}

void print_dirtb() {
    OSHashNode *hash_node;
    char *data;
    unsigned int inode_it = 0;
    int i = 0;


    if(syscheck.realtime && syscheck.realtime->dirtb) {
        w_mutex_lock(&syscheck.fim_realtime_mutex);
        hash_node = OSHash_Begin(syscheck.realtime->dirtb, &inode_it);
        while(hash_node) {
            data = hash_node->data;
            mdebug2("dirtb(%d)(%d) => (%s)'%s'", i, inode_it, (char*)hash_node->key, (char*)data);
            hash_node = OSHash_Next(syscheck.realtime->dirtb, &inode_it, hash_node);
            i++;
        }
        w_mutex_unlock(&syscheck.fim_realtime_mutex);
    }

    return;
}
// LCOV_EXCL_STOP
#endif
=======
}
>>>>>>> 7922a675
<|MERGE_RESOLUTION|>--- conflicted
+++ resolved
@@ -1052,81 +1052,4 @@
 #endif
 
     return;
-<<<<<<< HEAD
-}
-// LCOV_EXCL_STOP
-#ifdef DEBUGAD
-// LCOV_EXCL_START
-#ifndef WIN32
-void print_inodes() {
-    OSHashNode *hash_node;
-    fim_inode_data *node;
-    unsigned int *inode_it;
-    int i = 0;
-    int it = 0;
-
-    os_calloc(1, sizeof(unsigned int), inode_it);
-
-    w_mutex_lock(&syscheck.fim_entry_mutex);
-    hash_node = OSHash_Begin(syscheck.fim_inode, inode_it);
-    while(hash_node) {
-        node = hash_node->data;
-        mdebug2("inodes(%d) => (%d)'%s'", i, node->items, (char*)hash_node->key);
-        for(it = 0; it < node->items; it++) {
-            mdebug2("  -> '%s'", (char*)node->paths[it]);
-        }
-        hash_node = OSHash_Next(syscheck.fim_inode, inode_it, hash_node);
-        i++;
-    }
-    os_free(inode_it);
-    w_mutex_unlock(&syscheck.fim_entry_mutex);
-
-    return;
-}
-#endif
-
-void print_rbtree() {
-    char **keys;
-    fim_entry_data *node;
-    int i = 0;
-
-    w_mutex_lock(&syscheck.fim_entry_mutex);
-    keys = rbtree_keys(syscheck.fim_entry);
-
-    while(keys[i]) {
-        node = (fim_entry_data *) rbtree_get(syscheck.fim_entry, keys[i]);
-        mdebug2("entry(%d) => (%s)'%ld:%ld'", i, keys[i], node->dev, node->inode);
-        i++;
-    }
-    free_strarray(keys);
-    w_mutex_unlock(&syscheck.fim_entry_mutex);
-
-    return;
-}
-
-void print_dirtb() {
-    OSHashNode *hash_node;
-    char *data;
-    unsigned int inode_it = 0;
-    int i = 0;
-
-
-    if(syscheck.realtime && syscheck.realtime->dirtb) {
-        w_mutex_lock(&syscheck.fim_realtime_mutex);
-        hash_node = OSHash_Begin(syscheck.realtime->dirtb, &inode_it);
-        while(hash_node) {
-            data = hash_node->data;
-            mdebug2("dirtb(%d)(%d) => (%s)'%s'", i, inode_it, (char*)hash_node->key, (char*)data);
-            hash_node = OSHash_Next(syscheck.realtime->dirtb, &inode_it, hash_node);
-            i++;
-        }
-        w_mutex_unlock(&syscheck.fim_realtime_mutex);
-    }
-
-    return;
-}
-// LCOV_EXCL_STOP
-#endif
-=======
-}
->>>>>>> 7922a675
+}