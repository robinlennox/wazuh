/*
 * Copyright (C) 2015-2021, Wazuh Inc.
 * June 13, 2018.
 *
 * This program is free software; you can redistribute it
 * and/or modify it under the terms of the GNU General Public
 * License (version 2) as published by the FSF - Free Software
 * Foundation.
 */
#ifdef __linux__
#include "syscheck_audit.h"
#include "external/procps/readproc.h"

#include <sys/socket.h>
#include <sys/un.h>
#include <os_net/os_net.h>
#include "syscheck_op.h"
#include "audit_op.h"
#include "string_op.h"

#define PLUGINS_DIR_AUDIT_2 "/etc/audisp/plugins.d"
#define PLUGINS_DIR_AUDIT_3 "/etc/audit/plugins.d"
#define AUDIT_CONF_LINK "af_wazuh.conf"
#define BUF_SIZE OS_MAXSTR
#define MAX_CONN_RETRIES 5 // Max retries to reconnect to Audit socket

#ifndef WAZUH_UNIT_TESTING
#define audit_thread_status() ((mode == READING_MODE && audit_thread_active) || \
                                (mode == HEALTHCHECK_MODE && hc_thread_active))
#else
#define audit_thread_status() FOREVER()
#endif

// Global variables
pthread_mutex_t audit_mutex;
pthread_mutex_t audit_rules_mutex;
pthread_cond_t audit_db_consistency;
pthread_cond_t audit_thread_started;

unsigned int count_reload_retries;

//This variable controls if the the modification of the rule is made by syscheck.

volatile int audit_db_consistency_flag = 0;
volatile int audit_thread_active;

#ifdef ENABLE_AUDIT
typedef struct _audit_data_s {
    int socket;
    audit_mode mode;
} audit_data_t;

/**
 * @brief Creates the necessary threads to process audit events
 *
 * @param [out] audit_data Struct that saves the audit socket to read the events from and the audit mode.
 */
static void *audit_main(audit_data_t *audit_data);

int check_auditd_enabled(void) {
    PROCTAB *proc = openproc(PROC_FILLSTAT | PROC_FILLSTATUS | PROC_FILLCOM );
    proc_t *proc_info;
    int auditd_pid = -1;

    if (!proc) {
        return -1;
    }

    while (proc_info = readproc(proc, NULL), proc_info != NULL) {
        if(strcmp(proc_info->cmd,"auditd") == 0) {
            auditd_pid = proc_info->tid;
            freeproc(proc_info);
            break;
        }

        freeproc(proc_info);
    }

    closeproc(proc);
    return auditd_pid;
}


// Set Auditd socket configuration
int set_auditd_config(void) {

    FILE *fp;
    char audit_path[50] = {0};
    char buffer[PATH_MAX] = {'\0'};
    char abs_path_socket[PATH_MAX] = {'\0'};

    // Check audisp version
    if (IsDir(PLUGINS_DIR_AUDIT_3) == 0) {
        // Audit 3.X
        snprintf(audit_path, sizeof(audit_path) - 1, "%s/%s", PLUGINS_DIR_AUDIT_3, AUDIT_CONF_LINK);
    } else if (IsDir(PLUGINS_DIR_AUDIT_2) == 0) {
        // Audit 2.X
        snprintf(audit_path, sizeof(audit_path) - 1, "%s/%s", PLUGINS_DIR_AUDIT_2, AUDIT_CONF_LINK);
    } else {
        return 0;
    }

    // Check that the plugin file is installed

    if (!IsLink(audit_path) && !IsFile(audit_path)) {
        // Check that the socket exists

        if (!IsSocket(AUDIT_SOCKET)) {
            return 0;
        }

        if (syscheck.restart_audit) {
            mtinfo(SYSCHECK_LOGTAG, FIM_AUDIT_NOSOCKET, AUDIT_SOCKET);
            return audit_restart();
        } else {
            mtwarn(SYSCHECK_LOGTAG, FIM_WARN_AUDIT_SOCKET_NOEXIST, AUDIT_SOCKET);
            return 1;
        }
    }

    mtinfo(SYSCHECK_LOGTAG, FIM_AUDIT_SOCKET, AUDIT_CONF_FILE);

    abspath(AUDIT_CONF_FILE, buffer, PATH_MAX);
    abspath(AUDIT_SOCKET, abs_path_socket, PATH_MAX);

    fp = fopen(AUDIT_CONF_FILE, "w");
    if (!fp) {
        mterror(SYSCHECK_LOGTAG, FOPEN_ERROR, AUDIT_CONF_FILE, errno, strerror(errno));
        return -1;
    }

    fprintf(fp, "active = yes\n");
    fprintf(fp, "direction = out\n");
    fprintf(fp, "path = builtin_af_unix\n");
    fprintf(fp, "type = builtin\n");
    fprintf(fp, "args = 0640 %s\n", abs_path_socket);
    fprintf(fp, "format = string\n");

    if (fclose(fp)) {
        mterror(SYSCHECK_LOGTAG, FCLOSE_ERROR, AUDIT_CONF_FILE, errno, strerror(errno));
        return -1;
    }

    if (symlink(buffer, audit_path) < 0) {
        switch (errno) {
        case EEXIST:
            if (unlink(audit_path) < 0) {
                mterror(SYSCHECK_LOGTAG, UNLINK_ERROR, audit_path, errno, strerror(errno));
                return -1;
            }

            if (symlink(buffer, audit_path) == 0) {
                break;
            }

        // Fallthrough
        default:
            mterror(SYSCHECK_LOGTAG, LINK_ERROR, audit_path, AUDIT_CONF_FILE, errno, strerror(errno));
            return -1;
        }
    }

    if (syscheck.restart_audit) {
        mtinfo(SYSCHECK_LOGTAG, FIM_AUDIT_RESTARTING, AUDIT_CONF_FILE);
        return audit_restart();
    } else {
        mtwarn(SYSCHECK_LOGTAG, FIM_WARN_AUDIT_CONFIGURATION_MODIFIED);
        return 1;
    }
}


// Init Audit events socket
int init_auditd_socket(void) {
    int sfd;

    if (sfd = OS_ConnectUnixDomain(AUDIT_SOCKET, SOCK_STREAM, OS_MAXSTR), sfd < 0) {
        mterror(SYSCHECK_LOGTAG, FIM_ERROR_WHODATA_SOCKET_CONNECT, AUDIT_SOCKET);
        return (-1);
    }

    return sfd;
}

void audit_no_rules_to_realtime() {
    int found;
    char *real_path = NULL;
    directory_t *dir_it = NULL;

    foreach_array(dir_it, syscheck.directories) {
        if ((dir_it->options & WHODATA_ACTIVE) == 0) {
            continue;
        }
        real_path = fim_get_real_path(dir_it);
        found = search_audit_rule(real_path, WHODATA_PERMS, AUDIT_KEY);

        if (found == 0) {   // No rule found
<<<<<<< HEAD
            mtwarn(SYSCHECK_LOGTAG, FIM_ERROR_WHODATA_ADD_DIRECTORY, real_path);
            syscheck.opts[i] &= ~WHODATA_ACTIVE;
            syscheck.opts[i] |= REALTIME_ACTIVE;
=======
            mwarn(FIM_ERROR_WHODATA_ADD_DIRECTORY, real_path);
            dir_it->options &= ~WHODATA_ACTIVE;
            dir_it->options |= REALTIME_ACTIVE;
>>>>>>> d3a82a3d
        }
        free(real_path);
    }
}

// LCOV_EXCL_START
int audit_init(void) {
    static audit_data_t audit_data = { .socket = -1, .mode = AUDIT_DISABLED };

    w_mutex_init(&audit_mutex, NULL);

    // Check if auditd is installed and running.
    int aupid = check_auditd_enabled();

    if (aupid <= 0) {
        mtwarn(SYSCHECK_LOGTAG, FIM_AUDIT_NORUNNING);
        return (-1);
    }

    // Check audit socket configuration
    switch (set_auditd_config()) {
    case -1:
        mtdebug1(SYSCHECK_LOGTAG, FIM_AUDIT_NOCONF);
        return (-1);
    case 0:
        break;
    default:
        return (-1);
    }

    // Initialize Audit socket
    audit_data.socket = init_auditd_socket();
    if (audit_data.socket < 0) {
        mterror(SYSCHECK_LOGTAG, "Can't init auditd socket in 'init_auditd_socket()'");
        return -1;
    }

    int regex_comp = init_regex();
    if (regex_comp < 0) {
        mterror(SYSCHECK_LOGTAG, "Can't init regex in 'init_regex()'");
        return -1;
    }

    if (fim_audit_rules_init() != 0) {
        return -1;
    }

    // Perform Audit healthcheck
    if (syscheck.audit_healthcheck) {
        if(audit_health_check(audit_data.socket)) {
            mterror(SYSCHECK_LOGTAG, FIM_ERROR_WHODATA_HEALTHCHECK_START);
            return -1;
        }
    } else {
        mtinfo(SYSCHECK_LOGTAG, FIM_AUDIT_HEALTHCHECK_DISABLE);
    }

    // Change to realtime directories that don't have any rules when Auditd is in immutable mode
    int auditd_fd = audit_open();
    audit_data.mode = audit_is_enabled(auditd_fd);
    audit_close(auditd_fd);

    switch (audit_data.mode) {
    case AUDIT_IMMUTABLE:
        audit_no_rules_to_realtime();
        break;
    case AUDIT_ENABLED:
        fim_rules_initial_load();
        atexit(clean_rules);
        break;
    case AUDIT_DISABLED:
        mtwarn(SYSCHECK_LOGTAG, FIM_AUDIT_DISABLED);
        return -1;
    default:
        mterror(SYSCHECK_LOGTAG, FIM_ERROR_AUDIT_MODE, strerror(errno), errno);
        return -1;
    }

    // Start audit thread
    w_cond_init(&audit_thread_started, NULL);
    w_cond_init(&audit_db_consistency, NULL);
    w_create_thread(audit_main, &audit_data);
    w_mutex_lock(&audit_mutex);
    while (!audit_thread_active)
        w_cond_wait(&audit_thread_started, &audit_mutex);
    w_mutex_unlock(&audit_mutex);
    return 1;

}
// LCOV_EXCL_STOP


// LCOV_EXCL_START
void audit_set_db_consistency(void) {
    w_mutex_lock(&audit_mutex);
    audit_db_consistency_flag = 1;
    w_cond_signal(&audit_db_consistency);
    w_mutex_unlock(&audit_mutex);
}
// LCOV_EXCL_STOP

// LCOV_EXCL_START
void *audit_main(audit_data_t *audit_data) {
    char *path = NULL;
    directory_t *dir_it = NULL;
    count_reload_retries = 0;
    audit_thread_active = 0;

    w_mutex_lock(&audit_mutex);
    audit_thread_active = 1;
    w_cond_signal(&audit_thread_started);

    while (!audit_db_consistency_flag) {
        w_cond_wait(&audit_db_consistency, &audit_mutex);
    }

    w_mutex_unlock(&audit_mutex);

    if (audit_data->mode == AUDIT_ENABLED) {
        // Start rules reloading thread
        w_create_thread(audit_reload_thread, NULL);
    }

    mtinfo(SYSCHECK_LOGTAG, FIM_WHODATA_STARTED);

    // Read events
    audit_read_events(&audit_data->socket, READING_MODE);

    // Auditd is not runnig or socket closed.
    mtdebug1(SYSCHECK_LOGTAG, FIM_AUDIT_THREAD_STOPED);
    close(audit_data->socket);

    // Clean regexes used for parsing events
    clean_regex();
    // Change Audit monitored folders to Inotify.
    foreach_array(dir_it, syscheck.directories) {
        if ((dir_it->options & WHODATA_ACTIVE) == 0) {
            continue;
        }
        path = fim_get_real_path(dir_it);
        // Check if it's a broken link.
        if (*path == '\0') {
            free(path);
            continue;
        }
        dir_it->options &= ~ WHODATA_ACTIVE;
        dir_it->options |= REALTIME_ACTIVE;

        realtime_adddir(path, 0, (dir_it->options & CHECK_FOLLOW) ? 1 : 0);
        free(path);
    }

    // Clean Audit added rules.
    if (audit_data->mode == AUDIT_ENABLED) {
        clean_rules();
    }

    return NULL;
}
// LCOV_EXCL_STOP


void audit_read_events(int *audit_sock, int mode) {
    size_t byteRead;
    char * cache;
    char * cache_id = NULL;
    char * line;
    char * endline;
    size_t cache_i = 0;
    size_t buffer_i = 0; // Buffer offset
    size_t len;
    fd_set fdset;
    struct timeval timeout;
    count_reload_retries = 0;
    int conn_retries;
    char * eoe_found = false;

    char *buffer;
    os_malloc(BUF_SIZE * sizeof(char), buffer);
    os_malloc(BUF_SIZE, cache);

    while (audit_thread_status()) {
        FD_ZERO(&fdset);
        FD_SET(*audit_sock, &fdset);

        timeout.tv_sec = 1;
        timeout.tv_usec = 0;

        switch (select(*audit_sock + 1, &fdset, NULL, NULL, &timeout)) {
        case -1:
            mterror(SYSCHECK_LOGTAG, SELECT_ERROR, errno, strerror(errno));
            sleep(1);
            continue;

        case 0:
            if (cache_i) {
                // Flush cache
                audit_parse(cache);
                cache_i = 0;
            }

            continue;

        default:
            if ((mode == READING_MODE && !audit_thread_active) ||
                (mode == HEALTHCHECK_MODE && !hc_thread_active)) {
                continue;
            }

            break;
        }

        if (byteRead = recv(*audit_sock, buffer + buffer_i, BUF_SIZE - buffer_i - 1, 0), !byteRead) {
            // Connection closed
            mtwarn(SYSCHECK_LOGTAG, FIM_WARN_AUDIT_CONNECTION_CLOSED);
            // Reconnect
            conn_retries = 0;
            sleep(1);
            mtinfo(SYSCHECK_LOGTAG, FIM_AUDIT_RECONNECT, ++conn_retries);
            *audit_sock = init_auditd_socket();
            while (conn_retries < MAX_CONN_RETRIES && *audit_sock < 0) {
                mtinfo(SYSCHECK_LOGTAG, FIM_AUDIT_RECONNECT, ++conn_retries);
                sleep(1);
                *audit_sock = init_auditd_socket();
            }
            if (*audit_sock >= 0) {
                mtinfo(SYSCHECK_LOGTAG, FIM_AUDIT_CONNECT);
                // Reload rules
                fim_audit_reload_rules();
                continue;
            }
            // Send alert
            char msg_alert[512 + 1];
            snprintf(msg_alert, 512, "wazuh: Audit: Connection closed");
            SendMSG(syscheck.queue, msg_alert, "syscheck", LOCALFILE_MQ);
            break;
        }

        buffer[buffer_i += byteRead] = '\0';

        // Find first endline

        if (endline = strchr(buffer, '\n'), !endline) {
            // No complete line yet.
            continue;
        }

        // Get all the lines
        line = buffer;

        char * id;
        char *event_too_long_id = NULL;

        do {
            *endline = '\0';

            if (id = audit_get_id(line), id) {
                // If there was cached data and the ID is different, parse cache first

                if (cache_id && strcmp(cache_id, id) && cache_i) {
                    if (!event_too_long_id) {
                        audit_parse(cache);
                    }
                    cache_i = 0;
                }

                // Append to cache
                len = endline - line;
                if (cache_i + len + 1 <= BUF_SIZE) {
                    strncpy(cache + cache_i, line, len);
                    cache_i += len;
                    cache[cache_i++] = '\n';
                    cache[cache_i] = '\0';
                } else if (!event_too_long_id){
                    mtwarn(SYSCHECK_LOGTAG, FIM_WARN_WHODATA_EVENT_TOOLONG, id);
                    os_strdup(id, event_too_long_id);
                }
                eoe_found = strstr(line, "type=EOE");

                free(cache_id);
                cache_id = id;
            } else {
                mtwarn(SYSCHECK_LOGTAG, FIM_WARN_WHODATA_GETID, line);
            }

            line = endline + 1;
        } while (*line && (endline = strchr(line, '\n'), endline));

        // If some audit log remains in the cache and it is complet (line "end of event" is found), flush cache
        if (eoe_found && !event_too_long_id){
            audit_parse(cache);
            cache_i = 0;
        }

        // If some data remains in the buffer, move it to the beginning
        if (*line) {
            buffer_i = strlen(line);
            memmove(buffer, line, buffer_i);
        } else {
            buffer_i = 0;
        }

        os_free(event_too_long_id);
    }

    free(cache_id);
    free(cache);
    free(buffer);
}

#endif
#endif<|MERGE_RESOLUTION|>--- conflicted
+++ resolved
@@ -195,15 +195,9 @@
         found = search_audit_rule(real_path, WHODATA_PERMS, AUDIT_KEY);
 
         if (found == 0) {   // No rule found
-<<<<<<< HEAD
             mtwarn(SYSCHECK_LOGTAG, FIM_ERROR_WHODATA_ADD_DIRECTORY, real_path);
-            syscheck.opts[i] &= ~WHODATA_ACTIVE;
-            syscheck.opts[i] |= REALTIME_ACTIVE;
-=======
-            mwarn(FIM_ERROR_WHODATA_ADD_DIRECTORY, real_path);
             dir_it->options &= ~WHODATA_ACTIVE;
             dir_it->options |= REALTIME_ACTIVE;
->>>>>>> d3a82a3d
         }
         free(real_path);
     }
