/*
 * Copyright (C) 2015-2021, Wazuh Inc.
 * June 13, 2018.
 *
 * This program is free software; you can redistribute it
 * and/or modify it under the terms of the GNU General Public
 * License (version 2) as published by the FSF - Free Software
 * Foundation.
 */
#include "shared.h"
#include "hash_op.h"
#include "../syscheck.h"
#include "syscheck_op.h"

#ifdef WIN_WHODATA

#include <winsock2.h>
#include <windows.h>
#include <aclapi.h>
#include <sddl.h>
#include <winevt.h>

#define WLIST_ALERT_THRESHOLD 80 // 80%
#define WLIST_REMOVE_MAX 10 // 10%
#define WCLIST_MAX_SIZE OS_SIZE_1024
#define WPOL_BACKUP_COMMAND "auditpol /backup /file:\"%s\""
#define WPOL_RESTORE_COMMAND "auditpol /restore /file:\"%s\""
#define WPOL_BACKUP_FILE "tmp\\backup-policies"
#define WPOL_NEW_FILE "tmp\\new-policies"
#define modify_criteria (FILE_WRITE_DATA | FILE_APPEND_DATA | WRITE_DAC | FILE_WRITE_ATTRIBUTES)
#define criteria (DELETE | modify_criteria)
#define WHODATA_DIR_REMOVE_INTERVAL 2
#define FILETIME_SECOND 10000000

#ifdef WAZUH_UNIT_TESTING
#ifdef WIN32
#include "unit_tests/wrappers/windows/aclapi_wrappers.h"
#include "unit_tests/wrappers/windows/errhandlingapi_wrappers.h"
#include "unit_tests/wrappers/windows/fileapi_wrappers.h"
#include "unit_tests/wrappers/windows/handleapi_wrappers.h"
#include "unit_tests/wrappers/windows/heapapi_wrappers.h"
#include "unit_tests/wrappers/windows/processthreadsapi_wrappers.h"
#include "unit_tests/wrappers/windows/sddl_wrappers.h"
#include "unit_tests/wrappers/windows/securitybaseapi_wrappers.h"
#include "unit_tests/wrappers/windows/stringapiset_wrappers.h"
#include "unit_tests/wrappers/windows/synchapi_wrappers.h"
#include "unit_tests/wrappers/windows/sysinfoapi_wrappers.h"
#include "unit_tests/wrappers/windows/timezoneapi_wrappers.h"
#include "unit_tests/wrappers/windows/winbase_wrappers.h"
#include "unit_tests/wrappers/windows/winevt_wrappers.h"
#include "unit_tests/wrappers/windows/winreg_wrappers.h"
#include "unit_tests/wrappers/windows/libc/stdio_wrappers.h"
#endif
// Remove static qualifier when unit testing
#define STATIC
#else
#define STATIC static
#endif

// Variables whodata
STATIC char sys_64 = 1;
STATIC PSID everyone_sid = NULL;
STATIC size_t ev_sid_size = 0;
static unsigned short inherit_flag = CONTAINER_INHERIT_ACE | OBJECT_INHERIT_ACE; //SUB_CONTAINERS_AND_OBJECTS_INHERIT
STATIC EVT_HANDLE context;
STATIC const wchar_t* event_fields[] = {
    L"Event/System/EventID",
    L"Event/EventData/Data[@Name='SubjectUserName']",
    L"Event/EventData/Data[@Name='ObjectName']",
    L"Event/EventData/Data[@Name='ProcessName']",
    L"Event/EventData/Data[@Name='ProcessId']",
    L"Event/EventData/Data[@Name='HandleId']",
    L"Event/EventData/Data[@Name='AccessMask']",
    L"Event/EventData/Data[@Name='SubjectUserSid']",
    L"Event/System/TimeCreated/@SystemTime"
};
enum rendered_fields {
    RENDERED_EVENT_ID = 0,
    RENDERED_USER_NAME,
    RENDERED_PATH,
    RENDERED_PROCESS_NAME,
    RENDERED_PROCESS_ID,
    RENDERED_HANDLE_ID,
    RENDERED_ACCESS_MASK,
    RENDERED_USER_SID,
    RENDERED_TIMESTAMP
};

static unsigned int fields_number = sizeof(event_fields) / sizeof(LPWSTR);
static const unsigned __int64 AUDIT_SUCCESS = 0x20000000000000;
static LPCTSTR priv = "SeSecurityPrivilege";
STATIC int restore_policies = 0;

// Whodata function headers
void restore_sacls();
int set_privilege(HANDLE hdle, LPCTSTR privilege, int enable);
unsigned long WINAPI whodata_callback(EVT_SUBSCRIBE_NOTIFY_ACTION action, __attribute__((unused)) void *_void, EVT_HANDLE event);
int set_policies();
void set_subscription_query(wchar_t *query);
extern int wm_exec(char *command, char **output, int *exitcode, int secs, const char * add_path);
int restore_audit_policies();
int whodata_hash_add(OSHash *table, char *id, void *data, char *tag);
void notify_SACL_change(char *dir);
int whodata_path_filter(char **path);
void whodata_adapt_path(char **path);
int whodata_check_arch();

/**
 * @brief Checks the sacl status of an object.
 *
 * @param obj String with the object to be checked
 * @param is_file Boolean to check if it is file

 * @return Returns the sacl status of an object.
 * @retval 0: if the object has valid sacl.
 * @retval 1: if the object has invalid sacl.
 * @retval 2: if the object cannot be opened, set privileges or obtain security information.
 */
int check_object_sacl(char *obj, int is_file);

/**
 * @brief Checks if sacl is valid
 *
 * @param sacl PACL with the sacl to be checked
 * @param is_file Boolean to check if it is file

 * @return Returns the status of the sacl passed as a parameter
 * @retval 0: if sacl is valid
 * @retval 1: if sacl is invalid or NULL
 * @retval 2: if we cannot allocate the everyone_sid variable
 */
int is_valid_sacl(PACL sacl, int is_file);

// Whodata list operations
char *get_whodata_path(const short unsigned int *win_path);

// Get volumes and paths of Windows system
int get_volume_names();
int get_drive_names(wchar_t *volume_name, char *device);
void replace_device_path(char **path);

int set_winsacl(const char *dir, directory_t *configuration) {
    DWORD result = 0;
    PACL old_sacl = NULL, new_sacl = NULL;
    PSECURITY_DESCRIPTOR security_descriptor = NULL;
    SYSTEM_AUDIT_ACE *ace = NULL;
    PVOID entry_access_it = NULL;
    HANDLE hdle;
    unsigned int i;
    ACL_SIZE_INFORMATION old_sacl_info;
    unsigned long new_sacl_size;
    int retval = 1;
    int privilege_enabled = 0;

    assert(configuration != NULL);

    mtdebug2(SYSCHECK_LOGTAG, FIM_SACL_CONFIGURE, dir);

    if (!OpenProcessToken(GetCurrentProcess(), TOKEN_ADJUST_PRIVILEGES, &hdle)) {
        mterror(SYSCHECK_LOGTAG, FIM_ERROR_SACL_OPENPROCESSTOKEN, GetLastError());
        return 1;
    }

    if (set_privilege(hdle, priv, TRUE)) {
        mterror(SYSCHECK_LOGTAG, FIM_ERROR_SACL_ELEVATE_PRIVILEGE, GetLastError());
        goto end;
    }

    privilege_enabled = 1;

    if (result = GetNamedSecurityInfo(dir, SE_FILE_OBJECT, SACL_SECURITY_INFORMATION, NULL, NULL, NULL, &old_sacl, &security_descriptor), result != ERROR_SUCCESS) {
        mterror(SYSCHECK_LOGTAG, FIM_ERROR_SACL_GETSECURITYINFO, result);
        goto end;
    }

    ZeroMemory(&old_sacl_info, sizeof(ACL_SIZE_INFORMATION));

    // Check if the sacl has what the whodata scanner needs
    int is_file = configuration->dirs_status.object_type == WD_STATUS_FILE_TYPE ? 1 : 0;

    switch (is_valid_sacl(old_sacl, is_file)) {
    case 0:
        // It is not necessary to configure the SACL of the directory
        retval = 0;
        goto end;
    case 1:
<<<<<<< HEAD
        mtdebug1(SYSCHECK_LOGTAG, FIM_SACL_CHECK_CONFIGURE, dir);
=======
        mdebug2(FIM_SACL_CHECK_CONFIGURE, dir);
>>>>>>> c1104b41
        configuration->dirs_status.status |= WD_IGNORE_REST;

        // Empty SACL
        if (!old_sacl) {
            old_sacl_info.AclBytesInUse = sizeof(ACL);
        } else {
            // Get SACL size
            if (!GetAclInformation(old_sacl, (LPVOID)&old_sacl_info, sizeof(ACL_SIZE_INFORMATION), AclSizeInformation)) {
                mterror(SYSCHECK_LOGTAG, FIM_ERROR_SACL_GETSIZE, dir);
                goto end;
            }
        }
        break;
    default:
        // Can't access everyone_sid variable, nothing to do
        break;
    }

    if (!ev_sid_size) {
        ev_sid_size = GetLengthSid(everyone_sid);
    }

    // Set the new ACL size
    new_sacl_size = old_sacl_info.AclBytesInUse + sizeof(SYSTEM_AUDIT_ACE) + ev_sid_size - sizeof(unsigned long);

    if (new_sacl = (PACL)win_alloc(new_sacl_size), !new_sacl) {
        mterror(SYSCHECK_LOGTAG, FIM_ERROR_SACL_NOMEMORY, dir);
        goto end;
    }

    if (!InitializeAcl(new_sacl, new_sacl_size, ACL_REVISION)) {
        mterror(SYSCHECK_LOGTAG, FIM_ERROR_SACL_CREATE, dir);
        goto end;
    }

    // If SACL is present, copy it to a new SACL
    if (old_sacl) {
        if (old_sacl_info.AceCount) {
            for (i = 0; i < old_sacl_info.AceCount; i++) {
               if (!GetAce(old_sacl, i, &entry_access_it)) {
                   mterror(SYSCHECK_LOGTAG, FIM_ERROR_SACL_ACE_GET, i, dir);
                   goto end;
               }

               if (!AddAce(new_sacl, ACL_REVISION, MAXDWORD, entry_access_it, ((PACE_HEADER)entry_access_it)->AceSize)) {
                   mterror(SYSCHECK_LOGTAG, FIM_ERROR_SACL_ACE_CPY, i, dir);
                   goto end;
               }
           }
        }
    }
    // Build the new ACE
    if (ace = (SYSTEM_AUDIT_ACE *)win_alloc(sizeof(SYSTEM_AUDIT_ACE) + ev_sid_size - sizeof(DWORD)), !ace) {
        mterror(SYSCHECK_LOGTAG, FIM_ERROR_SACL_ACE_NOMEMORY, dir);
        goto end;
    }

    ace->Header.AceType  = SYSTEM_AUDIT_ACE_TYPE;
    ace->Header.AceFlags = inherit_flag | SUCCESSFUL_ACCESS_ACE_FLAG;
    ace->Header.AceSize  = LOWORD(sizeof(SYSTEM_AUDIT_ACE) + ev_sid_size - sizeof(DWORD));
    ace->Mask            = criteria;
    if (!CopySid(ev_sid_size, &ace->SidStart, everyone_sid)) {
        goto end;
    }

    // Add the new ACE
    if (!AddAce(new_sacl, ACL_REVISION, 0, (LPVOID)ace, ace->Header.AceSize)) {
        mterror(SYSCHECK_LOGTAG, FIM_ERROR_SACL_ACE_ADD, dir);
        goto end;
    }

    // Set a new ACL for the security descriptor
    if (result = SetNamedSecurityInfo((char *) dir, SE_FILE_OBJECT, SACL_SECURITY_INFORMATION, NULL, NULL, NULL, new_sacl), result != ERROR_SUCCESS) {
        mterror(SYSCHECK_LOGTAG, FIM_ERROR_SACL_SETSECURITYINFO, result);
        goto end;
    }

    retval = 0;
end:
    if (privilege_enabled) {
        // Disable the privilege
        if (set_privilege(hdle, priv, FALSE)) {
            mterror(SYSCHECK_LOGTAG, FIM_ERROR_SACL_SET_PRIVILEGE, GetLastError());
        }
    }

    if (hdle) {
        CloseHandle(hdle);
    }

    if (security_descriptor) {
        LocalFree((HLOCAL)security_descriptor);
    }

    if (old_sacl) {
        LocalFree((HLOCAL)old_sacl);
    }

    if (new_sacl) {
        LocalFree((HLOCAL)new_sacl);
    }
    if (ace) {
        LocalFree((HLOCAL)ace);
    }
    return retval;
}

int is_valid_sacl(PACL sacl, int is_file) {
    int i;
    ACCESS_ALLOWED_ACE *ace;
    SID_IDENTIFIER_AUTHORITY world_auth = {SECURITY_WORLD_SID_AUTHORITY};

    if (!everyone_sid) {
        if (!AllocateAndInitializeSid(&world_auth, 1, SECURITY_WORLD_RID, 0, 0, 0, 0, 0, 0, 0, &everyone_sid)) {
            mterror(SYSCHECK_LOGTAG, FIM_ERROR_WHODATA_GET_SID, GetLastError());
            return 2;
        }
    }

    if (!sacl) {
        mtdebug2(SYSCHECK_LOGTAG, FIM_SACL_NOT_FOUND);
        return 1;
    }

    for (i = 0; i < sacl->AceCount; i++) {
        if (!GetAce(sacl, i, (LPVOID*)&ace)) {
            mterror(SYSCHECK_LOGTAG, FIM_ERROR_WHODATA_GET_ACE, GetLastError());
            return 1;
        }

        if ((is_file || (ace->Header.AceFlags & inherit_flag)) && // Check folder and subfolders
            (ace->Header.AceFlags & SUCCESSFUL_ACCESS_ACE_FLAG) && // Check successful attemp
            ((ace->Mask & (criteria)) == criteria) && // Check write, delete, change_permissions and change_attributes permission
            (EqualSid((PSID)&ace->SidStart, everyone_sid))) { // Check everyone user
            return 0;
        }
    }
    return 1;
}

int set_privilege(HANDLE hdle, LPCTSTR privilege, int enable) {
    TOKEN_PRIVILEGES tp;
    LUID pr_uid;

    // Get the privilege UID
    if (!LookupPrivilegeValue(NULL, privilege, &pr_uid)) {
        mterror(SYSCHECK_LOGTAG, FIM_ERROR_SACL_FIND_PRIVILEGE, privilege, GetLastError());
        return 1;
    }

    tp.PrivilegeCount = 1;
    tp.Privileges[0].Luid = pr_uid;

    if (enable) {
        tp.Privileges[0].Attributes = SE_PRIVILEGE_ENABLED;
    } else {
        tp.Privileges[0].Attributes = 0;
    }

    // Set the privilege to the process
    if (!AdjustTokenPrivileges(hdle, 0, &tp, sizeof(TOKEN_PRIVILEGES), (PTOKEN_PRIVILEGES)NULL, (PDWORD)NULL)) {
        mterror(SYSCHECK_LOGTAG, FIM_ERROR_WHODATA_TOKENPRIVILEGES, GetLastError());
        return 1;
    }

    if (enable) {
        mtdebug2(SYSCHECK_LOGTAG, FIM_ELEVATE_PRIVILEGE, privilege);
    } else {
        mtdebug2(SYSCHECK_LOGTAG, FIM_REDUCE_PRIVILEGE, privilege);
    }

    return 0;
}

int run_whodata_scan() {
    wchar_t query[OS_MAXSTR];
    int result;

    if (whodata_check_arch()) {
        return 1;
    }

    // Set the signal handler to restore the policies
    atexit(audit_restore);

    // Set the system audit policies
    if (result = set_policies(), result) {
        mterror(SYSCHECK_LOGTAG, FIM_WARN_WHODATA_LOCALPOLICIES);
        return 1;
    }

    // Select the interesting fields
    if (context = EvtCreateRenderContext(fields_number, event_fields, EvtRenderContextValues), !context) {
        mterror(SYSCHECK_LOGTAG, FIM_ERROR_WHODATA_CONTEXT, GetLastError());
        return 1;
    }

    set_subscription_query(query);

    // Set the whodata callback
    if (!EvtSubscribe(NULL, NULL, L"Security", query,
            NULL, NULL, (EVT_SUBSCRIBE_CALLBACK)whodata_callback, EvtSubscribeToFutureEvents)) {
        mterror(SYSCHECK_LOGTAG, FIM_ERROR_WHODATA_EVENTCHANNEL);
        return 1;
    }

    mtinfo(SYSCHECK_LOGTAG, FIM_WHODATA_STARTED);

    return 0;
}

void audit_restore() {
    restore_sacls();
    if (restore_policies) {
        restore_audit_policies();
    }
}

/* Removes added security audit policies */
void restore_sacls() {
    PACL sacl_it;
    HANDLE hdle = NULL;
    HANDLE c_process = NULL;
    LPCTSTR priv = "SeSecurityPrivilege";
    DWORD result = 0;
    PSECURITY_DESCRIPTOR security_descriptor = NULL;
    int privilege_enabled = 0;
    directory_t *dir_it;
    OSListNode *node_it;

    c_process = GetCurrentProcess();
    if (!OpenProcessToken(c_process, TOKEN_ADJUST_PRIVILEGES, &hdle)) {
        mterror(SYSCHECK_LOGTAG, FIM_ERROR_SACL_OPENPROCESSTOKEN, GetLastError());
        goto end;
    }

    if (set_privilege(hdle, priv, TRUE)) {
        mterror(SYSCHECK_LOGTAG, FIM_ERROR_SACL_ELEVATE_PRIVILEGE, GetLastError());
        goto end;
    }

    privilege_enabled = 1;

    w_rwlock_rdlock(&syscheck.directories_lock);
    OSList_foreach(node_it, syscheck.directories) {
        dir_it = node_it->data;
        if (dir_it->dirs_status.status & WD_IGNORE_REST) {
            sacl_it = NULL;

            result = GetNamedSecurityInfo(dir_it->path, SE_FILE_OBJECT, SACL_SECURITY_INFORMATION, NULL, NULL, NULL,
                                          &sacl_it, &security_descriptor);
            if (result != ERROR_SUCCESS) {
                mterror(SYSCHECK_LOGTAG, FIM_ERROR_SACL_GETSECURITYINFO, result);
                break;
            }

            // The ACE we added is in position 0
            if (!DeleteAce(sacl_it, 0)) {
                mterror(SYSCHECK_LOGTAG, FIM_ERROR_SACL_ACE_DELETE, GetLastError());
                break;
            }

            // Set the SACL
            result = SetNamedSecurityInfo(dir_it->path, SE_FILE_OBJECT, SACL_SECURITY_INFORMATION, NULL, NULL, NULL, sacl_it);
            if (result != ERROR_SUCCESS) {
                mterror(SYSCHECK_LOGTAG, FIM_ERROR_SACL_SETSECURITYINFO, result);
                break;
            }

            if (sacl_it) {
                LocalFree((HLOCAL)sacl_it);
            }

            if (security_descriptor) {
                LocalFree((HLOCAL)security_descriptor);
            }
<<<<<<< HEAD
            mtdebug1(SYSCHECK_LOGTAG, FIM_SACL_RESTORED, dir_it->path);
=======
            mdebug2(FIM_SACL_RESTORED, dir_it->path);
>>>>>>> c1104b41
        }
    }
    w_rwlock_unlock(&syscheck.directories_lock);

end:
    if (privilege_enabled) {
        // Disable the privilege
        if (set_privilege(hdle, priv, FALSE)) {
            mterror(SYSCHECK_LOGTAG, FIM_ERROR_SACL_SET_PRIVILEGE, GetLastError());
        }
    }

    if (hdle) {
        CloseHandle(hdle);
    }
    if (c_process) {
        CloseHandle(c_process);
    }
}

int restore_audit_policies() {
    char command[OS_SIZE_1024];
    int result_code;
    snprintf(command, OS_SIZE_1024, WPOL_RESTORE_COMMAND, WPOL_BACKUP_FILE);

    if (IsFile(WPOL_BACKUP_FILE)) {
        mterror(SYSCHECK_LOGTAG, FIM_ERROR_WHODATA_RESTORE_POLICIES);
        return 1;
    }
    // Get the current policies
    char *cmd_output = NULL;
    const int wm_exec_ret_code = wm_exec(command, &cmd_output, &result_code, 5, NULL);

    if (wm_exec_ret_code < 0) {
        mterror(SYSCHECK_LOGTAG, FIM_ERROR_WHODATA_AUDITPOL, "failed to execute command");
        return 1;
    }

    if (wm_exec_ret_code == 1) {
        mterror(SYSCHECK_LOGTAG, FIM_ERROR_WHODATA_AUDITPOL, "time overtaken while running the command");
        os_free(cmd_output);
        return 1;
    }

    if (!wm_exec_ret_code && result_code) {
        char error_msg[OS_MAXSTR];
        snprintf(error_msg, OS_MAXSTR, FIM_ERROR_WHODATA_AUDITPOL, "command returned failure'. Output: '%s");
        mterror(SYSCHECK_LOGTAG, error_msg, cmd_output);
        os_free(cmd_output);
        return 1;
    }

    return 0;
}

PEVT_VARIANT whodata_event_render(EVT_HANDLE event) {
    PEVT_VARIANT buffer = NULL;
    unsigned long used_size;
    unsigned long property_count;

    // Extract the necessary memory size
    EvtRender(context, event, EvtRenderEventValues, 0, NULL, &used_size, &property_count);

    os_malloc(used_size, buffer);
    memset(buffer, 0, used_size);

    if (!EvtRender(context, event, EvtRenderEventValues, used_size, buffer, &used_size, &property_count)) {
        mtwarn(SYSCHECK_LOGTAG, FIM_WHODATA_RENDER_EVENT, GetLastError());
        os_free(buffer);
        return buffer;
    }

    if (property_count != fields_number) {
        mtwarn(SYSCHECK_LOGTAG, FIM_WHODATA_RENDER_PARAM);
        os_free(buffer);
    }

    return buffer;
}

int whodata_get_event_id(const PEVT_VARIANT raw_data, short *event_id) {
    if (!raw_data || !event_id) {
        return -1;
    }

    // EventID
    if (raw_data[RENDERED_EVENT_ID].Type != EvtVarTypeUInt16) {
        mtwarn(SYSCHECK_LOGTAG, FIM_WHODATA_PARAMETER, raw_data[RENDERED_EVENT_ID].Type, "event_id");
        return -1;
    }
    *event_id = raw_data[RENDERED_EVENT_ID].Int16Val;

    return 0;
}

int whodata_get_handle_id(const PEVT_VARIANT raw_data, unsigned __int64 *handle_id) {
    if (!raw_data || !handle_id) {
        return -1;
    }

    // HandleId
    // In 32-bit Windows we find EvtVarTypeSizeT or EvtVarTypeHexInt32
    if (raw_data[RENDERED_HANDLE_ID].Type != EvtVarTypeHexInt64) {
        if (raw_data[RENDERED_HANDLE_ID].Type == EvtVarTypeSizeT) {
            *handle_id = (unsigned __int64) raw_data[RENDERED_HANDLE_ID].SizeTVal;
        } else if (raw_data[RENDERED_HANDLE_ID].Type == EvtVarTypeHexInt32) {
            *handle_id = (unsigned __int64) raw_data[RENDERED_HANDLE_ID].UInt32Val;
        } else {
            mtwarn(SYSCHECK_LOGTAG, FIM_WHODATA_PARAMETER, raw_data[RENDERED_HANDLE_ID].Type, "handle_id");
            return -1;
        }
    } else {
        *handle_id = raw_data[RENDERED_HANDLE_ID].UInt64Val;
    }
    return 0;
}

int whodata_get_access_mask(const PEVT_VARIANT raw_data, unsigned long *mask) {
    if (!raw_data || !mask) {
        return -1;
    }

    // AccessMask
    if (raw_data[RENDERED_ACCESS_MASK].Type != EvtVarTypeHexInt32) {
        mtwarn(SYSCHECK_LOGTAG, FIM_WHODATA_PARAMETER, raw_data[RENDERED_ACCESS_MASK].Type, "mask");
        return -1;
    }
    *mask = raw_data[RENDERED_ACCESS_MASK].UInt32Val;

    return 0;
}

int whodata_event_parse(const PEVT_VARIANT raw_data, whodata_evt *event_data) {
    if (!raw_data || !event_data) {
        return -1;
    }

    // ObjectName
    if (raw_data[RENDERED_PATH].Type != EvtVarTypeString) {
        mtwarn(SYSCHECK_LOGTAG, FIM_WHODATA_PARAMETER, raw_data[RENDERED_PATH].Type, "path");
        return -1;
    }  else {
        if (event_data->path = get_whodata_path(raw_data[RENDERED_PATH].XmlVal), !event_data->path) {
            return -1;
        }

        // Replace in string path \device\harddiskvolumeX\ by drive letter
        replace_device_path(&event_data->path);

        str_lowercase(event_data->path);
        if (whodata_path_filter(&event_data->path)) {
            return -1;
        }
    }

    // SubjectUserName
    if (raw_data[RENDERED_USER_NAME].Type != EvtVarTypeString) {
        mtwarn(SYSCHECK_LOGTAG, FIM_WHODATA_PARAMETER, raw_data[RENDERED_USER_NAME].Type, "user_name");
        event_data->user_name = NULL;
    } else {
        event_data->user_name = convert_windows_string(raw_data[RENDERED_USER_NAME].XmlVal);
    }

    // ProcessName
    if (raw_data[RENDERED_PROCESS_NAME].Type != EvtVarTypeString) {
        mtwarn(SYSCHECK_LOGTAG, FIM_WHODATA_PARAMETER, raw_data[RENDERED_PROCESS_NAME].Type, "process_name");
        event_data->process_name = NULL;
    } else {
        event_data->process_name = convert_windows_string(raw_data[RENDERED_PROCESS_NAME].XmlVal);
    }

    // ProcessId
    // In 32-bit Windows we find EvtVarTypeSizeT
    if (raw_data[RENDERED_PROCESS_ID].Type != EvtVarTypeHexInt64) {
        if (raw_data[RENDERED_PROCESS_ID].Type == EvtVarTypeSizeT) {
            event_data->process_id = (unsigned __int64) raw_data[RENDERED_PROCESS_ID].SizeTVal;
        } else if (raw_data[RENDERED_PROCESS_ID].Type == EvtVarTypeHexInt32) {
            event_data->process_id = (unsigned __int64) raw_data[RENDERED_PROCESS_ID].UInt32Val;
        } else {
            mtwarn(SYSCHECK_LOGTAG, FIM_WHODATA_PARAMETER, raw_data[RENDERED_PROCESS_ID].Type, "process_id");
            event_data->process_id = 0;
        }
    } else {
        event_data->process_id = raw_data[RENDERED_PROCESS_ID].UInt64Val;
    }

    // SubjectUserSid
    if (raw_data[RENDERED_USER_SID].Type != EvtVarTypeSid) {
        mtwarn(SYSCHECK_LOGTAG, FIM_WHODATA_PARAMETER, raw_data[RENDERED_USER_SID].Type, "user_id");
        event_data->user_id = NULL;
    } else if (!ConvertSidToStringSid(raw_data[RENDERED_USER_SID].SidVal, &event_data->user_id)) {
        if (event_data->user_name) {
            mtdebug1(SYSCHECK_LOGTAG, FIM_WHODATA_INVALID_UID, event_data->user_name);
        } else {
            mtdebug1(SYSCHECK_LOGTAG, FIM_WHODATA_INVALID_UNKNOWN_UID);
        }
        return -1;
    }

    return 0;
}

unsigned long WINAPI whodata_callback(EVT_SUBSCRIBE_NOTIFY_ACTION action, __attribute__((unused)) void *_void, EVT_HANDLE event) {
    unsigned int retval = 1;
    int result;
    PEVT_VARIANT buffer = NULL;
    whodata_evt *w_evt;
    short event_id;
    unsigned __int64 handle_id;
    char is_directory;
    whodata_directory *w_dir;
    unsigned long mask = 0;
    directory_t *configuration;

    if (action == EvtSubscribeActionDeliver) {
        char hash_id[21];

        if (buffer = whodata_event_render(event), !buffer) {
            goto clean;
        }

        if (whodata_get_event_id(buffer, &event_id)) {
            goto clean;
        }

        if (whodata_get_handle_id(buffer, &handle_id)) {
            goto clean;
        }
        snprintf(hash_id, 21, "%llu", handle_id);

        switch(event_id) {

            // Open fd
            case 4656:
                is_directory = 0;

                os_calloc(1, sizeof(whodata_evt), w_evt);
                if (whodata_event_parse(buffer, w_evt) != 0) {
                    free_whodata_event(w_evt);
                    goto clean;
                }

                if (whodata_get_access_mask(buffer, &mask)) {
                    free_whodata_event(w_evt);
                    goto clean;
                }

                w_rwlock_rdlock(&syscheck.directories_lock);
                configuration = fim_configuration_directory(w_evt->path);
                if (configuration == NULL && !(mask & (FILE_APPEND_DATA | FILE_WRITE_DATA))) {
                    // Discard the file or directory if its monitoring has not been activated
                    mtdebug2(SYSCHECK_LOGTAG, FIM_WHODATA_NOT_ACTIVE, w_evt->path);
                    free_whodata_event(w_evt);
                    w_rwlock_unlock(&syscheck.directories_lock);
                    goto clean;
                }

                if (configuration != NULL) {
                    // Ignore the file if belongs to a non-whodata directory
                    if (!(configuration->dirs_status.status & WD_CHECK_WHODATA) &&
                        !(mask & (FILE_APPEND_DATA | FILE_WRITE_DATA))) {
                        mtdebug2(SYSCHECK_LOGTAG, FIM_WHODATA_CANCELED, w_evt->path);
                        free_whodata_event(w_evt);
                        w_rwlock_unlock(&syscheck.directories_lock);
                        goto clean;
                    }

                    // Ignore any and all events that are beyond the configured recursion level.
                    int depth = fim_check_depth(w_evt->path, configuration);
                    if (depth > configuration->recursion_level) {
                        mtdebug2(SYSCHECK_LOGTAG, FIM_MAX_RECURSION_LEVEL, depth, configuration->recursion_level, w_evt->path);
                        free_whodata_event(w_evt);
                        w_rwlock_unlock(&syscheck.directories_lock);
                        goto clean;
                    }
                }
                w_rwlock_unlock(&syscheck.directories_lock);

                int device_type;

                // If it is an existing directory, check_path_type returns 2
                if (device_type = check_path_type(w_evt->path), device_type == 2) {
                    is_directory = 1;
                } else if (device_type == 0) {
                    // If the device could not be found, it was monitored by Syscheck, has not recently been removed,
                    // and had never been entered in the hash table before, we can deduce that it is a removed directory
                    if (mask & DELETE || mask & FILE_APPEND_DATA) {
                        mtdebug2(SYSCHECK_LOGTAG, FIM_WHODATA_REMOVE_FOLDEREVENT, w_evt->path);
                        is_directory = 1;
                    }
                }

                // In deferred delete events the access mask comes with delete access only,
                // we need it to scan the directory this file belongs to
                if (mask == DELETE || mask == (DELETE | FILE_READ_ATTRIBUTES)) {
                    w_evt->mask = DELETE;
                } else {
                    w_evt->mask = 0;
                }
                w_evt->scan_directory = is_directory;

                if (result = whodata_hash_add(syscheck.wdata.fd, hash_id, w_evt, "whodata"), result == 0) {
                    free_whodata_event(w_evt);
                    goto clean;
                }

                // Duplicate event handle, attempt to replace it
                if (result == 1) {
                    whodata_evt *w_evtdup;

<<<<<<< HEAD
                    mtdebug1(SYSCHECK_LOGTAG, FIM_WHODATA_HANDLE_UPDATE, hash_id);
=======
                    mdebug2(FIM_WHODATA_HANDLE_UPDATE, hash_id);
>>>>>>> c1104b41
                    if (w_evtdup = OSHash_Delete_ex(syscheck.wdata.fd, hash_id), !w_evtdup) {
                        mterror(SYSCHECK_LOGTAG, FIM_ERROR_WHODATA_HANDLER_REMOVE, hash_id);
                        free_whodata_event(w_evt);
                        goto clean;
                    }
                    free_whodata_event(w_evtdup);

                    if (result = whodata_hash_add(syscheck.wdata.fd, hash_id, w_evt, "whodata"), result != 2) {
                        if(result == 1){
                            mterror(SYSCHECK_LOGTAG, FIM_ERROR_WHODATA_EVENTADD, "whodata", hash_id); // LCOV_EXCL_LINE
                        }
                        free_whodata_event(w_evt);
                        goto clean;
                    }
                }
            break;

            // Write fd
            case 4663:
                if (w_evt = OSHash_Get(syscheck.wdata.fd, hash_id), !w_evt) {
                    goto clean;
                }

                // Check if the mask is relevant
                if (whodata_get_access_mask(buffer, &mask)) {
                    goto clean;
                }

                if (!mask) {
                    goto clean;
                }

                w_evt->mask |= mask;

                // Get the event time
                if (buffer[RENDERED_TIMESTAMP].Type != EvtVarTypeFileTime) {
                    mtwarn(SYSCHECK_LOGTAG, FIM_WHODATA_PARAMETER, buffer[RENDERED_TIMESTAMP].Type, "event_time");
                    w_evt->scan_directory = 2;
                    goto clean;
                }

                // Check if it is a rename or copy event
                if (w_evt->scan_directory == 0 || (w_evt->mask & (FILE_WRITE_DATA | FILE_APPEND_DATA)) == 0) {
                    goto clean;
                }

                // Check if is a valid directory
                w_rwlock_rdlock(&syscheck.directories_lock);
                if (fim_configuration_directory(w_evt->path) == NULL) {
                    mtdebug2(SYSCHECK_LOGTAG, FIM_WHODATA_DIRECTORY_DISCARDED, w_evt->path);
                    w_evt->scan_directory = 2;
                    w_rwlock_unlock(&syscheck.directories_lock);
                    break;
                }
                w_rwlock_unlock(&syscheck.directories_lock);

                w_rwlock_wrlock(&syscheck.wdata.directories->mutex);

                if (w_dir = OSHash_Get(syscheck.wdata.directories, w_evt->path), w_dir) {
                    FILETIME ft;

                    if ((buffer[RENDERED_TIMESTAMP].FileTimeVal - w_dir->QuadPart) < FILETIME_SECOND) {
                        w_rwlock_unlock(&syscheck.wdata.directories->mutex);
                        mtdebug2(SYSCHECK_LOGTAG, FIM_WHODATA_DIRECTORY_SCANNED, w_evt->path);
                        w_evt->scan_directory = 3;
                        break;
                    }
                    GetSystemTimeAsFileTime(&ft);
                    w_dir->LowPart = ft.dwLowDateTime;
                    w_dir->HighPart = ft.dwHighDateTime;

                    w_rwlock_unlock(&syscheck.wdata.directories->mutex);

                    mtdebug2(SYSCHECK_LOGTAG, FIM_WHODATA_CHECK_NEW_FILES, w_evt->path);
                } else {
                    w_rwlock_unlock(&syscheck.wdata.directories->mutex);
                    os_calloc(1, sizeof(whodata_directory), w_dir);

                    if (result = whodata_hash_add(syscheck.wdata.directories, w_evt->path, w_dir, "directories"), result != 2) {
                        w_evt->scan_directory = 2;
                        free(w_dir);
                        break;
                    } else {
                        mtdebug2(SYSCHECK_LOGTAG, FIM_WHODATA_CHECK_NEW_FILES, w_evt->path);
                    }
                }
            break;

            // Close fd
            case 4658:
                if (w_evt = OSHash_Delete_ex(syscheck.wdata.fd, hash_id), w_evt && w_evt->path) {

                    if (!w_evt->scan_directory) {
                        fim_whodata_event(w_evt);
                    } else if (w_evt->scan_directory == 1) {
                        // Directory scan has been aborted if scan_directory is 2
                        if (w_evt->mask & DELETE) {
                            fim_whodata_event(w_evt);

                        } else if(w_evt->mask & FILE_APPEND_DATA || w_evt->mask & FILE_WRITE_DATA) {
                            // Find new files
                            fim_whodata_event(w_evt);

                        } else {
                            mtdebug2(SYSCHECK_LOGTAG, FIM_WHODATA_NO_NEW_FILES, w_evt->path, w_evt->mask);
                        }

                    } else if (w_evt->scan_directory == 2) {
                        mtdebug1(SYSCHECK_LOGTAG, FIM_WHODATA_SCAN_ABORTED, w_evt->path);
                    }
                }

                free_whodata_event(w_evt);
                break;

            default:
                mterror(SYSCHECK_LOGTAG, FIM_ERROR_WHODATA_EVENTID);
                goto clean;
        }
    }
    retval = 0;
clean:
    os_free(buffer);
    return retval;
}

int whodata_audit_start() {
    // Set the hash table of directories
    if (syscheck.wdata.directories = OSHash_Create(), !syscheck.wdata.directories) {
        return 1;
    }
    // Set the hash table of file descriptors
    // We assume that its default value is 1024
    if (syscheck.wdata.fd = OSHash_Create(), !syscheck.wdata.fd) {
        return 1;
    }

    OSHash_SetFreeDataPointer(syscheck.wdata.fd, (void (*)(void *))free_whodata_event);

    mtinfo(SYSCHECK_LOGTAG, FIM_WHODATA_VOLUMES);
    get_volume_names();

    return 0;
}

long unsigned int WINAPI state_checker(__attribute__((unused)) void *_void) {
    int exists;
    whodata_dir_status *d_status;
    int interval;
    OSHashNode *w_dir_node;
    OSHashNode *w_dir_node_next;
    whodata_directory *w_dir;
    directory_t *dir_it;
    OSListNode *node_it;
    unsigned int w_dir_it;
    FILETIME current_time;
    ULARGE_INTEGER stale_time;

    if (!syscheck.wdata.interval_scan) {
        interval = WDATA_DEFAULT_INTERVAL_SCAN;
    } else {
        interval = syscheck.wdata.interval_scan;
    }

    mtdebug1(SYSCHECK_LOGTAG, FIM_WHODATA_CHECKTHREAD, interval);

    while (FOREVER()) {
        w_rwlock_wrlock(&syscheck.directories_lock);
        OSList_foreach(node_it, syscheck.directories) {
            dir_it = node_it->data;
            exists = 0;
            d_status = &dir_it->dirs_status;

            if (!(d_status->status & WD_CHECK_WHODATA)) {
                // It is not whodata
                continue;
            }

            switch (check_path_type(dir_it->path)) {
            case 0:
                // Unknown device type or does not exist
                exists = 0;
                break;
            case 1:
                exists = 1;
                d_status->object_type = WD_STATUS_FILE_TYPE;
                break;
            case 2:
                exists = 1;
                d_status->object_type = WD_STATUS_DIR_TYPE;
                break;
            }

            if (exists) {
                if (!(d_status->status & WD_STATUS_EXISTS)) {
                    mtinfo(SYSCHECK_LOGTAG, FIM_WHODATA_READDED, dir_it->path);
                    if (set_winsacl(dir_it->path, dir_it)) {
                        mterror(SYSCHECK_LOGTAG, FIM_ERROR_WHODATA_ADD_DIRECTORY, dir_it->path);
                        d_status->status &= ~WD_CHECK_WHODATA;
                        dir_it->options &= ~WHODATA_ACTIVE;
                        d_status->status |= WD_CHECK_REALTIME;
                        syscheck.realtime_change = 1;
                        continue;
                    }
                    d_status->status |= WD_STATUS_EXISTS;
                } else {
                    // Check if the SACL is invalid
                    if (check_object_sacl(dir_it->path, (d_status->object_type == WD_STATUS_FILE_TYPE)) == 1) {
                        mtinfo(SYSCHECK_LOGTAG, FIM_WHODATA_SACL_CHANGED, dir_it->path);
                        // Mark the directory to prevent its children from
                        // sending partial whodata alerts
                        d_status->status &= ~WD_CHECK_WHODATA;
                        // Removes CHECK_WHODATA from directory properties to prevent from
                        // being found in the whodata callback for Windows
                        dir_it->options &= ~WHODATA_ACTIVE;
                        // Mark it to prevent the restoration of its SACL
                        d_status->status &= ~WD_IGNORE_REST;
                        // Mark it to be monitored by Realtime
                        d_status->status |= WD_CHECK_REALTIME;
                        syscheck.realtime_change = 1;
                        notify_SACL_change(dir_it->path);
                        continue;
                    }
                }
            } else {
<<<<<<< HEAD
                mtdebug1(SYSCHECK_LOGTAG, FIM_WHODATA_DELETE, dir_it->path);
=======
                mdebug2(FIM_WHODATA_DELETE, dir_it->path);
>>>>>>> c1104b41
                d_status->status &= ~WD_STATUS_EXISTS;
                d_status->object_type = WD_STATUS_UNK_TYPE;
            }
            // Set the timestamp
            GetSystemTime(&d_status->last_check);
        }
        w_rwlock_unlock(&syscheck.directories_lock);

        // Go through syscheck.wdata.directories and remove stale entries
        GetSystemTimeAsFileTime(&current_time);

        stale_time.LowPart = current_time.dwLowDateTime;
        stale_time.HighPart = current_time.dwHighDateTime;

        // 5 seconds ago
        stale_time.QuadPart -= 5 * FILETIME_SECOND;

        w_dir_it = 0;
        w_rwlock_wrlock(&syscheck.wdata.directories->mutex);

        while (w_dir_it <= syscheck.wdata.directories->rows) {
            w_dir_node = syscheck.wdata.directories->table[w_dir_it];
            w_dir_node_next = w_dir_node;

            while(w_dir_node_next) {
                w_dir_node_next = w_dir_node_next->next;

                w_dir = w_dir_node->data;
                if (w_dir->QuadPart < stale_time.QuadPart) {
                    if (w_dir = OSHash_Delete(syscheck.wdata.directories, w_dir_node->key), w_dir) {
                        free(w_dir);
                    }
                }
                w_dir_node = w_dir_node_next;
            }
            w_dir_it++;
        }

        w_rwlock_unlock(&syscheck.wdata.directories->mutex);

        sleep(interval);
    }

    return 0;
}

int set_policies() {
    int result_code = 0;
    FILE *f_backup = NULL;
    FILE *f_new = NULL;
    char buffer[OS_MAXSTR];
    char command[OS_SIZE_1024];
    int retval = 1;
    static const char *WPOL_FILE_SYSTEM_SUC = ",System,File System,{0CCE921D-69AE-11D9-BED3-505054503030},,,1\n";
    static const char *WPOL_HANDLE_SUC = ",System,Handle Manipulation,{0CCE9223-69AE-11D9-BED3-505054503030},,,1\n";

    if (!IsFile(WPOL_BACKUP_FILE) && remove(WPOL_BACKUP_FILE)) {
        mterror(SYSCHECK_LOGTAG, FIM_ERROR_WPOL_BACKUP_FILE_REMOVE, WPOL_BACKUP_FILE, strerror(errno), errno);
        goto end;
    }

    snprintf(command, OS_SIZE_1024, WPOL_BACKUP_COMMAND, WPOL_BACKUP_FILE);

    // Get the current policies
    int wm_exec_ret_code = wm_exec(command, NULL, &result_code, 5, NULL);
    if (wm_exec_ret_code || result_code) {
        retval = 2;
        mterror(SYSCHECK_LOGTAG, FIM_WARN_WHODATA_AUTOCONF);
        goto end;
    }

    if (f_backup = fopen (WPOL_BACKUP_FILE, "r"), !f_backup) {
        mterror(SYSCHECK_LOGTAG, FIM_ERROR_WPOL_BACKUP_FILE_OPEN, WPOL_BACKUP_FILE, strerror(errno), errno);
        goto end;
    }
    if (f_new = fopen (WPOL_NEW_FILE, "w"), !f_new) {
        mterror(SYSCHECK_LOGTAG, FIM_ERROR_WPOL_BACKUP_FILE_OPEN, WPOL_NEW_FILE, strerror(errno), errno);
        goto end;
    }

    // Copy the policies
    while (fgets(buffer, OS_MAXSTR - 60, f_backup)) {
        fprintf(f_new, buffer);
    }

    // Add the new policies
    fprintf(f_new, WPOL_FILE_SYSTEM_SUC);
    fprintf(f_new, WPOL_HANDLE_SUC);

    fclose(f_new);

    snprintf(command, OS_SIZE_1024, WPOL_RESTORE_COMMAND, WPOL_NEW_FILE);

    // Set the new policies
    wm_exec_ret_code = wm_exec(command, NULL, &result_code, 5, NULL);
    if (wm_exec_ret_code || result_code) {
        retval = 2;
        mterror(SYSCHECK_LOGTAG, FIM_WARN_WHODATA_AUTOCONF);
        goto end;
    }

    retval = 0;
    restore_policies = 1;
end:
    if (f_backup) {
        fclose(f_backup);
    }
    return retval;
}

void set_subscription_query(wchar_t *query) {
    snwprintf(query, OS_MAXSTR, L"Event[ System[band(Keywords, %llu)] " \
                                    "and " \
                                        "( " \
                                            "( " \
                                                "( " \
                                                    "EventData/Data[@Name='ObjectType'] = 'File' " \
                                                ") " \
                                            "and " \
                                                "( " \
                                                    "(  " \
                                                        "System/EventID = 4656 " \
                                                    "or " \
                                                        "System/EventID = 4663 " \
                                                    ") " \
                                                "and " \
                                                    "( " \
                                                        "EventData[band(Data[@Name='AccessMask'], %lu)] " \
                                                    ") " \
                                                ") " \
                                            ") " \
                                        "or " \
                                            "System/EventID = 4658 " \
                                        ") " \
                                    "]",
            AUDIT_SUCCESS, // Only successful events
            criteria); // For 4663 and 4656 events need write, delete, change_attributes or change_permissions accesss
}

int check_object_sacl(char *obj, int is_file) {
    HANDLE hdle = NULL;
    PACL sacl = NULL;
    int retval = 2;
    PSECURITY_DESCRIPTOR security_descriptor = NULL;
    long int result;
    int privilege_enabled = 0;

    if (!OpenProcessToken(GetCurrentProcess(), TOKEN_ADJUST_PRIVILEGES, &hdle)) {
        mterror(SYSCHECK_LOGTAG, FIM_ERROR_SACL_OPENPROCESSTOKEN, GetLastError());
        return retval;
    }

    if (set_privilege(hdle, priv, TRUE)) {
        mterror(SYSCHECK_LOGTAG, FIM_ERROR_SACL_ELEVATE_PRIVILEGE, GetLastError());
        goto end;
    }

    privilege_enabled = 1;
    if (result = GetNamedSecurityInfo(obj, SE_FILE_OBJECT, SACL_SECURITY_INFORMATION, NULL, NULL, NULL, &sacl, &security_descriptor), result != ERROR_SUCCESS) {
        mterror(SYSCHECK_LOGTAG, FIM_ERROR_SACL_GETSECURITYINFO, result);
        goto end;
    }

    retval = is_valid_sacl(sacl, is_file);

end:
    if (privilege_enabled) {
        // Disable the privilege
        if (set_privilege(hdle, priv, FALSE)) {
            mterror(SYSCHECK_LOGTAG, FIM_ERROR_SACL_SET_PRIVILEGE, GetLastError());
        }
    }
    if (hdle) {
        CloseHandle(hdle);
    }
    if (security_descriptor) {
        LocalFree((HLOCAL)security_descriptor);
    }
    if (sacl) {
        LocalFree((HLOCAL)sacl);
    }
    return retval;
}

int whodata_hash_add(OSHash *table, char *id, void *data, char *tag) {
    int result;

    if (result = OSHash_Add_ex(table, id, data), result != 2) {
        if (!result) {
            mterror(SYSCHECK_LOGTAG, FIM_ERROR_WHODATA_EVENTADD, tag, id);
        } else if (result == 1) {
            mtdebug2(SYSCHECK_LOGTAG, FIM_ERROR_WHODATA_EVENTADD_DUP, tag, id);
        }
    }

    return result;
}

void notify_SACL_change(char *dir) {
    char msg_alert[OS_SIZE_1024 + 1];
    snprintf(msg_alert, OS_SIZE_1024, "wazuh: Audit: The SACL of '%s' has been modified and can no longer be scanned in whodata mode.", dir);
    SendMSG(syscheck.queue, msg_alert, "syscheck", LOCALFILE_MQ);
}

int get_volume_names() {
    char *convert_device;
    char *convert_volume;
    wchar_t device_name[MAX_PATH] = L"";
    wchar_t volume_name[MAX_PATH] = L"";
    HANDLE fh = INVALID_HANDLE_VALUE;
    unsigned long char_count = 0;
    size_t index = 0;
    size_t success = -1;
    size_t win_error = ERROR_SUCCESS;

    // Enumerate all volumes in the system.
    fh = FindFirstVolumeW(volume_name, ARRAYSIZE(volume_name));

    if (fh == INVALID_HANDLE_VALUE) {
        win_error = GetLastError();
        mtwarn(SYSCHECK_LOGTAG, "FindFirstVolumeW failed (%u)'%s'", win_error, strerror(win_error));
        FindVolumeClose(fh);
        return success;
    }

    os_calloc(MAX_PATH, sizeof(char), convert_volume);
    os_calloc(MAX_PATH, sizeof(char), convert_device);

    // The loop ends when there are no more volumes
    while (1) {
        //  Skip the \\?\ prefix and remove the trailing backslash.
        index = wcslen(volume_name) - 1;

        // Convert volume_name
        wcstombs(convert_volume, volume_name, ARRAYSIZE(volume_name));

        if (volume_name[0]     != L'\\' ||
            volume_name[1]     != L'\\' ||
            volume_name[2]     != L'?'  ||
            volume_name[3]     != L'\\' ||
            volume_name[index] != L'\\')
        {
            mtwarn(SYSCHECK_LOGTAG, "Find Volume returned a bad path: %s", convert_volume);
            break;
        }

        // QueryDosDeviceW does not allow a trailing backslash,
        // so temporarily remove it.
        volume_name[index] = '\0';
        char_count = QueryDosDeviceW(&volume_name[4], device_name, ARRAYSIZE(device_name));
        volume_name[index] = '\\';

        if (char_count == 0) {
            win_error = GetLastError();
            mtwarn(SYSCHECK_LOGTAG, "QueryDosDeviceW failed (%u)'%s'", win_error, strerror(win_error));
            break;
        }

        // Convert device name
        wcstombs(convert_device, device_name, ARRAYSIZE(device_name));
        /* Add a backslash to the device name */
        strncat(convert_device, "\\", MAX_PATH);
        // Get all drive letters
        get_drive_names(volume_name, convert_device);

        // Move on to the next volume.
        if (!FindNextVolumeW(fh, volume_name, ARRAYSIZE(volume_name))) {
            win_error = GetLastError();

            if (win_error != ERROR_NO_MORE_FILES) {
                mtwarn(SYSCHECK_LOGTAG, "FindNextVolumeW failed (%u)'%s'", win_error, strerror(win_error));
                break;
            }

            // Finished iterating, through all the volumes.
            success = 0;
            break;
        }

    }

    FindVolumeClose(fh);

    os_free(convert_device);
    os_free(convert_volume);

    return success;
}

int get_drive_names(wchar_t *volume_name, char *device) {

    wchar_t *names = NULL;
    wchar_t *nameit = NULL;
    unsigned long char_count = MAX_PATH + 1;
    unsigned int device_it;
    size_t success = -1;
    size_t retval = -1;
    unsigned int name_len = 0;

    while (1) {
        // Allocate a buffer to hold the paths.
        os_calloc(char_count, sizeof(wchar_t), names);

        // Obtain all of the paths for this volume.
        success = GetVolumePathNamesForVolumeNameW(
            volume_name, names, char_count, &char_count
            );

        if (success) {
            break;
        }

        if (retval = GetLastError(), retval != ERROR_MORE_DATA) {
            mtwarn(SYSCHECK_LOGTAG, "GetVolumePathNamesForVolumeNameW (%u)'%s'", retval, strerror(retval));
            break;
        }

        //  Try again with the new suggested size.
        os_free(names);
        names = NULL;
    }

    if (success) {
        // Save information in FIM whodata structure
        char convert_name[MAX_PATH] = "";
        for (nameit = names; nameit[0] != L'\0'; nameit += name_len + 1) {
            name_len = wcslen(nameit);
            wcstombs(convert_name, nameit, name_len);
            mtdebug1(SYSCHECK_LOGTAG, FIM_WHODATA_DEVICE_LETTER, device, convert_name);

            if(syscheck.wdata.device) {
                device_it = 0;

                while(syscheck.wdata.device[device_it]) {
                    device_it++;
                }

                os_realloc(syscheck.wdata.device,
                        (device_it + 2) * sizeof(char*),
                        syscheck.wdata.device);
                os_strdup(device, syscheck.wdata.device[device_it]);
                syscheck.wdata.device[device_it + 1] = NULL;

                os_realloc(syscheck.wdata.drive,
                        (device_it + 2) * sizeof(char*),
                        syscheck.wdata.drive);
                os_strdup(convert_name, syscheck.wdata.drive[device_it]);
                syscheck.wdata.drive[device_it + 1] = NULL;

            } else {
                os_calloc(2, sizeof(char*), syscheck.wdata.device);
                os_strdup(device, syscheck.wdata.device[0]);
                syscheck.wdata.device[1] = NULL;

                os_calloc(2, sizeof(char*), syscheck.wdata.drive);
                os_strdup(convert_name, syscheck.wdata.drive[0]);
                syscheck.wdata.drive[1] = NULL;
            }
        }
    }
    os_free(names);

    return 0;
}

void replace_device_path(char **path) {
    char *new_path;
    unsigned int iterator = 0;

    if (**path != '\\') {
        return;
    }

    while (syscheck.wdata.device[iterator]) {
        size_t dev_size = strlen(syscheck.wdata.device[iterator]);

        mtdebug2(SYSCHECK_LOGTAG, FIM_WHODATA_DEVICE_PATH, syscheck.wdata.device[iterator], *path);

        if (!strncmp(*path, syscheck.wdata.device[iterator], dev_size)) {
            size_t new_path_size = strlen(syscheck.wdata.drive[iterator]) + (size_t) (*path - dev_size);

            os_calloc(new_path_size + 1, sizeof(char), new_path);
            snprintf(new_path, new_path_size, "%s%s", syscheck.wdata.drive[iterator], *path + dev_size);
            mtdebug2(SYSCHECK_LOGTAG, FIM_WHODATA_DEVICE_REPLACE, *path, new_path);

            os_free(*path);
            *path = new_path;
            break;
        }

        iterator++;
    }

}

char *get_whodata_path(const short unsigned int *win_path) {
    int count;
    char *path = NULL;
    int error = -1;

    if (count = WideCharToMultiByte(CP_ACP, 0, win_path, -1, NULL, 0, NULL, NULL), count > 0) {
        os_calloc(count + 1, sizeof(char), path);
        if (count = WideCharToMultiByte(CP_ACP, 0, win_path, -1, path, count, NULL, NULL), count > 0) {
            path[count] = '\0';
        } else {
            error = GetLastError();
        }
    } else {
        error = GetLastError();
    }

    if (count <= 0) {
        mtdebug1(SYSCHECK_LOGTAG, FIM_WHODATA_PATH_NOPROCCESED, error);
        os_free(path);
    }

    return path;
}

int whodata_path_filter(char **path) {
    if (check_removed_file(*path)) {
        mtdebug2(SYSCHECK_LOGTAG, FIM_DISCARD_RECYCLEBIN, *path);
        return 1;
    }

    if (sys_64) {
        whodata_adapt_path(path);
    }

    return 0;
}

void whodata_adapt_path(char **path) {
    const char *system_32 = ":\\windows\\system32";
    const char *system_wow64 = ":\\windows\\syswow64";
    const char *system_native = ":\\windows\\sysnative";
    char *new_path = NULL;

    if (strstr(*path, system_32)) {
        new_path = wstr_replace(*path, system_32, system_native);

    } else if (strstr(*path, system_wow64)) {
        new_path = wstr_replace(*path, system_wow64, system_32);
    }

    if (new_path) {
        mtdebug2(SYSCHECK_LOGTAG, FIM_WHODATA_CONVERT_PATH, *path, new_path);
        free(*path);
        *path = new_path;
    }
}

int whodata_check_arch() {
    HKEY RegistryKey;
    int retval = OS_INVALID;
    char arch[64 + 1] = "";
    long unsigned int data_size = 64;
    unsigned int result;
    const char *environment_key = "System\\CurrentControlSet\\Control\\Session Manager\\Environment";
    const char *processor_arch = "PROCESSOR_ARCHITECTURE";

    if (RegOpenKeyEx(HKEY_LOCAL_MACHINE, environment_key, 0, KEY_READ, &RegistryKey) != ERROR_SUCCESS) {
        mterror(SYSCHECK_LOGTAG, SK_REG_OPEN, environment_key);
        return OS_INVALID;
    } else {
        if (result = RegQueryValueEx(RegistryKey, TEXT(processor_arch), NULL, NULL, (LPBYTE)&arch, &data_size), result != ERROR_SUCCESS) {
            mterror(SYSCHECK_LOGTAG, FIM_ERROR_WHODATA_WIN_ARCH, (unsigned int)result);
        } else {

            if (!strncmp(arch, "AMD64", 5) || !strncmp(arch, "IA64", 4) || !strncmp(arch, "ARM64", 5)) {
                sys_64 = 1;
                retval = 0;
            } else if (!strncmp(arch, "x86", 3)) {
                sys_64 = 0;
                retval = 0;
            }
        }
        RegCloseKey(RegistryKey);
    }

    return retval;
}

int w_update_sacl(const char *obj_path) {
    SYSTEM_AUDIT_ACE *ace = NULL;
    SID_IDENTIFIER_AUTHORITY world_auth = {SECURITY_WORLD_SID_AUTHORITY};
    HANDLE hdle = NULL;
    PSECURITY_DESCRIPTOR security_descriptor = NULL;
    PACL old_sacl = NULL;
    PACL new_sacl = NULL;
    long unsigned result;
    unsigned long new_sacl_size;
    int retval = OS_INVALID;
    int privilege_enabled = 0;
    ACL_SIZE_INFORMATION old_sacl_info;
    PVOID entry_access_it = NULL;
    unsigned int i;

    if (!everyone_sid) {
        if (!AllocateAndInitializeSid(&world_auth, 1, SECURITY_WORLD_RID, 0, 0, 0, 0, 0, 0, 0, &everyone_sid)) {
            mterror(SYSCHECK_LOGTAG, FIM_ERROR_WHODATA_WIN_SIDERROR, GetLastError());
            goto end;
        }
    }

    if (!ev_sid_size) {
        ev_sid_size = GetLengthSid(everyone_sid);
    }

    if (!OpenProcessToken(GetCurrentProcess(), TOKEN_ADJUST_PRIVILEGES, &hdle)) {
        mterror(SYSCHECK_LOGTAG, FIM_ERROR_WHODATA_OPEN_TOKEN, GetLastError());
        goto end;
    }

    if (set_privilege(hdle, priv, TRUE)) {
        mterror(SYSCHECK_LOGTAG, FIM_ERROR_WHODATA_ACTIVATE_PRIV, GetLastError());
        goto end;
    }

    privilege_enabled = 1;

    if (result = GetNamedSecurityInfo(obj_path, SE_FILE_OBJECT, SACL_SECURITY_INFORMATION, NULL, NULL, NULL, &old_sacl, &security_descriptor), result != ERROR_SUCCESS) {
        mterror(SYSCHECK_LOGTAG, FIM_ERROR_WHODATA_GETNAMEDSECURITY, result);
        goto end;
    }

    ZeroMemory(&old_sacl_info, sizeof(ACL_SIZE_INFORMATION));
    // Get SACL size
    if (old_sacl && !GetAclInformation(old_sacl, (LPVOID)&old_sacl_info, sizeof(ACL_SIZE_INFORMATION), AclSizeInformation)) {
        mterror(SYSCHECK_LOGTAG, FIM_ERROR_WHODATA_SACL_SIZE, obj_path);
        goto end;
    }

    // Set the new ACL size
    new_sacl_size = (old_sacl ? old_sacl_info.AclBytesInUse : sizeof(ACL)) + sizeof(SYSTEM_AUDIT_ACE) + ev_sid_size;

    if (new_sacl = (PACL)win_alloc(new_sacl_size), !new_sacl) {
        mterror(SYSCHECK_LOGTAG, FIM_ERROR_WHODATA_SACL_MEMORY, obj_path);
        goto end;
    }

    if (!InitializeAcl(new_sacl, new_sacl_size, ACL_REVISION)) {
        mterror(SYSCHECK_LOGTAG, FIM_ERROR_WHODATA_SACL_NOCREATE, obj_path, GetLastError());
        goto end;
    }

    if (ace = (SYSTEM_AUDIT_ACE *)win_alloc(sizeof(SYSTEM_AUDIT_ACE) + ev_sid_size - sizeof(DWORD)), !ace) {
        mterror(SYSCHECK_LOGTAG, FIM_ERROR_WHODATA_ACE_MEMORY, obj_path, GetLastError());
        goto end;
    }

    ace->Header.AceType  = SYSTEM_AUDIT_ACE_TYPE;
    ace->Header.AceFlags = FAILED_ACCESS_ACE_FLAG;
    ace->Header.AceSize  = LOWORD(sizeof(SYSTEM_AUDIT_ACE) + ev_sid_size - sizeof(DWORD));
    ace->Mask            = 0;

    if (!CopySid(ev_sid_size, &ace->SidStart, everyone_sid)) {
        mterror(SYSCHECK_LOGTAG, FIM_ERROR_WHODATA_COPY_SID, obj_path, ev_sid_size, GetLastError());
        goto end;
    }

    if (old_sacl) {
        if (old_sacl_info.AceCount) {
            for (i = 0; i < old_sacl_info.AceCount; i++) {
               if (!GetAce(old_sacl, i, &entry_access_it)) {
                   mterror(SYSCHECK_LOGTAG, FIM_ERROR_WHODATA_ACE_NOOBTAIN, i, obj_path);
                   goto end;
               }

               if (!AddAce(new_sacl, ACL_REVISION, MAXDWORD, entry_access_it, ((PACE_HEADER)entry_access_it)->AceSize)) {
                   mterror(SYSCHECK_LOGTAG, FIM_ERROR_WHODATA_ACE_NUMBER, i, obj_path);
                   goto end;
               }
           }
        }
    }

    // Add the new ACE
    if (!AddAce(new_sacl, ACL_REVISION, 0, (LPVOID)ace, ace->Header.AceSize)) {
        mterror(SYSCHECK_LOGTAG, FIM_ERROR_WHODATA_ACE_NOADDED, obj_path, GetLastError());
        goto end;
    }

    if (result = SetNamedSecurityInfo((char *) obj_path, SE_FILE_OBJECT, SACL_SECURITY_INFORMATION, NULL, NULL, NULL, new_sacl), result != ERROR_SUCCESS) {
        mterror(SYSCHECK_LOGTAG, FIM_ERROR_WHODATA_SETNAMEDSECURITY, result);
        goto end;
    }

    retval = 0;
end:
    if (privilege_enabled && set_privilege(hdle, priv, FALSE)) {
        mterror(SYSCHECK_LOGTAG, FIM_ERROR_WHODATA_ACTIVATE_PRIV, GetLastError());
        goto end;
    }

    if (security_descriptor) {
        LocalFree((HLOCAL)security_descriptor);
    }

    if (old_sacl) {
        LocalFree((HLOCAL)old_sacl);
    }

    if (new_sacl) {
        LocalFree((HLOCAL)new_sacl);
    }

    if (hdle) {
        CloseHandle(hdle);
    }

    if (ace) {
        LocalFree((HLOCAL)ace);
    }

    return retval;
}

#endif<|MERGE_RESOLUTION|>--- conflicted
+++ resolved
@@ -184,11 +184,7 @@
         retval = 0;
         goto end;
     case 1:
-<<<<<<< HEAD
-        mtdebug1(SYSCHECK_LOGTAG, FIM_SACL_CHECK_CONFIGURE, dir);
-=======
-        mdebug2(FIM_SACL_CHECK_CONFIGURE, dir);
->>>>>>> c1104b41
+        mtdebug2(SYSCHECK_LOGTAG, FIM_SACL_CHECK_CONFIGURE, dir);
         configuration->dirs_status.status |= WD_IGNORE_REST;
 
         // Empty SACL
@@ -465,11 +461,7 @@
             if (security_descriptor) {
                 LocalFree((HLOCAL)security_descriptor);
             }
-<<<<<<< HEAD
-            mtdebug1(SYSCHECK_LOGTAG, FIM_SACL_RESTORED, dir_it->path);
-=======
-            mdebug2(FIM_SACL_RESTORED, dir_it->path);
->>>>>>> c1104b41
+            mtdebug2(SYSCHECK_LOGTAG, FIM_SACL_RESTORED, dir_it->path);
         }
     }
     w_rwlock_unlock(&syscheck.directories_lock);
@@ -780,11 +772,7 @@
                 if (result == 1) {
                     whodata_evt *w_evtdup;
 
-<<<<<<< HEAD
-                    mtdebug1(SYSCHECK_LOGTAG, FIM_WHODATA_HANDLE_UPDATE, hash_id);
-=======
-                    mdebug2(FIM_WHODATA_HANDLE_UPDATE, hash_id);
->>>>>>> c1104b41
+                    mtdebug2(SYSCHECK_LOGTAG, FIM_WHODATA_HANDLE_UPDATE, hash_id);
                     if (w_evtdup = OSHash_Delete_ex(syscheck.wdata.fd, hash_id), !w_evtdup) {
                         mterror(SYSCHECK_LOGTAG, FIM_ERROR_WHODATA_HANDLER_REMOVE, hash_id);
                         free_whodata_event(w_evt);
@@ -1010,11 +998,7 @@
                     }
                 }
             } else {
-<<<<<<< HEAD
-                mtdebug1(SYSCHECK_LOGTAG, FIM_WHODATA_DELETE, dir_it->path);
-=======
-                mdebug2(FIM_WHODATA_DELETE, dir_it->path);
->>>>>>> c1104b41
+                mtdebug2(SYSCHECK_LOGTAG, FIM_WHODATA_DELETE, dir_it->path);
                 d_status->status &= ~WD_STATUS_EXISTS;
                 d_status->object_type = WD_STATUS_UNK_TYPE;
             }
