--- conflicted
+++ resolved
@@ -548,10 +548,6 @@
     os_free(query);
 }
 
-<<<<<<< HEAD
-int main() {
-    const struct CMUnitTest tests[] = {
-=======
 
 void test_wdb_parse_rootcheck_badquery(void **state)
 {
@@ -750,7 +746,6 @@
 {
     const struct CMUnitTest tests[] =
     {
->>>>>>> b2c492b7
         cmocka_unit_test_setup_teardown(test_wdb_parse_syscheck_no_space, test_setup, test_teardown),
         cmocka_unit_test_setup_teardown(test_scan_info_error, test_setup, test_teardown),
         cmocka_unit_test_setup_teardown(test_scan_info_ok, test_setup, test_teardown),
