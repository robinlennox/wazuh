/* Copyright (C) 2015-2020, Wazuh Inc.
 * All rights reserved.
 *
 * This program is free software; you can redistribute it
 * and/or modify it under the terms of the GNU General Public
 * License (version 2) as published by the FSF - Free Software
 * Foundation
 */


#ifndef SQLITE3_WRAPPERS_H
#define SQLITE3_WRAPPERS_H

#include "external/sqlite/sqlite3.h"

int __wrap_sqlite3_bind_int(sqlite3_stmt *stmt,
                            int index,
                            int value);

void expect_sqlite3_bind_int_call(int idx, int val, int ret);

int __wrap_sqlite3_bind_int64(sqlite3_stmt *stmt,
                              int index,
                              sqlite3_int64 value);

void expect_sqlite3_bind_int64_call(int idx, double val, int ret);

int __wrap_sqlite3_bind_text(sqlite3_stmt* pStmt,
                             int pos,
                             const char* buffer,
                             int length,
                             void *mem_callback);

void expect_sqlite3_bind_text_call(int position, const char *buf, int ret);

int __wrap_sqlite3_bind_parameter_index(__attribute__((unused)) sqlite3_stmt * stmt,
                                        const char *zName);

int __wrap_sqlite3_clear_bindings(sqlite3_stmt* pStmt);

int __wrap_sqlite3_close_v2();

double __wrap_sqlite3_column_double(sqlite3_stmt *pStmt,
                                    int iCol);

int __wrap_sqlite3_column_int(sqlite3_stmt *pStmt,
                              int iCol);

sqlite3_int64 __wrap_sqlite3_column_int64(sqlite3_stmt* stmt,
                                          int iCol);

const unsigned char *__wrap_sqlite3_column_text(sqlite3_stmt *pStmt,
                                                int iCol);

const char *__wrap_sqlite3_errmsg(sqlite3* db);

int __wrap_sqlite3_exec(sqlite3* db,                                 /* An open database */
                        const char *sql,                             /* SQL to be evaluated */
                        int (*callback)(void*,int,char**,char**),    /* Callback function */
                        void *arg,                                   /* 1st argument to callback */
                        char **errmsg);                              /* Error msg written here */

int __wrap_sqlite3_finalize(sqlite3_stmt *pStmt);

void __wrap_sqlite3_free(void* ptr);

int __wrap_sqlite3_last_insert_rowid(sqlite3* db);

int __wrap_sqlite3_open_v2(const char *filename,   /* Database filename (UTF-8) */
                           sqlite3 **ppDb,         /* OUT: SQLite db handle */
                           int flags,              /* Flags */
                           const char *zVfs);      /* Name of VFS module to use */

int __wrap_sqlite3_prepare_v2(sqlite3 *db,            /* Database handle */
                              const char *zSql,       /* SQL statement, UTF-8 encoded */
                              int nByte,              /* Maximum length of zSql in bytes. */
                              sqlite3_stmt **ppStmt,  /* OUT: Statement handle */
                              const char **pzTail);    /* OUT: Pointer to unused portion of zSql */

int __wrap_sqlite3_reset(sqlite3_stmt *pStmt);

int __wrap_sqlite3_step(sqlite3_stmt * stmt);

<<<<<<< HEAD
void expect_sqlite3_step_call(int ret);
=======
int __wrap_sqlite3_column_count(sqlite3_stmt *stmt);
>>>>>>> d6b97dbc

#endif<|MERGE_RESOLUTION|>--- conflicted
+++ resolved
@@ -81,10 +81,8 @@
 
 int __wrap_sqlite3_step(sqlite3_stmt * stmt);
 
-<<<<<<< HEAD
 void expect_sqlite3_step_call(int ret);
-=======
+
 int __wrap_sqlite3_column_count(sqlite3_stmt *stmt);
->>>>>>> d6b97dbc
 
 #endif