--- conflicted
+++ resolved
@@ -1089,12 +1089,8 @@
     will_return(__wrap_sqlite3_step, 0);
     will_return(__wrap_sqlite3_step, SQLITE_DONE);
 
-<<<<<<< HEAD
     expect_string(__wrap__mtdebug2, tag, SYSCHECK_LOGTAG);
     expect_string(__wrap__mtdebug2, formatted_msg,
-=======
-    expect_string(__wrap__mdebug2, formatted_msg,
->>>>>>> 27384fd4
                   "Received a synchronization message with empty range, first half 'start start' 'top top' (i:0)");
 
     retval = fim_db_get_checksum_range(&fim_sql, FIM_TYPE_FILE, start, top, 2, ctx_left, ctx_right, &lower_half_path,
