--- conflicted
+++ resolved
@@ -82,7 +82,8 @@
     expect_value(__wrap_fim_db_init, memory, 0);
     will_return(__wrap_fim_db_init, NULL);
 
-    expect_string(__wrap__merror_exit, formatted_msg, "(6698): Creating Data Structure: sqlite3 db. Exiting.");
+    expect_string(__wrap__mterror_exit, tag, SYSCHECK_LOGTAG);
+    expect_string(__wrap__mterror_exit, formatted_msg, "(6698): Creating Data Structure: sqlite3 db. Exiting.");
 
     fim_initialize();
 
@@ -106,8 +107,6 @@
 
     read_internal(1);
 }
-<<<<<<< HEAD
-=======
 #ifdef TEST_WINAGENT
 int Start_win32_Syscheck();
 
@@ -144,8 +143,8 @@
     syscheck.registry = REGISTRY_EMPTY;
     syscheck.disabled = 1;
 
-    expect_string(__wrap__minfo, formatted_msg, "(6678): No directory provided for syscheck to monitor.");
-    expect_string(__wrap__minfo, formatted_msg, "(6001): File integrity monitoring disabled.");
+    expect_string(__wrap__mtinfo, formatted_msg, "(6678): No directory provided for syscheck to monitor.");
+    expect_string(__wrap__mtinfo, formatted_msg, "(6001): File integrity monitoring disabled.");
 
     /* Conf file not found */
     will_return_always(__wrap_getDefine_Int, 1);
@@ -212,9 +211,9 @@
     expect_string(__wrap_Read_Syscheck_Config, file, "ossec.conf");
     will_return(__wrap_Read_Syscheck_Config, 1);
 
-    expect_string(__wrap__minfo, formatted_msg, "(6678): No directory provided for syscheck to monitor.");
-
-    expect_string(__wrap__minfo, formatted_msg, "(6001): File integrity monitoring disabled.");
+    expect_string(__wrap__mtinfo, formatted_msg, "(6678): No directory provided for syscheck to monitor.");
+
+    expect_string(__wrap__mtinfo, formatted_msg, "(6001): File integrity monitoring disabled.");
 
     will_return(__wrap_rootcheck_init, 0);
 
@@ -223,12 +222,12 @@
 
     expect_string(__wrap__merror_exit, formatted_msg, "(6698): Creating Data Structure: sqlite3 db. Exiting.");
 
-    expect_string(__wrap__minfo, formatted_msg, FIM_FILE_SIZE_LIMIT_DISABLED);
-
-    expect_string(__wrap__minfo, formatted_msg, FIM_DISK_QUOTA_LIMIT_DISABLED);
+    expect_string(__wrap__mtinfo, formatted_msg, FIM_FILE_SIZE_LIMIT_DISABLED);
+
+    expect_string(__wrap__mtinfo, formatted_msg, FIM_DISK_QUOTA_LIMIT_DISABLED);
 
     snprintf(info_msg, OS_MAXSTR, "Started (pid: %d).", getpid());
-    expect_string(__wrap__minfo, formatted_msg, info_msg);
+    expect_string(__wrap__mtinfo, formatted_msg, info_msg);
 
     expect_function_call(__wrap_os_wait);
 
@@ -249,9 +248,9 @@
     expect_string(__wrap_Read_Syscheck_Config, file, "ossec.conf");
     will_return(__wrap_Read_Syscheck_Config, 1);
 
-    expect_string(__wrap__minfo, formatted_msg, "(6678): No directory provided for syscheck to monitor.");
-
-    expect_string(__wrap__minfo, formatted_msg, "(6001): File integrity monitoring disabled.");
+    expect_string(__wrap__mtinfo, formatted_msg, "(6678): No directory provided for syscheck to monitor.");
+
+    expect_string(__wrap__mtinfo, formatted_msg, "(6001): File integrity monitoring disabled.");
 
     will_return(__wrap_rootcheck_init, 0);
 
@@ -260,12 +259,12 @@
 
     expect_string(__wrap__merror_exit, formatted_msg, "(6698): Creating Data Structure: sqlite3 db. Exiting.");
 
-    expect_string(__wrap__minfo, formatted_msg, FIM_FILE_SIZE_LIMIT_DISABLED);
-
-    expect_string(__wrap__minfo, formatted_msg, FIM_DISK_QUOTA_LIMIT_DISABLED);
+    expect_string(__wrap__mtinfo, formatted_msg, FIM_FILE_SIZE_LIMIT_DISABLED);
+
+    expect_string(__wrap__mtinfo, formatted_msg, FIM_DISK_QUOTA_LIMIT_DISABLED);
 
     snprintf(info_msg, OS_MAXSTR, "Started (pid: %d).", getpid());
-    expect_string(__wrap__minfo, formatted_msg, info_msg);
+    expect_string(__wrap__mtinfo, formatted_msg, info_msg);
 
     expect_function_call(__wrap_os_wait);
 
@@ -315,21 +314,21 @@
 
     will_return(__wrap_rootcheck_init, 0);
 
-    expect_string(__wrap__minfo, formatted_msg, "(6002): Monitoring registry entry: 'Entry1 [x64]', with options ''");
-
-    expect_string(__wrap__minfo, formatted_msg, "(6003): Monitoring path: 'Dir1', with options ''.");
-
-    expect_string(__wrap__minfo, formatted_msg, FIM_FILE_SIZE_LIMIT_DISABLED);
-
-    expect_string(__wrap__minfo, formatted_msg, FIM_DISK_QUOTA_LIMIT_DISABLED);
-
-    expect_string(__wrap__minfo, formatted_msg, "(6206): Ignore 'file' entry 'Dir1'");
-
-    expect_string(__wrap__minfo, formatted_msg, "(6207): Ignore 'file' sregex '^regex$'");
-
-    expect_string(__wrap__minfo, formatted_msg, "(6206): Ignore 'registry' entry 'Entry1'");
-
-    expect_string(__wrap__minfo, formatted_msg, "(6004): No diff for file: 'Diff'");
+    expect_string(__wrap__mtinfo, formatted_msg, "(6002): Monitoring registry entry: 'Entry1 [x64]', with options ''");
+
+    expect_string(__wrap__mtinfo, formatted_msg, "(6003): Monitoring path: 'Dir1', with options ''.");
+
+    expect_string(__wrap__mtinfo, formatted_msg, FIM_FILE_SIZE_LIMIT_DISABLED);
+
+    expect_string(__wrap__mtinfo, formatted_msg, FIM_DISK_QUOTA_LIMIT_DISABLED);
+
+    expect_string(__wrap__mtinfo, formatted_msg, "(6206): Ignore 'file' entry 'Dir1'");
+
+    expect_string(__wrap__mtinfo, formatted_msg, "(6207): Ignore 'file' sregex '^regex$'");
+
+    expect_string(__wrap__mtinfo, formatted_msg, "(6206): Ignore 'registry' entry 'Entry1'");
+
+    expect_string(__wrap__mtinfo, formatted_msg, "(6004): No diff for file: 'Diff'");
 
     expect_value(__wrap_fim_db_init, memory, 0);
     will_return(__wrap_fim_db_init, NULL);
@@ -337,7 +336,7 @@
     expect_string(__wrap__merror_exit, formatted_msg, "(6698): Creating Data Structure: sqlite3 db. Exiting.");
 
     snprintf(info_msg, OS_MAXSTR, "Started (pid: %d).", getpid());
-    expect_string(__wrap__minfo, formatted_msg, info_msg);
+    expect_string(__wrap__mtinfo, formatted_msg, info_msg);
 
     expect_function_call(__wrap_os_wait);
 
@@ -379,21 +378,21 @@
 
     will_return(__wrap_rootcheck_init, 0);
 
-    expect_string(__wrap__minfo, formatted_msg, "(6015): Real-time Whodata mode is not compatible with this version of Windows.");
-
-    expect_string(__wrap__minfo, formatted_msg, "(6003): Monitoring path: 'Dir1', with options 'realtime'.");
-
-    expect_value(__wrap_fim_db_init, memory, 0);
-    will_return(__wrap_fim_db_init, NULL);
-
-    expect_string(__wrap__merror_exit, formatted_msg, "(6698): Creating Data Structure: sqlite3 db. Exiting.");
-
-    expect_string(__wrap__minfo, formatted_msg, FIM_FILE_SIZE_LIMIT_DISABLED);
-
-    expect_string(__wrap__minfo, formatted_msg, FIM_DISK_QUOTA_LIMIT_DISABLED);
+    expect_string(__wrap__mtinfo, formatted_msg, "(6015): Real-time Whodata mode is not compatible with this version of Windows.");
+
+    expect_string(__wrap__mtinfo, formatted_msg, "(6003): Monitoring path: 'Dir1', with options 'realtime'.");
+
+    expect_value(__wrap_fim_db_init, memory, 0);
+    will_return(__wrap_fim_db_init, NULL);
+
+    expect_string(__wrap__merror_exit, formatted_msg, "(6698): Creating Data Structure: sqlite3 db. Exiting.");
+
+    expect_string(__wrap__mtinfo, formatted_msg, FIM_FILE_SIZE_LIMIT_DISABLED);
+
+    expect_string(__wrap__mtinfo, formatted_msg, FIM_DISK_QUOTA_LIMIT_DISABLED);
 
     snprintf(info_msg, OS_MAXSTR, "Started (pid: %d).", getpid());
-    expect_string(__wrap__minfo, formatted_msg, info_msg);
+    expect_string(__wrap__mtinfo, formatted_msg, info_msg);
 
     expect_function_call(__wrap_os_wait);
     expect_function_call(__wrap_start_daemon);
@@ -402,18 +401,14 @@
 }
 
 #endif
->>>>>>> 683fe1ee
 
 int main(void) {
     int ret;
     const struct CMUnitTest tests[] = {
             cmocka_unit_test(test_fim_initialize),
-            cmocka_unit_test(test_fim_initialize),
-            cmocka_unit_test(test_fim_initialize_error),
-            cmocka_unit_test(test_read_internal),
-            cmocka_unit_test(test_read_internal_debug),
-<<<<<<< HEAD
-=======
+            //cmocka_unit_test(test_fim_initialize_error),
+            //cmocka_unit_test(test_read_internal),
+            //cmocka_unit_test(test_read_internal_debug),
     };
         /* Windows specific tests */
 #ifdef TEST_WINAGENT
@@ -424,11 +419,10 @@
             cmocka_unit_test(test_Start_win32_Syscheck_syscheck_disabled_2),
             cmocka_unit_test(test_Start_win32_Syscheck_dirs_and_registry),
             cmocka_unit_test(test_Start_win32_Syscheck_whodata_active),
->>>>>>> 683fe1ee
     };
 #endif
 
-    return cmocka_run_group_tests(tests, setup_group, teardown_group);
+    //return cmocka_run_group_tests(tests, setup_group, teardown_group);
 
     ret = cmocka_run_group_tests(tests, setup_group, teardown_group);
 #ifdef TEST_WINAGENT
