/*
 * Wazuh SYSINFO
 * Copyright (C) 2015-2020, Wazuh Inc.
 * November 3, 2020.
 *
 * This program is free software; you can redistribute it
 * and/or modify it under the terms of the GNU General Public
 * License (version 2) as published by the FSF - Free Software
 * Foundation.
 */

#ifndef _PORT_BSD_WRAPPER_H
#define _PORT_BSD_WRAPPER_H
#include <sys/types.h>
#include <sys/socket.h>
#include <netdb.h>

#include "iportWrapper.h"
#include "sharedDefs.h"

static const std::map<int32_t, std::string> PORTS_TYPE =
{
    { SOCKINFO_TCP,                        "tcp"            },
    { SOCKINFO_IN,                         "udp"            }
};

static const std::map<int32_t, std::string> STATE_TYPE =
{
    { TSI_S_ESTABLISHED,                     "established"    },
    { TSI_S_SYN_SENT,                        "syn_sent"       },
    { TSI_S_SYN_RECEIVED,                    "syn_recv"       },
    { TSI_S_FIN_WAIT_1,                      "fin_wait1"      },
    { TSI_S_FIN_WAIT_2,                      "fin_wait2"      },
    { TSI_S_TIME_WAIT,                       "time_wait"      },
    { TSI_S_CLOSED,                          "close"          },
    { TSI_S__CLOSE_WAIT,                     "close_wait"     },
    { TSI_S_LAST_ACK,                        "last_ack"       },
    { TSI_S_LISTEN,                          "listening"      },
    { TSI_S_CLOSING,                         "closing"        }
};

struct ProcessInfo
{
    int32_t pid;
    std::string processName;
    bool operator<(const ProcessInfo& src) const { return this->pid < src.pid; }
};

class BSDPortWrapper final : public IPortWrapper
{
    ProcessInfo m_processInformation;
    std::shared_ptr<socket_fdinfo> m_spSocketInfo;

    public:
    explicit BSDPortWrapper(const ProcessInfo& processInformation, const std::shared_ptr<socket_fdinfo>& socketInfo)
    : m_processInformation { processInformation }
    , m_spSocketInfo { socketInfo }
    {
        if (!m_spSocketInfo)
        {
            throw std::runtime_error {"Invalid socket FD information"};
        }
    };
    ~BSDPortWrapper() = default;

    std::string protocol() const override
    {
<<<<<<< HEAD
        std::string retVal { UNKNOWN_VALUE };
=======
        std::string retVal;
>>>>>>> 27b7a7f3
        const auto it { PORTS_TYPE.find(m_spSocketInfo->psi.soi_kind) };
        if (it != PORTS_TYPE.end())
        {
            retVal = AF_INET6 == m_spSocketInfo->psi.soi_family ? it->second + "6" : it->second;
        }
        return  retVal;
    }
    std::string localIp() const override
    {
        char ipAddress[NI_MAXHOST] { 0 };
        if(AF_INET6 == m_spSocketInfo->psi.soi_family)
        {
            sockaddr_in6 socketAddressIn6;
            socketAddressIn6.sin6_family = m_spSocketInfo->psi.soi_family;
            socketAddressIn6.sin6_addr = static_cast<in6_addr>(m_spSocketInfo->psi.soi_proto.pri_in.insi_laddr.ina_6);
            getnameinfo(reinterpret_cast<sockaddr *>(&socketAddressIn6), sizeof(socketAddressIn6), ipAddress, sizeof(ipAddress), nullptr, 0, NI_NUMERICHOST);
        }
        else if(AF_INET == m_spSocketInfo->psi.soi_family)
        {
            sockaddr_in socketAddressIn;
            socketAddressIn.sin_family = m_spSocketInfo->psi.soi_family;
            socketAddressIn.sin_addr = static_cast<in_addr>(m_spSocketInfo->psi.soi_proto.pri_in.insi_laddr.ina_46.i46a_addr4);
            getnameinfo(reinterpret_cast<sockaddr *>(&socketAddressIn), sizeof(socketAddressIn), ipAddress, sizeof(ipAddress), nullptr, 0, NI_NUMERICHOST);
        }
        return ipAddress;
    }
    int32_t localPort() const override
    {
        return ntohs(m_spSocketInfo->psi.soi_proto.pri_in.insi_lport);
    }
    std::string remoteIP() const override
    {
        char ipAddress[NI_MAXHOST] { 0 };
        if(AF_INET6 == m_spSocketInfo->psi.soi_family)
        {
            sockaddr_in6 socketAddressIn6;
            socketAddressIn6.sin6_family = m_spSocketInfo->psi.soi_family;
            socketAddressIn6.sin6_addr = static_cast<in6_addr>(m_spSocketInfo->psi.soi_proto.pri_in.insi_faddr.ina_6);
            getnameinfo(reinterpret_cast<sockaddr *>(&socketAddressIn6), sizeof(socketAddressIn6), ipAddress, sizeof(ipAddress), nullptr, 0, NI_NUMERICHOST);
        }
        else if(AF_INET == m_spSocketInfo->psi.soi_family)
        {
            sockaddr_in socketAddressIn;
            socketAddressIn.sin_family = m_spSocketInfo->psi.soi_family;
            socketAddressIn.sin_addr = static_cast<in_addr>(m_spSocketInfo->psi.soi_proto.pri_in.insi_faddr.ina_46.i46a_addr4);
            getnameinfo(reinterpret_cast<sockaddr *>(&socketAddressIn), sizeof(socketAddressIn), ipAddress, sizeof(ipAddress), nullptr, 0, NI_NUMERICHOST);
        }
        return ipAddress;
    }
    int32_t remotePort() const override
    {
        return ntohs(m_spSocketInfo->psi.soi_proto.pri_in.insi_fport);
    }
    int32_t txQueue() const override
    {
        return 0;
    }
    int32_t rxQueue() const override
    {
        return 0;
    }
    int32_t inode() const override
    {
        return 0;
    }
    std::string state() const override
    {
<<<<<<< HEAD
        std::string retVal { UNKNOWN_VALUE };
=======
        std::string retVal;
>>>>>>> 27b7a7f3

        const auto itProtocol { PORTS_TYPE.find(m_spSocketInfo->psi.soi_kind) };

        if (PORTS_TYPE.end() != itProtocol && SOCKINFO_TCP == itProtocol->first)
        {
            const auto itState { STATE_TYPE.find(m_spSocketInfo->psi.soi_proto.pri_tcp.tcpsi_state) };

            if (itState != STATE_TYPE.end())
            {
                retVal = itState->second;
            }
        }
        return retVal;
    }

    int32_t pid() const override
    {
        return m_processInformation.pid;
    }

    std::string processName() const override
    {
        return m_processInformation.processName;
    }

};


#endif //_PORT_BSD_WRAPPER_H<|MERGE_RESOLUTION|>--- conflicted
+++ resolved
@@ -65,11 +65,7 @@
 
     std::string protocol() const override
     {
-<<<<<<< HEAD
-        std::string retVal { UNKNOWN_VALUE };
-=======
         std::string retVal;
->>>>>>> 27b7a7f3
         const auto it { PORTS_TYPE.find(m_spSocketInfo->psi.soi_kind) };
         if (it != PORTS_TYPE.end())
         {
@@ -137,11 +133,7 @@
     }
     std::string state() const override
     {
-<<<<<<< HEAD
-        std::string retVal { UNKNOWN_VALUE };
-=======
         std::string retVal;
->>>>>>> 27b7a7f3
 
         const auto itProtocol { PORTS_TYPE.find(m_spSocketInfo->psi.soi_kind) };
 
