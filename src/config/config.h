/* Copyright (C) 2015-2019, Wazuh Inc.
 * Copyright (C) 2009 Trend Micro Inc.
 * All rights reserved.
 *
 * This program is free software; you can redistribute it
 * and/or modify it under the terms of the GNU General Public
 * License (version 2) as published by the FSF - Free Software
 * Foundation
 */

#ifndef HCONFIG_H
#define HCONFIG_H

#define CGLOBAL       00000000001
#define CRULES        00000000002
#define CSYSCHECK     00000000004
#define CROOTCHECK    00000000010
#define CALERTS       00000000020
#define CLOCALFILE    00000000040
#define CREMOTE       00000000100
#define CCLIENT       00000000200
#define CMAIL         00000000400
#define CAR           00000001000
#define CDBD          00000002000
#define CSYSLOGD      00000004000
#define CAGENT_CONFIG 00000010000
#define CAGENTLESS    00000020000
#define CREPORTS      00000040000
#define CINTEGRATORD  00000100000
#define CWMODULE      00000200000
#define CLABELS       00000400000
#define CAUTHD        00001000000
#define CBUFFER       00002000000
#define CCLUSTER      00004000000
#define CSOCKET       00010000000
#define CLOGCOLLECTOR 00020000000
#define CEXEC         00040000000
#define CINTEGRATOR   00100000000
#define CWDATABASE    00200000000
#define CWDOWNLOAD    00400000000
#define CSYSLOG_CONF  01000000000

#define MAX_NEEDED_TAGS 4

typedef enum needed_tags {
    JSONOUT_OUTPUT = 0,
    ALERTS_LOG,
    LOGALL,
    LOGALL_JSON
} NeededTags;

#include "os_xml/os_xml.h"
#include "shared.h"

/* Global variables */
extern int remote_conf;

/* Main function to read the config */
int ReadConfig(int modules, const char *cfgfile, void *d1, void *d2);

int Read_Global(XML_NODE node, void *d1, void *d2);
int Read_GlobalSK(XML_NODE node, void *configp, void *mailp);
int Read_Analysis(const OS_XML *xml, XML_NODE node, void *d1);
int Read_Rules(XML_NODE node, void *d1, void *d2);
int Read_Syscheck(const OS_XML *xml, XML_NODE node, void *d1, void *d2);
int Read_Rootcheck(XML_NODE node, void *d1, void *d2);
int Read_Alerts(XML_NODE node, void *d1, void *d2);
int Read_EmailAlerts(XML_NODE node, void *d1, void *d2);
int Read_Mail(XML_NODE node, void *d1, void *d2);
int Read_DB(XML_NODE node, void *config1, void *config2);
int Read_CSyslog(XML_NODE node, void *config1, void *config2);
int Read_CSyslog_Options(XML_NODE node, void *config);
int Read_CAgentless(XML_NODE node, void *config1, void *config2);
int Read_Localfile(XML_NODE node, void *d1, void *d2);
int Read_Logcollector(const OS_XML *xml, XML_NODE node, void *d1, int modules);
int Read_Integrator(XML_NODE node, void *config1, void *config2);
int Read_Integrator_Options(XML_NODE node, void *config1);
int Read_Remote (const OS_XML *xml, XML_NODE node, void *d1, void *d2);
int Read_Client(const OS_XML *xml, XML_NODE node, void *d1, void *d2);
int Read_ClientBuffer(const OS_XML *xml, XML_NODE node, void *d1, void *d2, int modules);
int ReadActiveResponses(XML_NODE node, void *d1, void *d2);
int ReadActiveCommands(XML_NODE node, void *d1, void *d2);
int Read_CReports(XML_NODE node, void *config1, void *config2);
int Read_WModule(const OS_XML *xml, xml_node *node, void *d1, void *d2);
int Read_SCA(const OS_XML *xml, xml_node *node, void *d1, int modules);
#ifndef WIN32
int Read_Fluent_Forwarder(const OS_XML *xml, xml_node *node, void *d1);
#endif
int Read_Labels(XML_NODE node, void *d1, void *d2);
int Read_Authd(const OS_XML *xml, XML_NODE node, void *d1, void *d2);
int Read_Cluster(XML_NODE node, void *d1, void *d2);
int Read_Socket(XML_NODE node, void *d1, void *d2);
int Read_Exec(XML_NODE node, void *d1);
int Read_WModules_Config(XML_NODE node, void *d1);
int Read_WDatabase(const OS_XML *xml, XML_NODE node, void *d1, void *d2);
int Read_WDownload(XML_NODE node, void *d1);

/* Verifies that the configuration for Syscheck is correct. Return 0 on success or -1 on error.  */
int Test_Syscheck(const char * path);

/* Verifies that the configuration for Rootcheck is correct. Return 0 on success or -1 on error.  */
int Test_Rootcheck(const char * path);

/* Verifies that the configuration for Localfile is correct. Return 0 on success or -1 on error.  */
int Test_Localfile(const char * path);

/* Verifies that the configuration for Client is correct. Return 0 on success or -1 on error.  */
int Test_Client(const char * path);

/* Verifies that the configuration for ClientBuffer is correct. Return 0 on success or -1 on error.  */
int Test_ClientBuffer(const char * path);

/* Verifies that the configuration for Wodle is correct. Return 0 on success or -1 on error. */
int Test_WModule(const char * path);

/* Verifies that the configuration for Labels is correct. Return 0 on success or -1 on error.  */
int Test_Labels(const char * path);

<<<<<<< HEAD
/* Set internal option value. Return 0 on success or -1 on error. */
int SetConf(const char *c_value, int *var, const option_t option, const char *name);

#endif /* _HCONFIG__H */
=======
#endif /* HCONFIG_H */
>>>>>>> 3080af72
<|MERGE_RESOLUTION|>--- conflicted
+++ resolved
@@ -116,11 +116,7 @@
 /* Verifies that the configuration for Labels is correct. Return 0 on success or -1 on error.  */
 int Test_Labels(const char * path);
 
-<<<<<<< HEAD
 /* Set internal option value. Return 0 on success or -1 on error. */
 int SetConf(const char *c_value, int *var, const option_t option, const char *name);
 
-#endif /* _HCONFIG__H */
-=======
-#endif /* HCONFIG_H */
->>>>>>> 3080af72
+#endif /* _HCONFIG__H */