--- conflicted
+++ resolved
@@ -74,15 +74,7 @@
                 mwarn("Label '%s' is empty.", key);
             }
 
-<<<<<<< HEAD
-            if (labels_get(*labels, key)) {
-                mwarn("label '%s' duplicated. Ignoring.", key);
-            } else {
-                *labels = labels_add(*labels, labels_z++, key, node[i]->content, hidden);
-            }
-=======
             *labels = labels_add(*labels, &labels_z, key, node[i]->content, hidden, 1);
->>>>>>> 8293330f
         } else {
             merror(XML_INVELEM, node[i]->element);
             goto error;
