WAZUH
Copyright (C) 2015-2021, Wazuh Inc.

Based on OSSEC
Copyright (C) 2014 Trend Micro Inc.


** Reporting bugs **

Bugs should be sent to the Wazuh mailling list
(https://groups.google.com/forum/#!forum/wazuh). Please, make sure to include
the following information:

-Output of "WAZUH_HOME/bin/wazuh-control info"
<<<<<<< HEAD
-Content of WAZUH_HOME/etc/manager.conf
-Content of WAZUH_HOME/etc/agent.conf
-Content of WAZUH_HOME/logs/ossec.log
=======
-Content of WAZUH_HOME/etc/ossec.conf
-Content of WAZUH_HOME/logs/wazuh.log
>>>>>>> 482a044a
-Operating system name/version (uname -a if Unix)
-Any other relevant information.


If you prefer to contact us privately or want to report a
security issue, send an e-mail to Wazuh (support@wazuh.com).<|MERGE_RESOLUTION|>--- conflicted
+++ resolved
@@ -12,14 +12,9 @@
 the following information:
 
 -Output of "WAZUH_HOME/bin/wazuh-control info"
-<<<<<<< HEAD
 -Content of WAZUH_HOME/etc/manager.conf
 -Content of WAZUH_HOME/etc/agent.conf
--Content of WAZUH_HOME/logs/ossec.log
-=======
--Content of WAZUH_HOME/etc/ossec.conf
 -Content of WAZUH_HOME/logs/wazuh.log
->>>>>>> 482a044a
 -Operating system name/version (uname -a if Unix)
 -Any other relevant information.
 
