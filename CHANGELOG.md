# Change Log
All notable changes to this project will be documented in this file.

<<<<<<< HEAD
## [v3.6.0]

### Added

- Add rescanning of expanded files with wildcards in logcollector ([#332](https://github.com/wazuh/wazuh/pull/332))
- Parallelization of logcollector ([#627](https://github.com/wazuh/wazuh/pull/672))
  - Now the input of logcollector is multithreaded, reading logs in parallel.
  - A thread is created for each type of output socket.
  - Periodically rescan of new files.
  - New options have been added to internal_options.conf file.
=======
## [v3.6]

### Added

- Added a recursion level option to Syscheck to set the directory scanning depth. ([#1081](https://github.com/wazuh/wazuh/pull/1081))

### Changed

- The internal option `syscheck.max_depth` has been renamed to `syscheck.default_max_depth`. ([#1081](https://github.com/wazuh/wazuh/pull/1081))
>>>>>>> d5bb38f1


## [v3.5.1]

### Added

- Added inactive agent filtering option to agent_control, syscheck_control and rootcheck control_tools. ([#1088](https://github.com/wazuh/wazuh/pull/1088))

### Changed

- Let hostname field be the name of the agent, without the location part. ([#1080](https://github.com/wazuh/wazuh/pull/1080))

### Fixed

- Fix agent ID zero-padding in alerts coming from Vulnerability Detector. ([#1083](https://github.com/wazuh/wazuh/pull/1083))
- Fix multiple warnings when agent is offline. ([#1086](https://github.com/wazuh/wazuh/pull/1086))
- Fixed minor issues in the Makefile and the sources installer on HP-UX, Solaris on SPARC and AIX systems. ([#1089](https://github.com/wazuh/wazuh/pull/1089))
- Fixed SHA256 changes messages in alerts when it is disabled. ([#1100](https://github.com/wazuh/wazuh/pull/1100))
- Fixed empty configuration blocks for Wazuh modules. ([#1101](https://github.com/wazuh/wazuh/pull/1101))
- Fix broken pipe error in Wazuh DB by Vulnerability Detector. ([#1111](https://github.com/wazuh/wazuh/pull/1111))
- Restored firewall-drop AR script for Linux. ([#1114](https://github.com/wazuh/wazuh/pull/1114))

### Removed

- The 'T' multiplier has been removed from option `max_output_size`. ([#1089](https://github.com/wazuh/wazuh/pull/1089))


## [v3.5.0] 2018-08-10

### Added

- Improved configuration of OVAL updates. ([#416](https://github.com/wazuh/wazuh/pull/416))
- Added selective agent software request in vulnerability-detector. ([#404](https://github.com/wazuh/wazuh/pull/404))
- Get Linux packages inventory natively. ([#441](https://github.com/wazuh/wazuh/pull/441))
- Get Windows packages inventory natively. ([#471](https://github.com/wazuh/wazuh/pull/471))
- Supporting AES encryption for manager and agent. ([#448](https://github.com/wazuh/wazuh/pull/448))
- Added Debian and Ubuntu 18 support in vulnerability-detector. ([#470](https://github.com/wazuh/wazuh/pull/470))
- Added Rids Synchronization. ([#459](https://github.com/wazuh/wazuh/pull/459))
- Added option for setting the group that the agent belongs to when registering it with authd ([#460](https://github.com/wazuh/wazuh/pull/460))
- Added option for setting the source IP when the agent registers with authd ([#460](https://github.com/wazuh/wazuh/pull/460))
- Added option to force the vulnerability detection in unsupported OS. ([#462](https://github.com/wazuh/wazuh/pull/462))
- Get network inventory natively. ([#546](https://github.com/wazuh/wazuh/pull/546))
- Add arch check for Red Hat's OVAL in vulnerability-detector. ([#625](https://github.com/wazuh/wazuh/pull/625))
- Integration with Osquery. ([#627](https://github.com/wazuh/wazuh/pull/627))
    - Enrich osquery configuration with pack files aggregation and agent labels as decorators.
    - Launch osquery daemon in background.
    - Monitor results file and send them to the manager.
    - New option in rules `<location>` to filter events by osquery.
    - Support folders in shared configuration. This makes easy to send pack folders to agents.
    - Basic ruleset for osquery events and daemon logs.
- Boost Remoted performance with multithreading. ([#649](https://github.com/wazuh/wazuh/pull/649))
    - Up to 16 parallel threads to decrypt messages from agents.
    - Limit the frequency of agent keys reloading.
    - Message input buffer in Analysisd to prevent control messages starvation in Remoted.
- Module to download shared files for agent groups dinamically. ([#519](https://github.com/wazuh/wazuh/pull/519))
    - Added group creation for files.yml if the group does not exist. ([#1010](https://github.com/wazuh/wazuh/pull/1010))
- Added scheduling options to CIS-CAT integration. ([#586](https://github.com/wazuh/wazuh/pull/586))
- Option to download the wpk using http in `agent_upgrade`. ([#798](https://github.com/wazuh/wazuh/pull/798))
- Add `172.0.0.1` as manager IP when creating `global.db`. ([#970](https://github.com/wazuh/wazuh/pull/970))
- New requests for Syscollector. ([#728](https://github.com/wazuh/wazuh/pull/728))
- `cluster_control` shows an error if the status does not exist. ([#1002](https://github.com/wazuh/wazuh/pull/1002))
- Get Windows hardware inventory natively. ([#831](https://github.com/wazuh/wazuh/pull/831))
- Get processes and ports inventory by the Syscollector module.
- Added an integration with Kaspersky Endpoint Security for Linux via Active Response. ([#1056](https://github.com/wazuh/wazuh/pull/1056))

### Changed

- Add default value for option -x in agent_control tool.
- External libraries moved to an external repository.
- Ignore OverlayFS directories on Rootcheck system scan.
- Extracts agent's OS from the database instead of the agent-info.
- Increases the maximum size of XML parser to 20KB.
- Extract CVE instead of RHSA codes into vulnerability-detector. ([#549](https://github.com/wazuh/wazuh/pull/549))
<<<<<<< HEAD
- Changed logcollector analysis message order. ([#675](https://github.com/wazuh/wazuh/pull/675))
=======
- Store CIS-CAT results into Wazuh DB. ([#568](https://github.com/wazuh/wazuh/pull/568))
- Add profile information to CIS-CAT reports. ([#658](https://github.com/wazuh/wazuh/pull/658))
- Merge external libraries into a unique shared library. ([#620](https://github.com/wazuh/wazuh/pull/620))
- Cluster log rotation: set correct permissions and store rotations in /logs/ossec. ([#667](https://github.com/wazuh/wazuh/pull/667))
- `Distinct` requests don't allow `limit=0` or `limit>maximun_limit`. ([#1007](https://github.com/wazuh/wazuh/pull/1007))
- Deprecated arguments -i, -F and -r for Authd. ([#1013](https://github.com/wazuh/wazuh/pull/1013))
- Increase the internal memory for real-time from 12 KiB to 64 KiB. ([#1062](https://github.com/wazuh/wazuh/pull/1062))
>>>>>>> 3.6

### Fixed

- Fixed invalid alerts reported by Syscollector when the event contains the word "error". ([#461](https://github.com/wazuh/wazuh/pull/461))
- Silenced Vuls integration starting and ending alerts. ([#541](https://github.com/wazuh/wazuh/pull/541))
- Fix problem comparing releases of ubuntu packages. ([#556](https://github.com/wazuh/wazuh/pull/556))
- Windows delete pending active-responses before reset agent. ([#563](https://github.com/wazuh/wazuh/pull/563))
- Fix bug in Rootcheck for Windows that searches for keys in 32-bit mode only. ([#566](https://github.com/wazuh/wazuh/pull/566))
<<<<<<< HEAD
- Prevent command injection in Agentless daemon. ([#600](https://github.com/wazuh/wazuh/pull/600))
- Fix multiline events concatenation in logcollector.
=======
- Alert when unmerge files fails on agent. ([#731](https://github.com/wazuh/wazuh/pull/731))
- Fixed bugs reading logs in framework. ([#856](https://github.com/wazuh/wazuh/pull/856))
- Ignore uppercase and lowercase sorting an array in framework. ([#814](https://github.com/wazuh/wazuh/pull/814))
- Cluster: reject connection if the client node has a different cluster name. ([#892](https://github.com/wazuh/wazuh/pull/892))
- Prevent `the JSON object must be str, not 'bytes'` error. ([#997](https://github.com/wazuh/wazuh/pull/997))
- Fix long sleep times in vulnerability detector.
- Fix inconsistency in the alerts format for the manager in vulnerability-detector.
- Fix bug when processing the packages in vulnerability-detector.
- Prevent to process Syscollector events by the JSON decoder. ([#674](https://github.com/wazuh/wazuh/pull/674))
- Stop Syscollector data storage into Wazuh DB when an error appears. ([#674](https://github.com/wazuh/wazuh/pull/674))
- Fix bug in Syscheck that reported false positive about removed files. ([#1044](https://github.com/wazuh/wazuh/pull/1044))
- Fix bug in Syscheck that misinterpreted no_diff option. ([#1046](https://github.com/wazuh/wazuh/pull/1046))
- Fixes in file integrity monitoring for Windows. ([#1062](https://github.com/wazuh/wazuh/pull/1062))
  - Fix Windows agent crash if FIM fails to extract the file owner.
  - Prevent FIM real-time mode on Windows from stopping if the internal buffer gets overflowed.
- Prevent large logs from flooding the log file by Logcollector. ([#1067](https://github.com/wazuh/wazuh/pull/1067))
>>>>>>> 3.6

### Removed

- Deleted Lua language support.
- Deleted integration with Vuls. ([#879](https://github.com/wazuh/wazuh/issues/879))
- Deleted agent_list tool, replaced by agent_control. ([#ba0265b](https://github.com/wazuh/wazuh/commit/ba0265b6e9e3fed133d60ef2df3450fdf26f7da4#diff-f57f2991a6aa25fe45d8036c51bf8b4d))

## [v3.4.0] 2018-07-24

### Added

- Support for SHA256 checksum in Syscheck (by @arshad01). ([#410](https://github.com/wazuh/wazuh/pull/410))
- Added an internal option for Syscheck to tune the RT alerting delay. ([#434](https://github.com/wazuh/wazuh/pull/434))
- Added two options in the tag <auto_ignore> `frequency` and `timeframe` to hide alerts when they are played several times in a given period of time. ([#857](https://github.com/wazuh/wazuh/pull/857))
- Include who-data in Syscheck for file integrity monitoring. ([#756](https://github.com/wazuh/wazuh/pull/756))
  - Linux Audit setup and monitoring to watch directories configured with who-data.
  - Direct communication with Auditd on Linux to catch who-data related events.
  - Setup of SACL for monitored directories on Windows.
  - Windows Audit events monitoring through Windows Event Channel.
  - Auto setup of audit configuration and reset when the agent quits.
- Syscheck in frequency time show alerts from deleted files. ([#857](https://github.com/wazuh/wazuh/pull/857))
- Added an option `target` to customize output format per-target in Logcollector. ([#863](https://github.com/wazuh/wazuh/pull/863))
- New option for the JSON decoder to choose the treatment of NULL values. ([#677](https://github.com/wazuh/wazuh/pull/677))
- Remove old snapshot files for FIM. ([#872](https://github.com/wazuh/wazuh/pull/872))
- Distinct operation in agents. ([#920](https://github.com/wazuh/wazuh/pull/920))
- Added support for unified WPK. ([#865](https://github.com/wazuh/wazuh/pull/865))
- Added missing debug options for modules in the internal options file. ([#901](https://github.com/wazuh/wazuh/pull/901))
- Added recursion limits when reading directories. ([#947](https://github.com/wazuh/wazuh/pull/947))

### Changed

- Renamed cluster _client_ node type to ___worker___ ([#850](https://github.com/wazuh/wazuh/pull/850)).
- Changed a descriptive message in the alert showing what attributes changed. ([#857](https://github.com/wazuh/wazuh/pull/857))
- Change visualization of Syscheck alerts. ([#857](https://github.com/wazuh/wazuh/pull/857))
- Add all the available fields in the Syscheck messages from the Wazuh configuration files. ([#857](https://github.com/wazuh/wazuh/pull/857))
- Now the no_full_log option only affects JSON alerts. ([#881](https://github.com/wazuh/wazuh/pull/881))
- Delete temporary files when stopping Wazuh. ([#732](https://github.com/wazuh/wazuh/pull/732))
- Send OpenSCAP checks results to a FIFO queue instead of temporary files. ([#732](https://github.com/wazuh/wazuh/pull/732))
- Default behavior when starting Syscheck and Rootcheck components. ([#829](https://github.com/wazuh/wazuh/pull/829))
  - They are disabled if not appear in the configuration.
  - They can be set up as empty blocks in the configuration, applying their default values.
  - Improvements of error and information messages when they start.
- Improve output of `DELETE/agents` when no agents were removed. ([#868](https://github.com/wazuh/wazuh/pull/868))
- Include the file owner SID in Syscheck alerts.
- Change no previous checksum error message to information log. ([#897](https://github.com/wazuh/wazuh/pull/897))
- Changed default Syscheck scan speed: 100 files per second. ([#975](https://github.com/wazuh/wazuh/pull/975))
- Show network protocol used by the agent when connecting to the manager. ([#980](https://github.com/wazuh/wazuh/pull/980))

### Fixed

- Syscheck RT process granularized to make frequency option more accurate. ([#434](https://github.com/wazuh/wazuh/pull/434))
- Fixed registry_ignore problem on Syscheck for Windows when arch="both" was used. ([#525](https://github.com/wazuh/wazuh/pull/525))
- Allow more than 256 directories in real-time for Windows agent using recursive watchers. ([#540](https://github.com/wazuh/wazuh/pull/540))
- Fix weird behavior in Syscheck when a modified file returns back to its first state. ([#434](https://github.com/wazuh/wazuh/pull/434))
- Replace hash value xxx (not enabled) for n/a if the hash couldn't be calculated. ([#857](https://github.com/wazuh/wazuh/pull/857))
- Do not report uid, gid or gname on Windows (avoid user=0). ([#857](https://github.com/wazuh/wazuh/pull/857))
- Several fixes generating sha256 hash. ([#857](https://github.com/wazuh/wazuh/pull/857))
- Fixed the option report_changes configuration. ([#857](https://github.com/wazuh/wazuh/pull/857))
- Fixed the 'report_changes' configuration when 'sha1' option is not set. ([#857](https://github.com/wazuh/wazuh/pull/857))
- Fix memory leak reading logcollector config. ([#884](https://github.com/wazuh/wazuh/pull/884))
- Fixed crash in Slack integration for alerts that don't have full log. ([#880](https://github.com/wazuh/wazuh/pull/880))
- Fixed active-responses.log definition path on Windows configuration. ([#739](https://github.com/wazuh/wazuh/pull/739))
- Added warning message when updating Syscheck/Rootcheck database to restart the manager. ([#817](https://github.com/wazuh/wazuh/pull/817))
- Fix PID file creation checking. ([#822](https://github.com/wazuh/wazuh/pull/822))
  - Check that the PID file was created and written.
  - This would prevent service from running multiple processes of the same daemon.
- Fix reading of Windows platform for 64 bits systems. ([#832](https://github.com/wazuh/wazuh/pull/832))
- Fixed Syslog output parser when reading the timestamp from the alerts in JSON format. ([#843](https://github.com/wazuh/wazuh/pull/843))
- Fixed filter for `gpg-pubkey` packages in Syscollector. ([#847](https://github.com/wazuh/wazuh/pull/847))
- Fixed bug in configuration when reading the `repeated_offenders` option in Active Response. ([#873](https://github.com/wazuh/wazuh/pull/873))
- Fixed variables parser when loading rules. ([#855](https://github.com/wazuh/wazuh/pull/855))
- Fixed parser files names in the Rootcheck scan. ([#840](https://github.com/wazuh/wazuh/pull/840))
- Removed frequency offset in rules. ([#827](https://github.com/wazuh/wazuh/pull/827)).
- Fix memory leak reading logcollector config. ([#884](https://github.com/wazuh/wazuh/pull/884))
- Fixed sort agents by status in `GET/agents` API request. ([#810](https://github.com/wazuh/wazuh/pull/810))
- Added exception when no agents are selected to restart. ([#870](https://github.com/wazuh/wazuh/pull/870))
- Prevent files from remaining open in the cluster. ([#874](https://github.com/wazuh/wazuh/pull/874))
- Fix network unreachable error when cluster starts. ([#800](https://github.com/wazuh/wazuh/pull/800))
- Fix empty rules and decoders file check. ([#887](https://github.com/wazuh/wazuh/pull/887))
- Prevent to access an unexisting hash table from 'whodata' thread. ([#911](https://github.com/wazuh/wazuh/pull/911))
- Fix CA verification with more than one 'ca_store' definitions. ([#927](https://github.com/wazuh/wazuh/pull/927))
- Fix error in syscollector API calls when Wazuh is installed in a directory different than `/var/ossec`. ([#942](https://github.com/wazuh/wazuh/pull/942)).
- Fix error in CentOS 6 when `wazuh-cluster` is disabled. ([#944](https://github.com/wazuh/wazuh/pull/944)).
- Fix Remoted connection failed warning in TCP mode due to timeout. ([#958](https://github.com/wazuh/wazuh/pull/958))
- Fix option 'rule_id' in syslog client. ([#979](https://github.com/wazuh/wazuh/pull/979))
- Fixed bug in legacy agent's server options that prevented it from setting port and protocol.

## [v3.3.1] 2018-06-18

### Added

- Added `total_affected_agents` and `total_failed_ids` to the `DELETE/agents` API request. ([#795](https://github.com/wazuh/wazuh/pull/795))

### Changed

- Management of empty blocks in the configuration files. ([#781](https://github.com/wazuh/wazuh/pull/781))
- Verify WPK with Wazuh CA by default. ([#799](https://github.com/wazuh/wazuh/pull/799))

### Fixed

- Windows prevents agent from renaming file. ([#773](https://github.com/wazuh/wazuh/pull/773))
- Fix manager-agent version comparison in remote upgrades. ([#765](https://github.com/wazuh/wazuh/pull/765))
- Fix log flooding when restarting agent while the merged file is being receiving. ([#788](https://github.com/wazuh/wazuh/pull/788))
- Fix issue when overwriting rotated logs in Windows agents. ([#776](https://github.com/wazuh/wazuh/pull/776))
- Prevent OpenSCAP module from running on Windows agents (incompatible). ([#777](https://github.com/wazuh/wazuh/pull/777))
- Fix issue in file changes report for FIM on Linux when a directory contains a backslash. ([#775](https://github.com/wazuh/wazuh/pull/775))
- Fixed missing `minor` field in agent data managed by the framework. ([#771](https://github.com/wazuh/wazuh/pull/771))
- Fixed missing `build` and `key` fields in agent data managed by the framework. ([#802](https://github.com/wazuh/wazuh/pull/802))
- Fixed several bugs in upgrade agents ([#784](https://github.com/wazuh/wazuh/pull/784)):
    - Error upgrading an agent with status `Never Connected`.
    - Fixed API support.
    - Sockets were not closing properly.
- Cluster exits showing an error when an error occurs. ([#790](https://github.com/wazuh/wazuh/pull/790))
- Fixed bug when cluster control or API cannot request the list of nodes to the master. ([#762](https://github.com/wazuh/wazuh/pull/762))
- Fixed bug when the `agent.conf` contains an unrecognized module. ([#796](https://github.com/wazuh/wazuh/pull/796))
- Alert when unmerge files fails on agent. ([#731](https://github.com/wazuh/wazuh/pull/731))
- Fix invalid memory access when parsing ruleset configuration. ([#787](https://github.com/wazuh/wazuh/pull/787))
- Check version of python in cluster control. ([#760](https://github.com/wazuh/wazuh/pull/760))
- Removed duplicated log message when Rootcheck is disabled. ([#783](https://github.com/wazuh/wazuh/pull/783))
- Avoid infinite attempts to download CVE databases when it fails. ([#792](https://github.com/wazuh/wazuh/pull/792))


## [v3.3.0] 2018-06-06

### Added

- Supporting multiple socket output in Logcollector. ([#395](https://github.com/wazuh/wazuh/pull/395))
- Allow inserting static field parameters in rule comments. ([#397](https://github.com/wazuh/wazuh/pull/397))
- Added an output format option for Logcollector to build custom logs. ([#423](https://github.com/wazuh/wazuh/pull/423))
- Included millisecond timing in timestamp to JSON events. ([#467](https://github.com/wazuh/wazuh/pull/467))
- Added an option in Analysisd to set input event offset for plugin decoders. ([#512](https://github.com/wazuh/wazuh/pull/512))
- Allow decoders mix plugin and multiregex children. ([#602](https://github.com/wazuh/wazuh/pull/602))
- Added the option to filter by any field in `get_agents_overview`, `get_agent_group` and `get_agents_without_group` functions of the Python framework. ([#743](https://github.com/wazuh/wazuh/pull/743))

### Changed

- Add default value for option -x in agent_upgrade tool.
- Changed output of agents in cluster control. ([#741](https://github.com/wazuh/wazuh/pull/741))

### Fixed

- Fix bug in Logcollector when removing duplicate localfiles. ([#402](https://github.com/wazuh/wazuh/pull/402))
- Fix memory error in Logcollector when using wildcards.
- Prevent command injection in Agentless daemon. ([#600](https://github.com/wazuh/wazuh/pull/600))
- Fixed bug getting the agents in cluster control. ([#741](https://github.com/wazuh/wazuh/pull/741))
- Prevent Logcollector from reporting an error when a path with wildcards matches no files.
- Fixes the feature to group with the option multi-line. ([#754](https://github.com/wazuh/wazuh/pull/754))


## [v3.2.4] 2018-06-01

### Fixed
- Fixed segmentation fault in maild when `<queue-size>` is included in the global configuration.
- Fixed bug in Framework when retrieving mangers logs. ([#644](https://github.com/wazuh/wazuh/pull/644))
- Fixed bug in clusterd to prevent the synchronization of `.swp` files. ([#694](https://github.com/wazuh/wazuh/pull/694))
- Fixed bug in Framework parsing agent configuration. ([#681](https://github.com/wazuh/wazuh/pull/681))
- Fixed several bugs using python3 with the Python framework. ([#701](https://github.com/wazuh/wazuh/pull/701))


## [v3.2.3] 2018-05-28

### Added

- New internal option to enable merged file creation by Remoted. ([#603](https://github.com/wazuh/wazuh/pull/603))
- Created alert item for GDPR and GPG13. ([#608](https://github.com/wazuh/wazuh/pull/608))
- Add support for Amazon Linux in vulnerability-detector.
- Created an input queue for Analysisd to prevent Remoted starvation. ([#661](https://github.com/wazuh/wazuh/pull/661))

### Changed

- Set default agent limit to 14.000 and file descriptor limit to 65.536 per process. ([#624](https://github.com/wazuh/wazuh/pull/624))
- Cluster improvements.
    - New protocol for communications.
    - Inverted communication flow: clients start communications with the master.
    - Just the master address is required in the `<nodes>` list configuration.
    - Improved synchronization algorithm.
    - Reduced the number of processes to one: `wazuh-clusterd`.
- Cluster control tool improvements: outputs are the same regardless of node type.
- The default input queue for remote events has been increased to 131072 events. ([#660](https://github.com/wazuh/wazuh/pull/660))
- Disconnected agents will no longer report vulnerabilities. ([#666](https://github.com/wazuh/wazuh/pull/666))

### Fixed

- Fixed agent wait condition and improve logging messages. ([#550](https://github.com/wazuh/wazuh/pull/550))
- Fix race condition in settings load time by Windows agent. ([#551](https://github.com/wazuh/wazuh/pull/551))
- Fix bug in Authd that prevented it from deleting agent-info files when removing agents.
- Fix bug in ruleset that did not overwrite the `<info>` option. ([#584](https://github.com/wazuh/wazuh/issues/584))
- Fixed bad file descriptor error in Wazuh DB ([#588](https://github.com/wazuh/wazuh/issues/588))
- Fixed unpredictable file sorting when creating merged files. ([#599](https://github.com/wazuh/wazuh/issues/599))
- Fixed race condition in Remoted when closing connections.
- Fix epoch check in vulnerability-detector.
- Fixed hash sum in logs rotation. ([#636](https://github.com/wazuh/wazuh/issues/636))
- Fixed cluster CPU usage.
- Fixed invalid deletion of agent timestamp entries. ([#639](https://github.com/wazuh/wazuh/issues/639))
- Fixed segmentation fault in logcollector when multi-line is applied to a remote configuration. ([#641](https://github.com/wazuh/wazuh/pull/641))
- Fixed issue in Syscheck that may leave the process running if the agent is stopped quickly. ([#671](https://github.com/wazuh/wazuh/pull/671))

### Removed

- Removed cluster database and internal cluster daemon.


## [v3.2.2] 2018-05-07

### Added

- Created an input queue for Remoted to prevent agent connection starvation. ([#509](https://github.com/wazuh/wazuh/pull/509))

### Changed

- Updated Slack integration. ([#443](https://github.com/wazuh/wazuh/pull/443))
- Increased connection timeout for remote upgrades. ([#480](https://github.com/wazuh/wazuh/pull/480))
- Vulnerability-detector does not stop agents detection if it fails to find the software for one of them.
- Improve the version comparator algorithm in vulnerability-detector. ([#508](https://github.com/wazuh/wazuh/pull/508/files))

### Fixed

- Fixed bug in labels settings parser that may make Agentd or Logcollector crash.
- Fixed issue when setting multiple `<server-ip>` stanzas in versions 3.0 - 3.2.1. ([#433](https://github.com/wazuh/wazuh/pull/433))
- Fixed bug when socket database messages are not sent correctly. ([#435](https://github.com/wazuh/wazuh/pull/435))
- Fixed unexpected stop in the sources installer when overwriting a previous corrupt installation.
- Added a synchronization timeout in the cluster to prevent it from blocking ([#447](https://github.com/wazuh/wazuh/pull/447))
- Fixed issue in CSyslogd when filtering by rule group. ([#446](https://github.com/wazuh/wazuh/pull/446))
- Fixed error on DB daemon when parsing rules with options introduced in version 3.0.0.
- Fixed unrecognizable characters error in Windows version name. ([#478](https://github.com/wazuh/wazuh/pull/478))
- Fix Authd client in old versions of Windows ([#479](https://github.com/wazuh/wazuh/pull/479))
- Cluster's socket management improved to use persistent connections ([#481](https://github.com/wazuh/wazuh/pull/481))
- Fix memory corruption in Syscollector decoder and memory leaks in Vulnerability Detector. ([#482](https://github.com/wazuh/wazuh/pull/482))
- Fixed memory corruption in Wazuh DB autoclosing procedure.
- Fixed dangling db files at DB Sync module folder. ([#489](https://github.com/wazuh/wazuh/pull/489))
- Fixed agent group file deletion when using Authd.
- Fix memory leak in Maild with JSON input. ([#498](https://github.com/wazuh/wazuh/pull/498))
- Fixed remote command switch option. ([#504](https://github.com/wazuh/wazuh/pull/504))

## [v3.2.1] 2018-03-03

### Added

- Added option in Makefile to disable CIS-CAT module. ([#381](https://github.com/wazuh/wazuh/pull/381))
- Added field `totalItems` to `GET/agents/purgeable/:timeframe` API call. ([#385](https://github.com/wazuh/wazuh/pull/385))

### Changed

- Giving preference to use the selected Java over the default one in CIS-CAT wodle.
- Added delay between message delivery for every module. ([#389](https://github.com/wazuh/wazuh/pull/389))
- Verify all modules for the shared configuration. ([#408](https://github.com/wazuh/wazuh/pull/408))
- Updated OpenSSL library to 1.1.0g.
- Insert agent labels in JSON archives no matter the event matched a rule.
- Support for relative/full/network paths in the CIS-CAT configuration. ([#419](https://github.com/wazuh/wazuh/pull/419))
- Improved cluster control to give more information. ([#421](https://github.com/wazuh/wazuh/pull/421))
- Updated rules for CIS-CAT.
- Removed unnecessary compilation of vulnerability-detector in agents.
- Increased wazuh-modulesd's subprocess pool.
- Improved the agent software recollection by Syscollector.

### Fixed

- Fixed crash in Agentd when testing Syscollector configuration from agent.conf file.
- Fixed duplicate alerts in Vulnerability Detector.
- Fixed compiling issues in Solaris and HP-UX.
- Fixed bug in Framework when listing directories due to permissions issues.
- Fixed error handling in CIS-CAT module. ([#401](https://github.com/wazuh/wazuh/pull/401))
- Fixed some defects reported by Coverity. ([#406](https://github.com/wazuh/wazuh/pull/406))
- Fixed OS name detection in macOS and old Linux distros. ([#409](https://github.com/wazuh/wazuh/pull/409))
- Fixed linked in HP-UX.
- Fixed Red Hat detection in vulnerability-detector.
- Fixed segmentation fault in wazuh-cluster when files path is too long.
- Fixed a bug getting groups and searching by them in `GET/agents` API call. ([#390](https://github.com/wazuh/wazuh/pull/390))
- Several fixes and improvements in cluster.
- Fixed bug in wazuh-db when closing exceeded databases in transaction.
- Fixed bug in vulnerability-detector that discarded valid agents.
- Fixed segmentation fault in Windows agents when getting OS info.
- Fixed memory leaks in vulnerability-detector and CIS-CAT wodle.
- Fixed behavior when working directory is not found in CIS-CAT wodle.

## [v3.2.0] 2018-02-13

### Added
- Added support to synchronize custom rules and decoders in the cluster.([#344](https://github.com/wazuh/wazuh/pull/344))
- Add field `status` to `GET/agents/groups/:group_id` API call.([#338](https://github.com/wazuh/wazuh/pull/338))
- Added support for Windows to CIS-CAT integration module ([#369](https://github.com/wazuh/wazuh/pull/369))
- New Wazuh Module "aws-cloudtrail" fetching logs from S3 bucket. ([#351](https://github.com/wazuh/wazuh/pull/351))
- New Wazuh Module "vulnerability-detector" to detect vulnerabilities in agents and managers.

### Fixed
- Fixed oscap.py to support new versions of OpenSCAP scanner.([#331](https://github.com/wazuh/wazuh/pull/331))
- Fixed timeout bug when the cluster port was closed. ([#343](https://github.com/wazuh/wazuh/pull/343))
- Improve exception handling in `cluster_control`. ([#343](https://github.com/wazuh/wazuh/pull/343))
- Fixed bug in cluster when receive an error response from client. ([#346](https://github.com/wazuh/wazuh/pull/346))
- Fixed bug in framework when the manager is installed in different path than /var/ossec. ([#335](https://github.com/wazuh/wazuh/pull/335))
- Fixed predecoder hostname field in JSON event output.
- Several fixes and improvements in cluster.

## [v3.1.0] 2017-12-22

### Added

- New Wazuh Module "command" for asynchronous command execution.
- New field "predecoder.timestamp" for JSON alerts including timestamp from logs.
- Added reload action to ossec-control in local mode.
- Add duration control of a cluster database synchronization.
- New internal option for agents to switch applying shared configuration.
- Added GeoIP address finding for input logs in JSON format.
- Added alert and archive output files rotation capabilities.
- Added rule option to discard field "firedtimes".
- Added VULS integration for running vulnerability assessments.
- CIS-CAT Wazuh Module to scan CIS policies.

### Changed

- Keepping client.keys file permissions when modifying it.
- Improve Rootcheck formula to select outstanding defects.
- Stop related daemon when disabling components in ossec-control.
- Prevented cluster daemon from starting on RHEL 5 or older.
- Let Syscheck report file changes on first scan.
- Allow requests by node name in cluster_control binary.
- Improved help of cluster_control binary.
- Integrity control of files in the cluster.

### Fixed

- Fixed netstat command in localfile configuration.
- Fixed error when searching agents by ID.
- Fixed syslog format pre-decoder for logs with missing (optional) space after tag.
- Fixed alert ID when plain-text alert output disabled.
- Fixed Monitord freezing when a sendmail-like executable SMTP server is set.
- Fixed validation of Active Response used by agent_control.
- Allow non-ASCII characters in Windows version string.

## [v3.0.0] 2017-12-12

### Added

- Added group property for agents to customize shared files set.
- Send shared files to multiple agents in parallel.
- New decoder plugin for logs in JSON format with dynamic fields definition.
- Brought framework from API to Wazuh project.
- Show merged files MD5 checksum by agent_control and framework.
- New reliable request protocol for manager-agent communication.
- Remote agent upgrades with signed WPK packages.
- Added option for Remoted to prevent it from writing shared merged file.
- Added state for Agentd and Windows agent to notify connection state and metrics.
- Added new JSON log format for local file monitoring.
- Added OpenSCAP SSG datastream content for Ubuntu Trusty Tahr.
- Field "alert_id" in JSON alerts (by Dan Parriott).
- Added support of "any" IP address to OSSEC batch manager (by Jozef Reisinger).
- Added ossec-agent SElinux module (by kreon).
- Added previous output to JSON output (by João Soares).
- Added option for Authd to specify the allowed cipher list (by James Le Cuirot).
- Added option for cipher suites in Authd settings.
- Added internal option for Remoted to set the shared configuration reloading time.
- Auto restart agents when new shared configuration is pushed from the manager.
- Added native support for Systemd.
- Added option to register unlimited agents in Authd.
- New internal option to limit the number of file descriptors in Analysisd and Remoted.
- Added new state "pending" for agents.
- Added internal option to disable real-time DB synchronization.
- Allow multiple manager stanzas in Agentd settings.
- New internal option to limit the receiving time in TCP mode.
- Added manager hostname data to agent information.
- New option for rotating internal logs by size.
- Added internal option to enable or disable daily rotation of internal logs.
- Added command option for Monitord to overwrite 'day_wait' parameter.
- Adding templates and sample alert for Elasticsearch 6.0.
- Added option to enable/disable Authd on install and auto-generate certificates.
- Pack secure TCP messages into a single packet.
- Added function to install SCAP policies depending on OS version.
- Added integration with Virustotal.
- Added timeout option for TCP sockets in Remoted and Agentd.
- Added option to start the manager after installing.
- Added a cluster of managers (`wazuh-clusterd`) and a script to control it (`cluster_control`).

### Changed

- Increased shared file delivery speed when using TCP.
- Increased TCP listening socket backlog.
- Changed Windows agent UI panel to show revision number instead of installation date.
- Group every decoded field (static and dynamic fields) into a data object for JSON alerts.
- Reload shared files by Remoted every 10 minutes.
- Increased string size limit for XML reader to 4096 bytes.
- Updated Logstash configuration and Elasticsearch mappings.
- Changed template fields structure for Kibana dashboards.
- Increased dynamic field limit to 1024, and default to 256.
- Changed agent buffer 'length' parameter to 'queue_size'.
- Changed some Rootcheck error messages to verbose logs.
- Removed unnecessary message by manage_agents advising to restart Wazuh manager.
- Update PF tables Active response (by d31m0).
- Create the users and groups as system users and groups in specs (by Dan Parriott).
- Show descriptive errors when an agent loses the connection using TCP.
- Prevent agents with the same name as the manager host from getting added.
- Changed 'message' field to 'data' for successful agent removing response in Authd API.
- Changed critical error to standard error in Syslog Remoted when no access list has been configured.
- Ignore hidden files in shared folder for merged file.
- Changed agent notification time values: notify time to 1 minute and reconnect time to 5 minutes.
- Prevent data field from being inserted into JSON alerts when it's empty.
- Spelling corrections (by Josh Soref).
- Moved debug messages when updating shared files to level 2.
- Do not create users ossecm or ossecr on agents.
- Upgrade netstat command in Logcollector.
- Prevent Monitord and DB sync module from dealing with agent files on local installations.
- Speed up DB syncing by keeping databases opened and an inotify event queue.
- Merge server's IP and hostname options to one setting.
- Enabled Active Response by default in both Windows and UNIX.
- Make Monitord 'day_wait' internal option affect log rotation.
- Extend Monitord 'day_wait' internal option range.
- Prevent Windows agent from log error when the manager disconnected.
- Improve Active Response filtering options.
- Use init system (Systemd/SysVinit) to restart Wazuh when upgrading.
- Added possibility of filtering agents by manager hostname in the Framework.
- Prevent installer from overwriting agent.conf file.
- Cancel file sending operation when agent socket is closed.
- Clean up agent shared folder before unmerging shared configuration.
- Print descriptive error when request socket refuses connection due to AR disabled.
- Extend Logcollector line burst limit range.
- Fix JSON alert file reloading when the file is rotated.
- Merge IP and Hostname server configuration into "Address" field.
- Improved TCP transmission performance by packing secure messages.

### Fixed

- Fixed wrong queries to get last Syscheck and Rootcheck date.
- Prevent Logcollector keep-alives from being stored on archives.json.
- Fixed length of random message within keep-alives.
- Fixed Windows version detection for Windows 8 and newer.
- Fixed incorrect CIDR writing on client.keys by Authd.
- Fixed missing buffer flush by Analysisd when updating Rootcheck database.
- Stop Wazuh service before removing folder to reinstall.
- Fixed Remoted service for Systemd (by Phil Porada).
- Fixed Administrator account mapping in Windows agent installation (by andrewm0374@gmail.com).
- Fixed MySQL support in dbd (by andrewm0374@gmail.com).
- Fixed incorrect warning when unencrypting messages (by Dan Parriott).
- Fixed Syslog mapping for alerts via Csyslogd (by Dan Parriott).
- Fixed syntax error in the creation of users in Solaris 11.2 (by Pedro Flor).
- Fixed some warnings that appeared when compiling on Fedora 26.
- Fixed permission issue in logs folder.
- Fixed issue in Remoted that prevented it from send shared configuration when it changed.
- Fixed Windows agent compilation compability with CentOS.
- Supporting different case from password prompt in Agentless (by Jesus Fidalgo).
- Fix bad detection of inotify queue overflowed.
- Fix repetitive error when a rule's diff file is empty.
- Fixed log group permission when created by a daemon running as root.
- Prevented Agentd from logging too many errors when restarted while receiving the merged file.
- Prevented Remoted from sending data to disconnected agents in TCP mode.
- Fixed alerts storage in PostgreSQL databases.
- Fixed invalid previous output data in JSON alerts.
- Fixed memory error in modulesd for invalid configurations.
- Fixed default Auth configuration to support custom install directory.
- Fixed directory transversal vulnerability in Active response commands.
- Fixed Active response timeout accuracy.
- Fixed race conditions in concurrent transmissions over TCP.

### Removed

- Removed Picviz support (by Dan Parriott).


## [v2.1.1] - 2017-09-21

### Changed

- Improved errors messages related to TCP connection queue.
- Changed info log about unsupported FS checking in Rootcheck scan to debug messages.
- Prevent Modules daemon from giving critical error when no wodles are enabled.

### Fixed

- Fix endianess incompatibility in agents on SPARC when connecting via TCP.
- Fix bug in Authd that made it crash when removing keys.
- Fix race condition in Remoted when writing logs.
- Avoid repeated errors by Remoted when sending data to a disconnected agent.
- Prevented Monitord from rotating non-existent logs.
- Some fixes to support HP-UX.
- Prevent processes from sending events when TCP connection is lost.
- Fixed output header by Syslog client when reading JSON alerts.
- Fixed bug in Integrator settings parser when reading rules list.

## [v2.1.0] - 2017-08-14

### Added

- Rotate and compress log feature.
- Labeling data for agents to be shown in alerts.
- New 'auth' configuration template.
- Make manage_agents capable of add and remove agents via Authd.
- Implemented XML configuration for Authd.
- Option -F for Authd to force insertion if it finds duplicated name.
- Local auth client to manage agent keys.
- Added OS name and version into global.db.
- Option for logging in JSON format.
- Allow maild to send through a sendmail-like executable (by James Le Cuirot).
- Leaky bucket-like buffer for agents to prevent network flooding.
- Allow Syslog client to read JSON alerts.
- Allow Mail reporter to read JSON alerts.
- Added internal option to tune Rootcheck sleep time.
- Added route-null Active Response script for Windows 2012 (by @CrazyLlama).

### Changed

- Updated SQLite library to 3.19.2.
- Updated zlib to 1.2.11.
- Updated cJSON library to 1.4.7.
- Change some manage_agents option parameters.
- Run Auth in background by default.
- Log classification as debug, info, warning, error and critical.
- Limit number of reads per cycle by Logcollector to prevent log starvation.
- Limit OpenSCAP module's event forwarding speed.
- Increased debug level of repeated Rootcheck messages.
- Send events when OpenSCAP starts and finishes scans.
- Delete PID files when a process exits not due to a signal.
- Change error messages due to SSL handshake failure to debug messages.
- Force group addition on installation for compatibility with LDAP (thanks to Gary Feltham).

### Fixed

- Fixed compiling error on systems with no OpenSSL.
- Fixed compiling warning at manage_agents.
- Fixed ossec-control enable/disable help message.
- Fixed unique aperture of random device on Unix.
- Fixed file sum comparison bug at Syscheck realtime engine. (Thanks to Arshad Khan)
- Close analysisd if alert outputs are disabled for all formats.
- Read Windows version name for versions newer than Windows 8 / Windows Server 2012.
- Fixed error in Analysisd that wrote Syscheck and Rootcheck databases of re-added agents on deleted files.
- Fixed internal option to configure the maximum labels' cache time.
- Fixed Auth password parsing on client side.
- Fix bad agent ID assignation in Authd on i686 architecture.
- Fixed Logcollector misconfiguration in Windows agents.

### Removed

- Remove unused message queue to send alerts from Authd.


## [v2.0.1] - 2017-07-19

### Changed

- Changed random data generator for a secure OS-provided generator.
- Changed Windows installer file name (depending on version).
- Linux distro detection using standard os-release file.
- Changed some URLs to documentation.
- Disable synchronization with SQLite databases for Syscheck by default.
- Minor changes at Rootcheck formatter for JSON alerts.
- Added debugging messages to Integrator logs.
- Show agent ID when possible on logs about incorrectly formatted messages.
- Use default maximum inotify event queue size.
- Show remote IP on encoding format errors when unencrypting messages.
- Remove temporary files created by Syscheck changes reports.
- Remove temporary Syscheck files for changes reporting by Windows installer when upgrading.

### Fixed

- Fixed resource leaks at rules configuration parsing.
- Fixed memory leaks at rules parser.
- Fixed memory leaks at XML decoders parser.
- Fixed TOCTOU condition when removing directories recursively.
- Fixed insecure temporary file creation for old POSIX specifications.
- Fixed missing agentless devices identification at JSON alerts.
- Fixed FIM timestamp and file name issue at SQLite database.
- Fixed cryptographic context acquirement on Windows agents.
- Fixed debug mode for Analysisd.
- Fixed bad exclusion of BTRFS filesystem by Rootcheck.
- Fixed compile errors on macOS.
- Fixed option -V for Integrator.
- Exclude symbolic links to directories when sending FIM diffs (by Stephan Joerrens).
- Fixed daemon list for service reloading at ossec-control.
- Fixed socket waiting issue on Windows agents.
- Fixed PCI_DSS definitions grouping issue at Rootcheck controls.
- Fixed segmentation fault bug when stopping on CentOS 5.
- Fixed compatibility with AIX.
- Fixed race conditions in ossec-control script.
- Fixed compiling issue on Windows.
- Fixed compatibility with Solaris.
- Fixed XML parsing error due to byte stashing issue.
- Fixed false error by Syscheck when creating diff snapshots of empty files.
- Fixed segmentation fault in Authd on i386 platform.
- Fixed agent-auth exit code for controlled server's errors.
- Fixed incorrect OVAL patch results classification.

## [v2.0] - 2017-03-14

### Added

- Wazuh modules manager.
- Wazuh module for OpenSCAP.
- Ruleset for OpenSCAP alerts.
- Kibana dashboards for OpenSCAP.
- Option at agent_control to restart all agents.
- Dynamic fields to rules and decoders.
- Dynamic fields to JSON in alerts/archives.
- CDB list lookup with dynamic fields.
- FTS for dynamic fields.
- Logcollector option to set the frequency of file checking.
- GeoIP support in Alerts (by Scott R Shinn).
- Internal option to output GeoIP data on JSON alerts.
- Matching pattern negation (by Daniel Cid).
- Syscheck and Rootcheck events on SQLite databases.
- Data migration tool to SQLite databases.
- Jenkins QA.
- 64-bit Windows registry keys support.
- Complete FIM data output to JSON and alerts.
- Username, date and inode attributes to FIM events on Unix.
- Username attribute to FIM events on Windows.
- Report changes (FIM file diffs) to Windows agent.
- File diffs to JSON output.
- Elastic mapping updated for new FIM events.
- Title and file fields extracted at Rootcheck alerts.
- Rule description formatting with dynamic field referencing.
- Multithreaded design for Authd server for fast and reliable client dispatching, with key caching and write scheduling.
- Auth registration client for Windows (by Gael Muller).
- Auth password authentication for Windows client.
- New local decoder file by default.
- Show server certificate and key paths at Authd help.
- New option for Authd to verify agent's address.
- Added support for new format at predecoder (by Brad Lhotsky).
- Agentless passlist encoding to Base64.
- New Auditd-specific log format for Logcollector.
- Option for Authd to auto-choose TLS/SSL method.
- Compile option for Authd to make it compatible with legacy OSs.
- Added new templates layout to auto-compose configuration file.
- New wodle for SQLite database syncing (agent information and fim/pm data).
- Added XML settings options to exclude some rules or decoders files.
- Option for agent_control to broadcast AR on all agents.
- Extended FIM event information forwarded by csyslogd (by Sivakumar Nellurandi).
- Report Syscheck's new file events on real time.

### Changed

- Isolated logtest directory from analysisd.
- Remoted informs Analysisd about agent ID.
- Updated Kibana dashboards.
- Syscheck FIM attributes to dynamic fields.
- Force services to exit if PID file creation fails.
- Atomic writing of client.keys through temporary files.
- Disabled remote message ID verification by default.
- Show actual IP on debug message when agents get connected.
- Enforce rules IDs to max 6 digits.
- OSSEC users and group as system (UI-hidden) users (by Dennis Golden).
- Increases Authd connection pool size.
- Use general-purpose version-flexible SSL/TLS methods for Authd registration.
- Enforce minimum 3-digit agent ID format.
- Exclude BTRFS from Rootcheck searching for hidden files inside directories (by Stephan Joerrens).
- Moved OSSEC and Wazuh decoders to one directory.
- Prevent manage_agents from doing invalid actions (such methods for manager at agent).
- Disabled capturing of security events 5145 and 5156 on Windows agent.
- Utilities to rename an agent or change the IP address (by Antonio Querubin).
- Added quiet option for Logtest (by Dan Parriott).
- Output decoder information onto JSON alerts.
- Enable mail notifications by default for server installation.
- Agent control option to restart all agents' Syscheck will also restart manager's Syscheck.
- Make ossec-control to check Authd PID.
- Enforce every rule to contain a description.
- JSON output won't contain field "agentip" if tis value is "any".
- Don't broadcast Active Response messages to disconnected agents.
- Don't print Syscheck logs if it's disabled.
- Set default Syscheck and Rootcheck frequency to 12 hours.
- Generate FIM new file alert by default.
- Added option for Integrator to set the maximum log length.
- JSON output nested objects modelling through dynamic fields.
- Disable TCP for unsupported OSs.
- Show previous log on JSON alert.
- Removed confirmation prompt when importing an agent key successfully.
- Made Syscheck not to ignore files that change more than 3 times by default.
- Enabled JSON output by default.
- Updated default syscheck configuration for Windows agents.
- Limited agent' maximum connection time for notification time.
- Improved client.keys changing detection method by remoted: use date and inode.
- Changed boot service name to Wazuh.
- Active response enabled on Windows agents by default.
- New folder structure for rules and decoders.
- More descriptive logs about syscheck real-time monitoring.
- Renamed XML tags related to rules and decoders inclusion.
- Set default maximum agents to 8000.
- Removed FTS numeric bitfield from JSON output.
- Fixed ID misassignment by manage_agents when the greatest ID exceeds 32512.
- Run Windows Registry Syscheck scan on first stage when scan_on_start enabled.
- Set all Syscheck delay stages to a multiple of internal_options.conf/syscheck.sleep value.
- Changed JSON timestamp format to ISO8601.
- Overwrite @timestamp field from Logstash with the alert timestamp.
- Moved timestamp JSON field to the beginning of the object.
- Changed random data generator for a secure OS-provided generator.

### Fixed

- Logcollector bug that inhibited alerts about file reduction.
- Memory issue on string manipulation at JSON.
- Memory bug at JSON alerts.
- Fixed some CLang warnings.
- Issue on marching OSSEC user on installing.
- Memory leaks at configuration.
- Memory leaks at Analysisd.
- Bugs and memory errors at agent management.
- Mistake with incorrect name for PID file (by Tickhon Clearscale).
- Agent-auth name at messages (it appeared to be the server).
- Avoid Monitord to log errors when the JSON alerts file doesn't exists.
- Agents numbering issue (minimum 3 digits).
- Avoid no-JSON message at agent_control when client.keys empty.
- Memory leaks at manage_agents.
- Authd error messages about connection to queue passed to warning.
- Issue with Authd password checking.
- Avoid ossec-control to use Dash.
- Fixed false error about disconnected agent when trying to send it the shared files.
- Avoid Authd to close when it reaches the maximum concurrency.
- Fixed memory bug at event diff execution.
- Fixed resource leak at file operations.
- Hide help message by useadd and groupadd on OpenBSD.
- Fixed error that made Analysisd to crash if it received a missing FIM file entry.
- Fixed compile warnings at cJSON library.
- Fixed bug that made Active Response to disable all commands if one of them was disabled (by Jason Thomas).
- Fixed segmentation fault at logtest (by Dan Parriott).
- Fixed SQL injection vulnerability at Database.
- Fixed Active Response scripts for Slack and Twitter.
- Fixed potential segmentation fault at file queue operation.
- Fixed file permissions.
- Fixed failing test for Apache 2.2 logs (by Brad Lhotsky).
- Fixed memory error at net test.
- Limit agent waiting time for retrying to connect.
- Fixed compile warnings on i386 architecture.
- Fixed Monitord crash when sending daily report email.
- Fixed script to null route an IP address on Windows Server 2012+ (by Theresa Meiksner).
- Fixed memory leak at Logtest.
- Fixed manager with TCP support on FreeBSD (by Dave Stoddard).
- Fixed Integrator launching at local-mode installation.
- Fixed issue on previous alerts counter (rules with if_matched_sid option).
- Fixed compile and installing error on Solaris.
- Fixed segmentation fault on syscheck when no configuration is defined.
- Fixed bug that prevented manage_agents from removing syscheck/rootcheck database.
- Fixed bug that made agents connected on TCP to hang if they are rejected by the manager.
- Fixed segmentation fault on remoted due to race condition on managing keystore.
- Fixed data lossing at remoted when reloading keystore.
- Fixed compile issue on MacOS.
- Fixed version reading at ruleset updater.
- Fixed detection of BSD.
- Fixed memory leak (by Byron Golden).
- Fixed misinterpretation of octal permissions given by Agentless (by Stephan Leemburg).
- Fixed mistake incorrect openssl flag at Makefile (by Stephan Leemburg).
- Silence Slack integration transmission messages (by Dan Parriott).
- Fixed OpenSUSE Systemd misconfiguration (By Stephan Joerrens).
- Fixed case issue on JSON output for Rootcheck alerts.
- Fixed potential issue on duplicated agent ID detection.
- Fixed issue when creating agent backups.
- Fixed hanging problem on Windows Auth client when negotiation issues.
- Fixed bug at ossec-remoted that mismatched agent-info files.
- Fixed resource leaks at rules configuration parsing.
- Fixed memory leaks at rules parser.
- Fixed memory leaks at XML decoders parser.
- Fixed TOCTOU condition when removing directories recursively.
- Fixed insecure temporary file creation for old POSIX specifications.
- Fixed missing agentless devices identification at JSON alerts.

### Removed

- Deleted link to LUA sources.
- Delete ZLib generated files on cleaning.
- Removed maximum lines limit from diff messages (that remain limited by length).

## [v1.1.1] - 2016-05-12

### Added

- agent_control: maximum number of agents can now be extracted using option "-m".
- maild: timeout limitation, preventing it from hang in some cases.
- Updated decoders, ruleset and rootchecks from Wazuh Ruleset v1.0.8.
- Updated changes from ossec-hids repository.

### Changed

- Avoid authd to rename agent if overplaced.
- Changed some log messages.
- Reordered directories for agent backups.
- Don't exit when client.keys is empty by default.
- Improved client.keys reloading capabilities.

### Fixed

- Fixed JSON output at rootcheck_control.
- Fixed agent compilation on OS X.
- Fixed memory issue on removing timestamps.
- Fixed segmentation fault at reported.
- Fixed segmentation fault at logcollector.

### Removed

- Removed old rootcheck options.

## [v1.1] - 2016-04-06

### Added

- Re-usage of agent ID in manage_agents and authd, with time limit.
- Added option to avoid manager from exiting when there are no keys.
- Backup of the information about an agent that's going to be deleted.
- Alerting if Authd can't add an agent because of a duplicated IP.
- Integrator with Slack and PagerDuty.
- Simplified keywords for the option "frequency".
- Added custom Reply-to e-mail header.
- Added option to syscheck to avoid showing diffs on some files.
- Created agents-timestamp file to save the agents' date of adding.

### Changed

- client.keys: No longer overwrite the name of an agent with "#-#-#-" to mark it as deleted. Instead, the name will appear with a starting "!".
- API: Distinction between duplicated and invalid name for agent.
- Stop the "ERROR: No such file or directory" for Apache.
- Changed defaults to analysisd event counter.
- Authd won't use password by default.
- Changed name of fields at JSON output from binaries.
- Upgraded rules to Wazuh Ruleset v1.07

### Fixed

- Fixed merged.mg push on Windows Agent
- Fixed Windows agent compilation issue
- Fixed glob broken implementation.
- Fixed memory corruption on the OSSEC alert decoder.
- Fixed command "useradd" on OpenBSD.
- Fixed some PostgreSQL issues.
- Allow to disable syscheck:check_perm after enable check_all.

## [v1.0.4] - 2016-02-24
​
### Added

- JSON output for manage_agents.
- Increased analysis daemon's memory size.
- Authd: Added password authorization.
- Authd: Boost speed performance at assignation of ID for agents
- Authd: New option -f *sec*. Force addding new agent (even with duplicated IP) if it was not active for the last *sec* seconds.
- manage_agents: new option -d. Force adding new agent (even with duplicated IP)
- manage_agents: Printing new agent ID on adding.

### Changed

- Authd and manage_agents won't add agents with duplicated IP.

### Fixed

- Solved duplicate IP conflicts on client.keys which prevented the new agent to connect.
- Hashing files in binary mode. Solved some problems related to integrity checksums on Windows.
- Fixed issue that made console programs not to work on Windows.

### Removed

- RESTful API no longer included in extensions/api folder. Available now at https://github.com/wazuh/wazuh-api


## [v1.0.3] - 2016-02-11

### Added

- JSON CLI outputs: ossec-control, rootcheck_control, syscheck_control, ossec-logtest and more.
- Preparing integration with RESTful API
- Upgrade version scripts
- Merge commits from ossec-hids
- Upgraded rules to Wazuh Ruleset v1.06

### Fixed

- Folders are no longer included on etc/shared
- Fixes typos on rootcheck files
- Kibana dashboards fixes

## [v1.0.2] - 2016-01-29

### Added

- Added Wazuh Ruleset updater
- Added extensions files to support ELK Stack latest versions (ES 2.x, LS 2.1, Kibana 4.3)

### Changed

- Upgraded rules to Wazuh Ruleset v1.05
- Fixed crash in reportd
- Fixed Windows EventChannel syntaxis issue
- Fixed manage_agents bulk option bug. No more "randombytes" errors.
- Windows deployment script improved

## [v1.0.1] - 2015-12-10

### Added

- Wazuh version info file
- ossec-init.conf now includes wazuh version
- Integrated with wazuh OSSEC ruleset updater
- Several new fields at JSON output (archives and alerts)
- Wazuh decoders folder

### Changed

- Decoders are now splitted in differents files.
- jsonout_out enable by default
- JSON groups improvements
- Wazuh ruleset updated to 1.0.2
- Extensions: Improved Kibana dashboards
- Extensions: Improved Windows deployment script

## [v1.0] - 2015-11-23
- Initial Wazuh version v1.0<|MERGE_RESOLUTION|>--- conflicted
+++ resolved
@@ -1,7 +1,6 @@
 # Change Log
 All notable changes to this project will be documented in this file.
 
-<<<<<<< HEAD
 ## [v3.6.0]
 
 ### Added
@@ -12,17 +11,12 @@
   - A thread is created for each type of output socket.
   - Periodically rescan of new files.
   - New options have been added to internal_options.conf file.
-=======
-## [v3.6]
-
-### Added
-
 - Added a recursion level option to Syscheck to set the directory scanning depth. ([#1081](https://github.com/wazuh/wazuh/pull/1081))
 
 ### Changed
 
+- Changed logcollector analysis message order. ([#675](https://github.com/wazuh/wazuh/pull/675))
 - The internal option `syscheck.max_depth` has been renamed to `syscheck.default_max_depth`. ([#1081](https://github.com/wazuh/wazuh/pull/1081))
->>>>>>> d5bb38f1
 
 
 ## [v3.5.1]
@@ -96,9 +90,6 @@
 - Extracts agent's OS from the database instead of the agent-info.
 - Increases the maximum size of XML parser to 20KB.
 - Extract CVE instead of RHSA codes into vulnerability-detector. ([#549](https://github.com/wazuh/wazuh/pull/549))
-<<<<<<< HEAD
-- Changed logcollector analysis message order. ([#675](https://github.com/wazuh/wazuh/pull/675))
-=======
 - Store CIS-CAT results into Wazuh DB. ([#568](https://github.com/wazuh/wazuh/pull/568))
 - Add profile information to CIS-CAT reports. ([#658](https://github.com/wazuh/wazuh/pull/658))
 - Merge external libraries into a unique shared library. ([#620](https://github.com/wazuh/wazuh/pull/620))
@@ -106,7 +97,6 @@
 - `Distinct` requests don't allow `limit=0` or `limit>maximun_limit`. ([#1007](https://github.com/wazuh/wazuh/pull/1007))
 - Deprecated arguments -i, -F and -r for Authd. ([#1013](https://github.com/wazuh/wazuh/pull/1013))
 - Increase the internal memory for real-time from 12 KiB to 64 KiB. ([#1062](https://github.com/wazuh/wazuh/pull/1062))
->>>>>>> 3.6
 
 ### Fixed
 
@@ -115,10 +105,6 @@
 - Fix problem comparing releases of ubuntu packages. ([#556](https://github.com/wazuh/wazuh/pull/556))
 - Windows delete pending active-responses before reset agent. ([#563](https://github.com/wazuh/wazuh/pull/563))
 - Fix bug in Rootcheck for Windows that searches for keys in 32-bit mode only. ([#566](https://github.com/wazuh/wazuh/pull/566))
-<<<<<<< HEAD
-- Prevent command injection in Agentless daemon. ([#600](https://github.com/wazuh/wazuh/pull/600))
-- Fix multiline events concatenation in logcollector.
-=======
 - Alert when unmerge files fails on agent. ([#731](https://github.com/wazuh/wazuh/pull/731))
 - Fixed bugs reading logs in framework. ([#856](https://github.com/wazuh/wazuh/pull/856))
 - Ignore uppercase and lowercase sorting an array in framework. ([#814](https://github.com/wazuh/wazuh/pull/814))
@@ -135,7 +121,6 @@
   - Fix Windows agent crash if FIM fails to extract the file owner.
   - Prevent FIM real-time mode on Windows from stopping if the internal buffer gets overflowed.
 - Prevent large logs from flooding the log file by Logcollector. ([#1067](https://github.com/wazuh/wazuh/pull/1067))
->>>>>>> 3.6
 
 ### Removed
 
