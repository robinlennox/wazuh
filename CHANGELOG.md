--- conflicted
+++ resolved
@@ -1,7 +1,6 @@
 # Change Log
 All notable changes to this project will be documented in this file.
 
-<<<<<<< HEAD
 ## [v3.10.0]
 
 ### Changed
@@ -14,8 +13,6 @@
 - Fix exception handling when /tmp have no permissions and tell the user the problem. ([#3401](https://github.com/wazuh/wazuh/pull/3401))
 
 
-## [v3.9.4]
-=======
 ## [v3.9.5] - 2019-08-08
 
 ### Fixed
@@ -25,7 +22,6 @@
 
 
 ## [v3.9.4] - 2019-08-07
->>>>>>> 6f47eb20
 
 ### Changed
 
