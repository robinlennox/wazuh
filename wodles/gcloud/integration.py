#!/usr/bin/env python3
# -*- coding: UTF-8 -*-
#
# Copyright (C) 2015-2019, Wazuh Inc.
# Created by Wazuh, Inc. <info@wazuh.com>.
# This program is free software; you can redistribute
# it and/or modify it under the terms of GPLv2

"""This module contains tools for processing events from a Google Cloud subscription."""  # noqa: E501

import logging
import socket

from google.api_core import exceptions as google_exceptions
from google.cloud import pubsub_v1 as pubsub

import tools

logger = logging.getLogger(tools.logger_name)


class WazuhGCloudSubscriber:
    """Class for sending events from Google Cloud to Wazuh."""

    header = '1:Wazuh-GCloud:'
    key_name = 'gcp'

    def __init__(self, credentials_file: str, project: str,
                 subscription_id: str):
        """Instantiate a WazuhGCloudSubscriber object.
        :params credentials_file: Path to credentials file
        :params project: Project name
        :params subscription_id: Subscription ID
        """
        # get Wazuh paths
        self.wazuh_path, self.wazuh_version, self.wazuh_queue = tools.get_wazuh_paths()  # noqa: E501
        # get subscriber
        self.subscriber = self.get_subscriber_client(credentials_file).api
        self.subscription_path = self.get_subscription_path(project,
                                                            subscription_id)

    def get_subscriber_client(self, credentials_file: str) \
            -> pubsub.subscriber.Client:
        """Get a subscriber client.
        :param credentials_file: Path to credentials file
        :return: Instance of subscriber client object created with the
            provided key
        """
        return pubsub.subscriber.Client.from_service_account_file(credentials_file)  # noqa: E501

    def get_subscription_path(self, project: str, subscription_id: str) \
            -> str:
        """Get the subscription path.
        :param project: Project name
        :param subscription_id: Subscription ID
        :return: String with the subscription path
        """
        return self.subscriber.subscription_path(project, subscription_id)

    def send_msg(self, msg: str):
        """Send an event to the Wazuh queue.
        :param msg: Event to be sent
        """
        event_json = f'{self.header}{msg}'.encode(errors='replace')  # noqa: E501
        try:
            s = socket.socket(socket.AF_UNIX, socket.SOCK_DGRAM)
            s.connect(self.wazuh_queue)
            s.send(event_json)
            s.close()
        except socket.error as e:
            if e.errno == 111:
                logger.critical('Wazuh must be running')
                raise e
            else:
                logger.critical('Error sending event to Wazuh')
                raise e

    def format_msg(self, msg: str) -> str:
        """Format a message.
        :param msg: Message to be formatted
        """
        # Insert msg as value of self.key_name key.
        return f'{{"{self.key_name}": {msg}}}'

    def process_message(self, ack_id: str, data: bytes):
        """Send a message to Wazuh queue.
        :param ack_id: ACK_ID from event
        :param data: Data to be sent to Wazuh
        """
        formatted_msg = self.format_msg(data.decode(errors='replace'))
        self.send_msg(formatted_msg)
        self.subscriber.acknowledge(self.subscription_path, [ack_id])

    def check_permissions(self):
        """Check if permissions are OK for executing the wodle."""
        required_permissions = {'pubsub.subscriptions.consume'}
        response = self.subscriber.test_iam_permissions(self.subscription_path,
                                                        required_permissions)
        if required_permissions.difference(response.permissions) != set():
            error_message = 'ERROR: No permissions for executing the ' \
                'wodle from this subscription'
            raise Exception(error_message)

    def pull_request(self, max_messages: int = 100) \
            -> pubsub.types.PullResponse:
        """Make request for pulling messages from the subscription.
        :param max_messages: Maximum number of messages to retrieve
        :return: Response of pull request. If the deadline is exceeded,
            the method will return an empty PullResponse object
        """
        try:
            response = self.subscriber.pull(self.subscription_path,
                                            max_messages=max_messages,
                                            return_immediately=True)
        except google_exceptions.DeadlineExceeded:
            logger.warning('Deadline exceeded when pulling messages. '
                           'No more messages will be retrieved on this '
                           'execution')
            response = pubsub.types.PullResponse()

        return response

    def process_messages(self, max_messages: int = 100) -> int:
        """Process the available messages in the subscription.
        :param max_messages: Maximum number of messages to retrieve
        :return: Number of processed messages
        """
        processed_messages = 0
        response = self.pull_request(max_messages)
        while len(response.received_messages) > 0 and processed_messages < max_messages:
            for message in response.received_messages:
                message_data: bytes = message.message.data
                if logger.getEffectiveLevel() == logging.DEBUG:
<<<<<<< HEAD
                    logger.debug(f'Processing event:\n{self.format_msg(message_data)}')
=======
                    logger.debug(f'Processing event:\n{self.format_msg(message_data.decode(errors="replace"))}')
>>>>>>> b987bbf2
                self.process_message(message.ack_id, message_data)
                processed_messages += 1  # increment processed_messages counter
            # get more messages
            if processed_messages < max_messages:
                response = self.pull_request(max_messages - processed_messages)
        return processed_messages<|MERGE_RESOLUTION|>--- conflicted
+++ resolved
@@ -131,11 +131,7 @@
             for message in response.received_messages:
                 message_data: bytes = message.message.data
                 if logger.getEffectiveLevel() == logging.DEBUG:
-<<<<<<< HEAD
-                    logger.debug(f'Processing event:\n{self.format_msg(message_data)}')
-=======
                     logger.debug(f'Processing event:\n{self.format_msg(message_data.decode(errors="replace"))}')
->>>>>>> b987bbf2
                 self.process_message(message.ack_id, message_data)
                 processed_messages += 1  # increment processed_messages counter
             # get more messages
