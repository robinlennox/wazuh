--- conflicted
+++ resolved
@@ -149,11 +149,7 @@
     # Drop privileges to ossec
     if not args.root:
         os.setgid(common.ossec_gid)
-<<<<<<< HEAD
-        os.seteuid(common.ossec_uid)
-=======
         os.setuid(common.ossec_uid)
->>>>>>> 798aa657
 
     main_logger = set_logging(args.foreground, debug_mode)
 
