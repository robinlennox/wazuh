

# Copyright (C) 2015-2019, Wazuh Inc.
# Created by Wazuh, Inc. <info@wazuh.com>.
# This program is a free software; you can redistribute it and/or modify it under the terms of GPLv2

import operator
from wazuh.utils import cut_array, sort_array, search_array, chmod_r, chown_r, WazuhVersion, plain_dict_to_nested_dict, \
                        get_fields_to_nest, get_hash, WazuhDBQuery, WazuhDBQueryDistinct, WazuhDBQueryGroupBy, mkdir_with_mode, \
                        md5
from wazuh.exception import WazuhException
from wazuh.ossec_queue import OssecQueue
from wazuh.ossec_socket import OssecSocket, OssecSocketJSON
from wazuh.database import Connection
from wazuh.wdb import WazuhDBConnection
from wazuh.InputValidator import InputValidator
from wazuh import manager
from wazuh import common
from glob import glob
from datetime import date, datetime, timedelta
from base64 import b64encode
<<<<<<< HEAD
from shutil import copyfile, move
=======
from shutil import copyfile, move, rmtree
>>>>>>> 798aa657
from platform import platform
from os import chown, chmod, path, makedirs, rename, urandom, listdir, stat, remove
from time import time, sleep
import socket
import hashlib
import fcntl
from json import loads
from functools import reduce
import errno
import requests

def create_exception_dic(id, e):
    """
    Creates a dictionary with a list of agent ids and it's error codes.
    """
    exception_dic = {}
    exception_dic['id'] = id
    exception_dic['error'] = {'message': e.message}

    if isinstance(e, WazuhException):
        exception_dic['error']['code'] = e.code
    else:
        exception_dic['error']['code'] = 1000


    return exception_dic


class WazuhDBQueryAgents(WazuhDBQuery):

    def __init__(self, offset, limit, sort, search, select, count, get_data, query, filters={}, default_sort_field='id', min_select_fields={'lastKeepAlive','version','id'}, remove_extra_fields=True):
        WazuhDBQuery.__init__(self, offset=offset, limit=limit, table='agent', sort=sort, search=search, select=select, filters=filters,
                              fields=Agent.fields, default_sort_field=default_sort_field, default_sort_order='ASC', query=query,
                              db_path=common.database_path_global, min_select_fields=min_select_fields, count=count, get_data=get_data,
                              date_fields={'lastKeepAlive','dateAdd'}, extra_fields = {'internal_key'})
        self.remove_extra_fields = remove_extra_fields

    def _filter_status(self, status_filter):
        status_filter['value'] = status_filter['value'].lower()
        result = datetime.now() - timedelta(seconds=common.limit_seconds)
        self.request['time_active'] = result.strftime('%Y-%m-%d %H:%M:%S')

        if status_filter['operator'] == '!=':
            self.query += 'NOT '

        if status_filter['value'] == 'active':
            self.query += '(last_keepalive >= :time_active AND version IS NOT NULL) or id = 0'
        elif status_filter['value'] == 'disconnected':
            self.query += 'last_keepalive < :time_active'
        elif status_filter['value'] == "never connected" or status_filter['value'] == "neverconnected":
            self.query += 'last_keepalive IS NULL AND id != 0'
        elif status_filter['value'] == 'pending':
            self.query += 'last_keepalive IS NOT NULL AND version IS NULL'
        else:
            raise WazuhException(1729, status_filter['value'])


    def _filter_date(self, date_filter, filter_db_name):
        WazuhDBQuery._filter_date(self, date_filter, filter_db_name)
        self.query = self.query[:-1] + ' AND id != 0'


    def _sort_query(self, field):
        if field == 'status':
            # Order by status ASC is the same that order by last_keepalive DESC.
            return '{} {}'.format('last_keepAlive', self.sort['order'])
        elif field == 'os.version':
            return "CAST(os_major AS INTEGER) {0}, CAST(os_minor AS INTEGER) {0}".format(self.sort['order'])
        else:
            return WazuhDBQuery._sort_query(self, field)


    def _add_search_to_query(self):
        # since id are stored in database as integers, id searches must be turned into integers to work as expected.
        if self.search:
            del self.fields['id']
            WazuhDBQuery._add_search_to_query(self)
            self.fields['id'] = 'id'
            self.query = self.query[:-1] + ' OR id LIKE :search_id)'
            self.request['search_id'] = int(self.search['value']) if self.search['value'].isdigit() else self.search['value']


    def _format_data_into_dictionary(self):
        def format_fields(field_name, value, today, lastKeepAlive=None, version=None):
            if field_name == 'id':
                return str(value).zfill(3)
            elif field_name == 'status':
                return Agent.calculate_status(lastKeepAlive, version is None, today)
            elif field_name == 'group':
                return value.split(',')
            else:
                return value

        fields_to_nest, non_nested = get_fields_to_nest(self.fields.keys(), ['os'], '.')

        agent_items = [{field: value for field, value in zip(self.select['fields'] | self.min_select_fields, db_tuple) if value is not None} for
                       db_tuple in self.conn]

        today = datetime.today()

        # compute 'status' field, format id with zero padding and remove non-user-requested fields. Also remove, internal key
        selected_fields = self.select['fields'] - self.extra_fields if self.remove_extra_fields else self.select['fields']
        selected_fields |= {'id'}
        agent_items = [{key:format_fields(key, value, today, item.get('lastKeepAlive'), item.get('version'))
                        for key, value in item.items() if key in selected_fields} for item in agent_items]

        agent_items = [plain_dict_to_nested_dict(d, fields_to_nest, non_nested, ['os'], '.') for d in agent_items]

        return {'items': agent_items, 'totalItems': self.total_items}


    def _parse_legacy_filters(self):
        if 'older_than' in self.legacy_filters:
            self.q += (';' if self.q else '') + "(lastKeepAlive>{0};status!=neverconnected,dateAdd>{0};status=neverconnected)".format(self.legacy_filters['older_than'])
            del self.legacy_filters['older_than']
        WazuhDBQuery._parse_legacy_filters(self)


    def _process_filter(self, field_name, field_filter, q_filter):
        if field_name == 'group' and q_filter['value'] is not None:
            field_filter_1, field_filter_2, field_filter_3 = field_filter+'_1', field_filter+'_2', field_filter+'_3'
            self.query += '{0} LIKE :{1} OR {0} LIKE :{2} OR {0} LIKE :{3} OR {0} = :{4}'.format(self.fields[field_name], field_filter_1, field_filter_2, field_filter_3, field_filter)
            self.request[field_filter_1] = '%,'+q_filter['value']
            self.request[field_filter_2] = q_filter['value']+',%'
            self.request[field_filter_3] = '%,{},%'.format(q_filter['value'])
            self.request[field_filter] = q_filter['value']
        else:
            WazuhDBQuery._process_filter(self, field_name, field_filter, q_filter)


class WazuhDBQueryDistinctAgents(WazuhDBQueryDistinct, WazuhDBQueryAgents): pass

class WazuhDBQueryGroupByAgents(WazuhDBQueryGroupBy, WazuhDBQueryAgents):
    def __init__(self, filter_fields, offset, limit, sort, search, select, count, get_data, query, filters={}, default_sort_field='id', min_select_fields={'last_keepalive','version','id'}):
        WazuhDBQueryGroupBy.__init__(self, filter_fields=filter_fields, offset=offset, limit=limit, table='agent', sort=sort, search=search, select=select,
                              filters=filters, fields=Agent.fields, default_sort_field=default_sort_field, default_sort_order='ASC', query=query,
                              db_path=common.database_path_global, min_select_fields=min_select_fields, count=count, get_data=get_data,
                              date_fields={'lastKeepAlive','dateAdd'}, extra_fields={'internal_key'})
        self.remove_extra_fields=True


class WazuhDBQueryMultigroups(WazuhDBQueryAgents):
    def __init__(self, group_id, offset, limit, sort, search, select, count, get_data, query, filters={}, default_sort_field='id', min_select_fields={'lastKeepAlive','version','id'}, remove_extra_fields=True):
        self.group_id = group_id
        query = 'group={}'.format(group_id) + (';'+query if query else '')
        WazuhDBQueryAgents.__init__(self, offset=offset, limit=limit, sort=sort, search=search, select=select,
                                    filters=filters, default_sort_field=default_sort_field, query=query,
                                    min_select_fields=min_select_fields, count=count, get_data=get_data,
                                    remove_extra_fields=remove_extra_fields)


    def _default_query(self):
        return "SELECT {0} FROM agent a LEFT JOIN belongs b ON a.id = b.id_agent" if self.group_id != "null" else "SELECT {0} FROM agent a"


    def _default_count_query(self):
        return 'COUNT(DISTINCT a.id)'


    def _get_total_items(self):
        WazuhDBQueryAgents._get_total_items(self)
        self.query += ' GROUP BY a.id '


class Agent:
    """
    OSSEC Agent object.
    """

    fields = {'id': 'id', 'name': 'name', 'ip': 'ip', 'status': 'status',
              'os.name': 'os_name', 'os.version': 'os_version', 'os.platform': 'os_platform',
              'version': 'version', 'manager': 'manager_host', 'dateAdd': 'date_add',
              'group': '`group`', 'mergedSum': 'merged_sum', 'configSum': 'config_sum',
              'os.codename': 'os_codename', 'os.major': 'os_major', 'os.minor': 'os_minor',
              'os.uname': 'os_uname', 'os.arch': 'os_arch', 'os.build':'os_build',
              'node_name': 'node_name', 'lastKeepAlive': 'last_keepalive', 'internal_key':'internal_key'}


    def __init__(self, id=None, name=None, ip=None, key=None, force=-1):
        """
        Initialize an agent.
        'id': When the agent exists
        'name' and 'ip': Add an agent (generate id and key automatically)
        'name', 'ip' and 'force': Add an agent (generate id and key automatically), removing old agent with same IP if disconnected since <force> seconds.
        'name', 'ip', 'id', 'key': Insert an agent with an existent id and key
        'name', 'ip', 'id', 'key', 'force': Insert an agent with an existent id and key, removing old agent with same IP if disconnected since <force> seconds.
        """
        self.id            = id
        self.name          = name
        self.ip            = ip
        self.internal_key  = key
        self.os            = {}
        self.version       = None
        self.dateAdd       = None
        self.lastKeepAlive = None
        self.status        = None
        self.key           = None
        self.configSum     = None
        self.mergedSum     = None
        self.group         = None
        self.manager       = None
        self.node_name     = None

        # if the method has only been called with an ID parameter, no new agent should be added.
        # Otherwise, a new agent must be added
        if name != None and ip != None:
            self._add(name=name, ip=ip, id=id, key=key, force=force)

    def __str__(self):
        return str(self.to_dict())

    def to_dict(self):
        dictionary = {'id': self.id, 'name': self.name, 'ip': self.ip, 'internal_key': self.internal_key, 'os': self.os,
                      'version': self.version, 'dateAdd': self.dateAdd, 'lastKeepAlive': self.lastKeepAlive,
                      'status': self.status, 'key': self.key, 'configSum': self.configSum, 'mergedSum': self.mergedSum,
                      'group': self.group, 'manager': self.manager, 'node_name': self.node_name }

        return dictionary


    @staticmethod
    def calculate_status(last_keep_alive, pending, today=datetime.today()):
        """
        Calculates state based on last keep alive
        """
        if not last_keep_alive:
            return "Never connected"
        else:
            # divide date in format YY:mm:dd HH:MM:SS to create a datetime object.
            last_date = datetime(year=int(last_keep_alive[:4]), month=int(last_keep_alive[5:7]), day=int(last_keep_alive[8:10]),
                                hour=int(last_keep_alive[11:13]), minute=int(last_keep_alive[14:16]), second=int(last_keep_alive[17:19]))
            difference = (today - last_date).total_seconds()

            return "Disconnected" if difference > common.limit_seconds else ("Pending" if pending else "Active")


    def _load_info_from_DB(self, select=None):
        """
        Gets attributes of existing agent.
        """
        db_query = WazuhDBQueryAgents(offset=0,limit=None,sort=None,search=None,select=select,
                                      query="id={}".format(self.id),count=False,get_data=True, remove_extra_fields=False)
        try:
            data = db_query.run()['items'][0]
        except IndexError:
            raise WazuhException(1701, self.id)

        list(map(lambda x: setattr(self, x[0], x[1]), data.items()))


    def _load_info_from_agent_db(self, table, select, filters={}, or_filters={}, count=False, offset=0, limit=common.database_limit, sort={}, search={}):
        """
        Make a request to agent's database using Wazuh DB

        :param table: DB table to retrieve data from
        :param select: DB fields to retrieve
        :param filters: filter conditions
        :param or_filters: filter conditions using or operator.
        :param sort: Dictionary of form {'fields':[], 'order':'asc'}/{'fields':[], 'order':'desc'}
        :param search: Dictionary of form {'value': '', 'negation':false, 'fields': []}
        """
        self.get_basic_information()  # check if the agent exists

        wdb_conn = WazuhDBConnection()

        query = "agent {} sql select {} from {}".format(self.id, ','.join(select), table)

        if filters:
            query += " and (" + " and ".join(["{} = '{}'".format(key, value) for key, value in filters.items()]) + ")"
        if or_filters:
            query += " or (" + " or ".join(["{} = '{}'".format(key, value) for key, value in or_filters.items()]) + ")"

        if search:
            query += " and not" if bool(search['negation']) else " and "
            query += '(' + " or ".join("{} like '%{}%'".format(x, search['value']) for x in select) + ')'

        if "from {} and".format(table) in query:
            query = query.replace("from {} and".format(table), "from {} where".format(table))
        elif "from {} or".format(table) in query:
            query = query.replace("from {} or".format(table), "from {} where".format(table))

        if limit:
            if limit > common.maximum_database_limit:
                raise WazuhException(1405, str(limit))
            query += ' limit {} offset {}'.format(limit, offset)
        elif limit == 0:
            raise WazuhException(1406)

        if sort and sort['fields']:
            str_order = "desc" if sort['order'] == 'asc' else "asc"
            order_str_fields = []
            for field in sort['fields']:
                order_str_field = '{0} {1}'.format(field, str_order)
                order_str_fields.append(order_str_field)
            query += ' order by ' + ','.join(order_str_fields)

        return wdb_conn.execute(query, count)


    def get_basic_information(self, select=None):
        """
        Gets public attributes of existing agent.
        """
        self._load_info_from_DB(select)
        fields = set(self.fields.keys()) & set(select['fields']) if select is not None \
                                                                 else set(self.fields.keys()) - {'internal_key'}
        return {field:getattr(self,field) for field in map(lambda x: x.split('.')[0], fields) if getattr(self,field)}


    def compute_key(self):
        str_key = "{0} {1} {2} {3}".format(self.id, self.name, self.ip, self.internal_key)
        return b64encode(str_key.encode()).decode()

    def get_key(self):
        """
        Gets agent key.

        :return: Agent key.
        """

        self._load_info_from_DB()
        if self.id != "000":
            self.key = self.compute_key()
        else:
            raise WazuhException(1703)

        return self.key


    def restart(self):
        """
        Restarts the agent.

        :return: Message generated by OSSEC.
        """

        if self.id == "000":
            raise WazuhException(1703)
        else:
            # Check if agent exists and it is active
            agent_info = self.get_basic_information()

            if self.status.lower() != 'active':
                raise WazuhException(1707, '{0} - {1}'.format(self.id, self.status))

            oq = OssecQueue(common.ARQUEUE)
            ret_msg = oq.send_msg_to_agent(OssecQueue.RESTART_AGENTS, self.id)
            oq.close()

        return ret_msg


    def use_only_authd(self):
        """
        Function to know the value of the option "use_only_authd" in API configuration
        """
        try:
            with open(common.api_config_path) as f:
                data = f.readlines()

            use_only_authd = list(filter(lambda x: x.strip().startswith('config.use_only_authd'), data))

            return loads(use_only_authd[0][:-2].strip().split(' = ')[1]) if use_only_authd != [] else False
        except IOError:
            return False


    def remove(self, backup=False, purge=False):
        """
        Deletes the agent.

        :param backup: Create backup before removing the agent.
        :param purge: Delete definitely from key store.
        :return: Message.
        """

        manager_status = manager.status()
        is_authd_running = 'ossec-authd' in manager_status and manager_status['ossec-authd'] == 'running'

        if self.use_only_authd():
            if not is_authd_running:
                raise WazuhException(1726)

        if not is_authd_running:
            data = self._remove_manual(backup, purge)
        else:
            data = self._remove_authd(purge)

        return data


    def _remove_authd(self, purge=False):
        """
        Deletes the agent.

        :param backup: Create backup before removing the agent.
        :param purge: Delete definitely from key store.
        :return: Message.
        """

        msg = { "function": "remove", "arguments": { "id": str(self.id).zfill(3), "purge": purge } }

        authd_socket = OssecSocketJSON(common.AUTHD_SOCKET)
        authd_socket.send(msg)
        data = authd_socket.receive()
        authd_socket.close()

        return data


    def _remove_manual(self, backup=False, purge=False):
        """
        Deletes the agent.
        :param backup: Create backup before removing the agent.
        :param purge: Delete definitely from key store.
        :return: Message.
        """

        # Get info from DB
        self._load_info_from_DB()

        f_keys_temp = '{0}.tmp'.format(common.client_keys)
        open(f_keys_temp, 'a').close()

        f_keys_st = stat(common.client_keys)
        chown(f_keys_temp, common.ossec_uid, common.ossec_gid)
        chmod(f_keys_temp, f_keys_st.st_mode)

        f_tmp = open(f_keys_temp, 'w')
        agent_found = False
        with open(common.client_keys) as f_k:
            for line in f_k.readlines():
                line_data = line.strip().split(' ')  # 0 -> id, 1 -> name, 2 -> ip, 3 -> key

                if self.id == line_data[0] and line_data[1][0] not in ('#!'):
                    if not purge:
                        f_tmp.write('{0} !{1} {2} {3}\n'.format(line_data[0], line_data[1], line_data[2], line_data[3]))

                    agent_found = True
                else:
                    f_tmp.write(line)
        f_tmp.close()

        if not agent_found:
            remove(f_keys_temp)
            raise WazuhException(1701, self.id)

        # Overwrite client.keys
        move(f_keys_temp, common.client_keys)

        # Remove rid file
        rids_file = '{0}/queue/rids/{1}'.format(common.ossec_path, self.id)
        if path.exists(rids_file):
            remove(rids_file)

        # get agent's group
        group_name = ""
        group_path = "{}/{}".format(common.groups_path, self.id)

        if path.exists(group_path):
            with open(group_path) as f:
                group_name = f.read().replace('\n', '')
                f.close()

        if not backup:
            # Remove agent files
            agent_files = [
                '{0}/queue/agent-info/{1}-{2}'.format(common.ossec_path, self.name, self.ip),
                '{0}/queue/rootcheck/({1}) {2}->rootcheck'.format(common.ossec_path, self.name, self.ip),
                '{0}/queue/agent-groups/{1}'.format(common.ossec_path, self.id),
                '{}/queue/db/{}.db'.format(common.ossec_path, self.id),
                '{}/queue/db/{}.db-wal'.format(common.ossec_path, self.id),
                '{}/queue/db/{}.db-shm'.format(common.ossec_path, self.id),
                '{}/var/db/agents/{}-{}.db'.format(common.ossec_path, self.name, self.id),
                '{}/queue/diff/{}'.format(common.ossec_path, self.name)
            ]

            for agent_file in filter(path.exists, agent_files):
                if path.isdir(agent_file):
                    rmtree(agent_file)
                else:
                    remove(agent_file)

        else:
            # Create backup directory
            # /var/ossec/backup/agents/yyyy/Mon/dd/id-name-ip[tag]
            date_part = date.today().strftime('%Y/%b/%d')
            main_agent_backup_dir = '{0}/agents/{1}/{2}-{3}-{4}'.format(common.backup_path, date_part, self.id, self.name, self.ip)
            agent_backup_dir = main_agent_backup_dir

            not_agent_dir = True
            i = 0
            while not_agent_dir:
                if path.exists(agent_backup_dir):
                    i += 1
                    agent_backup_dir = '{0}-{1}'.format(main_agent_backup_dir, str(i).zfill(3))
                else:
                    makedirs(agent_backup_dir)
                    chmod_r(agent_backup_dir, 0o750)
                    not_agent_dir = False

            # Move agent file
            agent_files = [
                ('{0}/queue/agent-info/{1}-{2}'.format(common.ossec_path, self.name, self.ip), '{0}/agent-info'.format(agent_backup_dir)),
                ('{0}/queue/rootcheck/({1}) {2}->rootcheck'.format(common.ossec_path, self.name, self.ip), '{0}/rootcheck'.format(agent_backup_dir)),
                ('{0}/queue/agent-groups/{1}'.format(common.ossec_path, self.id), '{0}/agent-group'.format(agent_backup_dir)),
                ('{}/queue/db/{}.db'.format(common.ossec_path, self.id), '{}/queue_db'.format(agent_backup_dir)),
                ('{}/queue/db/{}.db-wal'.format(common.ossec_path, self.id), '{}/queue_db_wal'.format(agent_backup_dir)),
                ('{}/queue/db/{}.db-shm'.format(common.ossec_path, self.id), '{}/queue_db_shm'.format(agent_backup_dir)),
                ('{}/var/db/agents/{}-{}.db'.format(common.ossec_path, self.name, self.id), '{}/var_db'.format(agent_backup_dir)),
                ('{}/queue/diff/{}'.format(common.ossec_path, self.name), '{}/diff'.format(agent_backup_dir))
            ]

            for agent_file, backup_file in agent_files:
                if path.exists(agent_file) and not path.exists(backup_file):
                    rename(agent_file, backup_file)

        # remove agent from groups
        db_global = glob(common.database_path_global)
        if not db_global:
            raise WazuhException(1600)

        conn = Connection(db_global[0])
        conn.execute('delete from belongs where id_agent = :id_agent', {'id_agent': int(self.id)})
        conn.commit()

        # remove multigroup if not being used
        multi_group_list = []
        for filename in listdir("{0}".format(common.groups_path)):
            try:
                file = open("{0}/{1}".format(common.groups_path,filename),"r")
                group_readed = file.read()
                group_readed = group_readed.strip()
                multi_group_list.append(group_readed)
                file.close()
            except Exception:
                continue

        return 'Agent deleted successfully.'


    def _add(self, name, ip, id=None, key=None, force=-1):
        """
        Adds an agent to OSSEC.
        2 uses:
            - name and ip [force]: Add an agent like manage_agents (generate id and key).
            - name, ip, id, key [force]: Insert an agent with an existing id and key.

        :param name: name of the new agent.
        :param ip: IP of the new agent. It can be an IP, IP/NET or ANY.
        :param id: ID of the new agent.
        :param key: Key of the new agent.
        :param force: Remove old agents with same IP if disconnected since <force> seconds
        :return: Agent ID.
        """
        manager_status = manager.status()
        is_authd_running = 'ossec-authd' in manager_status and manager_status['ossec-authd'] == 'running'

        if self.use_only_authd():
            if not is_authd_running:
                raise WazuhException(1726)

        if not is_authd_running:
            data = self._add_manual(name, ip, id, key, force)
        else:
            data = self._add_authd(name, ip, id, key, force)

        return data


    def _add_authd(self, name, ip, id=None, key=None, force=-1):
        """
        Adds an agent to OSSEC using authd.
        2 uses:
            - name and ip [force]: Add an agent like manage_agents (generate id and key).
            - name, ip, id, key [force]: Insert an agent with an existing id and key.

        :param name: name of the new agent.
        :param ip: IP of the new agent. It can be an IP, IP/NET or ANY.
        :param id: ID of the new agent.
        :param key: Key of the new agent.
        :param force: Remove old agents with same IP if disconnected since <force> seconds
        :return: Agent ID.
        """

        # Check arguments
        if id:
            id = id.zfill(3)

        ip = ip.lower()

        if key and len(key) < 64:
            raise WazuhException(1709)

        force = force if type(force) == int else int(force)

        msg = ""
        if name and ip:
            if id and key:
                msg = {"function": "add", "arguments": {"name": name, "ip": ip, "id": id, "key": key, "force": force}}
            else:
                msg = {"function": "add", "arguments": {"name": name, "ip": ip, "force": force}}

        authd_socket = OssecSocketJSON(common.AUTHD_SOCKET)
        authd_socket.send(msg)
        data = authd_socket.receive()
        authd_socket.close()

        self.id  = data['id']
        self.internal_key = data['key']
        self.key = self.compute_key()


    def _add_manual(self, name, ip, id=None, key=None, force=-1):
        """
        Adds an agent to OSSEC manually.
        2 uses:
            - name and ip [force]: Add an agent like manage_agents (generate id and key).
            - name, ip, id, key [force]: Insert an agent with an existing id and key.

        :param name: name of the new agent.
        :param ip: IP of the new agent. It can be an IP, IP/NET or ANY.
        :param id: ID of the new agent.
        :param key: Key of the new agent.
        :param force: Remove old agents with same IP if disconnected since <force> seconds
        :return: Agent ID.
        """

        # Check arguments
        if id:
            id = id.zfill(3)

        ip = ip.lower()

        if key and len(key) < 64:
            raise WazuhException(1709)

        force = force if type(force) == int else int(force)

        # Check manager name
        db_global = glob(common.database_path_global)
        if not db_global:
            raise WazuhException(1600)

        conn = Connection(db_global[0])
        conn.execute("SELECT name FROM agent WHERE (id = 0)")
        manager_name = str(conn.fetch()[0])

        if name == manager_name:
            raise WazuhException(1705, name)

        # Check if ip, name or id exist in client.keys
        last_id = 0
        lock_file = open("{}/var/run/.api_lock".format(common.ossec_path), 'a+')
        fcntl.lockf(lock_file, fcntl.LOCK_EX)
        with open(common.client_keys) as f_k:
            try:
                for line in f_k.readlines():
                    if not line.strip():  # ignore empty lines
                        continue

                    if line[0] in ('# '):  # starts with # or ' '
                        continue

                    line_data = line.strip().split(' ')  # 0 -> id, 1 -> name, 2 -> ip, 3 -> key

                    line_id = int(line_data[0])
                    if last_id < line_id:
                        last_id = line_id

                    if line_data[1][0] in ('#!'):  # name starts with # or !
                        continue

                    check_remove = 0
                    if id and id == line_data[0]:
                        raise WazuhException(1708, id)
                    if name == line_data[1]:
                        if force < 0:
                            raise WazuhException(1705, name)
                        else:
                            check_remove = 1
                    if ip != 'any' and ip == line_data[2]:
                        if force < 0:
                            raise WazuhException(1706, ip)
                        else:
                            check_remove = 2

                    if check_remove:
                        if force == 0 or Agent.check_if_delete_agent(line_data[0], force):
                            Agent.remove_agent(line_data[0], backup=True)
                        else:
                            if check_remove == 1:
                                raise WazuhException(1705, name)
                            else:
                                raise WazuhException(1706, ip)


                if not id:
                    agent_id = str(last_id + 1).zfill(3)
                else:
                    agent_id = id

                if not key:
                    # Generate key
                    epoch_time = int(time())
                    str1 = "{0}{1}{2}".format(epoch_time, name, platform())
                    str2 = "{0}{1}".format(ip, agent_id)
                    hash1 = hashlib.md5(str1.encode())
                    hash1.update(urandom(64))
                    hash2 = hashlib.md5(str2.encode())
                    hash1.update(urandom(64))
                    agent_key = hash1.hexdigest() + hash2.hexdigest()
                else:
                    agent_key = key

                # Tmp file
                f_keys_temp = '{0}.tmp'.format(common.client_keys)
                open(f_keys_temp, 'a').close()

                f_keys_st = stat(common.client_keys)
                chown(f_keys_temp, common.ossec_uid, common.ossec_gid)
                chmod(f_keys_temp, f_keys_st.st_mode)

                copyfile(common.client_keys, f_keys_temp)


                # Write key
                with open(f_keys_temp, 'a') as f_kt:
                    f_kt.write('{0} {1} {2} {3}\n'.format(agent_id, name, ip, agent_key))

                # Overwrite client.keys
                move(f_keys_temp, common.client_keys)
            except WazuhException as ex:
                fcntl.lockf(lock_file, fcntl.LOCK_UN)
                lock_file.close()
                raise ex
            except Exception as ex:
                fcntl.lockf(lock_file, fcntl.LOCK_UN)
                lock_file.close()
                raise WazuhException(1725, str(ex))


            fcntl.lockf(lock_file, fcntl.LOCK_UN)
            lock_file.close()

        self.id = agent_id
        self.internal_key = agent_key
        self.key = self.compute_key()


    @staticmethod
    def _remove_single_group(group_id):
        """
        Remove the group in every agent.

        :param group_id: Group ID.
        :return: Confirmation message.
        """

        if group_id.lower() == "default":
            raise WazuhException(1712)

        if not Agent.group_exists(group_id):
            raise WazuhException(1710, group_id)

        ids = list(map(operator.itemgetter('id'), Agent.get_agent_group(group_id=group_id, limit=None)['items']))

        # Remove group directory
        group_path = "{0}/{1}".format(common.shared_path, group_id)
        group_backup = "{0}/groups/{1}_{2}".format(common.backup_path, group_id, int(time()))
        if path.exists(group_path):
            move(group_path, group_backup)

        msg = "Group '{0}' removed.".format(group_id)

        return {'msg': msg, 'affected_agents': ids}


    def get_agent_attr(self, attr):
        """
        Returns a string with an agent's os name
        """
        db_global = glob(common.database_path_global)
        if not db_global:
            raise WazuhException(1600)

        conn = Connection(db_global[0])
        query = "SELECT :attr FROM agent WHERE id = :id"
        request = {'attr':attr, 'id': self.id}
        conn.execute(query, request)
        query_value = str(conn.fetch()[0])

        return query_value


    @staticmethod
    def get_agents_overview(offset=0, limit=common.database_limit, sort=None, search=None, select=None, filters={}, q=""):
        """
        Gets a list of available agents with basic attributes.
        :param offset: First item to return.
        :param limit: Maximum number of items to return.
        :param sort: Sorts the items. Format: {"fields":["field1","field2"],"order":"asc|desc"}.
        :param select: Select fields to return. Format: {"fields":["field1","field2"]}.
        :param search: Looks for items with the specified string. Format: {"fields": ["field1","field2"]}
        :param filters: Defines field filters required by the user. Format: {"field1":"value1", "field2":["value2","value3"]}
        :param q: Defines query to filter in DB.

        :return: Dictionary: {'items': array of items, 'totalItems': Number of items (without applying the limit)}
        """

        db_query = WazuhDBQueryAgents(offset=offset, limit=limit, sort=sort, search=search, select=select, filters=filters, query=q, count=True, get_data=True)

        data = db_query.run()

        return data


    @staticmethod
    def get_distinct_agents(offset=0, limit=common.database_limit, sort=None, search=None, select=None, fields=None, q=""):
        """
        Gets a list of available agents with basic attributes.
        :param offset: First item to return.
        :param limit: Maximum number of items to return.
        :param sort: Sorts the items. Format: {"fields":["field1","field2"],"order":"asc|desc"}.
        :param select: Select fields to return. Format: {"fields":["field1","field2"]}.
        :param search: Looks for items with the specified string. Format: {"fields": ["field1","field2"]}
        :param q: Defines query to filter in DB.
        :param fields: Fields to group by
        :return: Dictionary: {'items': array of items, 'totalItems': Number of items (without applying the limit)}
        """
        db_query = WazuhDBQueryGroupByAgents(filter_fields=fields, offset=offset, limit=limit, sort=sort, search=search, select=select, query=q,
                                             count=True, get_data=True, min_select_fields=set())
        return db_query.run()


    @staticmethod
    def get_agents_summary():
        """
        Counts the number of agents by status.

        :return: Dictionary with keys: total, Active, Disconnected, Never connected
        """
        db_query = WazuhDBQueryAgents(offset=0,limit=None,sort=None,search=None,select=None,count=True,get_data=False,query="")

        db_query.run()
        data = {'Total':db_query.total_items}

        for status in ['Active','Disconnected','Never connected','Pending']:
            db_query.reset()

            db_query.q = "status="+status
            db_query.run()
            data[status] = db_query.total_items

        return data


    @staticmethod
    def get_os_summary(offset=0, limit=common.database_limit, sort=None, search=None, q=""):
        """
        Gets a list of available OS.

        :param offset: First item to return.
        :param limit: Maximum number of items to return.
        :param sort: Sorts the items. Format: {"fields":["field1","field2"],"order":"asc|desc"}.
        :param search: Looks for items with the specified string.
        :param q: Query to filter results.
        :return: Dictionary: {'items': array of items, 'totalItems': Number of items (without applying the limit)}
        """
        db_query = WazuhDBQueryDistinctAgents(offset=offset, limit=limit, sort=sort, search=search,
                                              select={'fields':['os.platform']}, count=True, get_data=True,
                                              default_sort_field='os_platform', query=q, min_select_fields=set())
        return db_query.run()


    @staticmethod
    def restart_agents(agent_id=None, restart_all=False):
        """
        Restarts an agent or all agents.

        :param agent_id: Agent ID of the agent to restart. Can be a list of ID's.
        :param restart_all: Restarts all agents.

        :return: Message.
        """

        if restart_all:
            oq = OssecQueue(common.ARQUEUE)
            ret_msg = oq.send_msg_to_agent(OssecQueue.RESTART_AGENTS)
            oq.close()
            return ret_msg
        else:
            if not agent_id:
                raise WazuhException(1732)
            failed_ids = list()
            affected_agents = list()
            if isinstance(agent_id, list):
                for id in agent_id:
                    try:
                        Agent(id).restart()
                        affected_agents.append(id)
                    except Exception as e:
                        failed_ids.append(create_exception_dic(id, e))
            else:
                try:
                    Agent(agent_id).restart()
                    affected_agents.append(agent_id)
                except Exception as e:
                    failed_ids.append(create_exception_dic(agent_id, e))
            if not failed_ids:
                message = 'All selected agents were restarted'
            else:
                message = 'Some agents were not restarted'

            final_dict = {}
            if failed_ids:
                final_dict = {'msg': message, 'affected_agents': affected_agents, 'failed_ids': failed_ids}
            else:
                final_dict = {'msg': message, 'affected_agents': affected_agents}

            return final_dict


    @staticmethod
    def get_agent_by_name(agent_name, select=None):
        """
        Gets an existing agent called agent_name.

        :param agent_name: Agent name.
        :return: The agent.
        """
        db_global = glob(common.database_path_global)
        if not db_global:
            raise WazuhException(1600)

        conn = Connection(db_global[0])
        conn.execute("SELECT id FROM agent WHERE name = :name", {'name': agent_name})
        try:
            agent_id = str(conn.fetch()[0]).zfill(3)
        except TypeError as e:
            raise WazuhException(1701, agent_name)

        return Agent(agent_id).get_basic_information(select)


    @staticmethod
    def get_agent(agent_id, select=None):
        """
        Gets an existing agent.

        :param agent_id: Agent ID.
        :return: The agent.
        """

        return Agent(agent_id).get_basic_information(select)


    @staticmethod
    def get_agent_key(agent_id):
        """
        Get the key of an existing agent.

        :param agent_id: Agent ID.
        :return: Agent key.
        """

        return Agent(agent_id).get_key()

    @staticmethod
    def get_group_by_name(group_name, select=None):
        """
        Gets an existing group called group_name.

        :param group_name: Group name.
        :return: The group id.
        """
        db_global = glob(common.database_path_global)
        if not db_global:
            raise WazuhException(1600)

        conn = Connection(db_global[0])
        conn.execute("SELECT id FROM `group` WHERE name = :name", {'name': group_name})
        try:
            group_id = conn.fetch()[0]
        except TypeError as e:
            raise WazuhException(1701, group_name)

        return group_id



    @staticmethod
    def remove_agent(agent_id, backup=False, purge=False):
        """
        Removes an existing agent.

        :param agent_id: Agent ID.
        :param backup: Create backup before removing the agent.
        :param purge: Delete definitely from key store.
        :return: Dictionary with affected_agents (agents removed), failed_ids if it necessary (agents that cannot been removed), and a message.
        """

        failed_ids = []
        affected_agents = []
        try:
            Agent(agent_id).remove(backup, purge)
            affected_agents.append(agent_id)
        except Exception as e:
            failed_ids.append(create_exception_dic(agent_id, e))

        if not failed_ids:
            message = 'All selected agents were removed'
        else:
            message = 'Some agents were not removed'

        final_dict = {}
        if failed_ids:
            final_dict = {'msg': message, 'affected_agents': affected_agents, 'failed_ids': failed_ids}
        else:
            final_dict = {'msg': message, 'affected_agents': affected_agents}

        return final_dict


    @staticmethod
    def remove_agents(list_agent_ids="all", backup=False, purge=False, status="all", older_than="7d"):
        """
        Removes an existing agent.

        :param list_agent_ids: List of agents ID's.
        :param backup: Create backup before removing the agent.
        :param purge: Delete definitely from key store.
        :param older_than:  Filters out disconnected agents for longer than specified. Time in seconds | "[n_days]d" | "[n_hours]h" | "[n_minutes]m" | "[n_seconds]s". For never connected agents, uses the register date.
        :param status: Filters by agent status: Active, Disconnected or Never connected. Multiples statuses separated by commas.
        :return: Dictionary with affected_agents (agents removed), timeframe applied, failed_ids if it necessary (agents that cannot been removed), and a message.
        """

        id_purgeable_agents = list(map(operator.itemgetter('id'),
                                       Agent.get_agents_overview(filters={'older_than':older_than,'status':status},
                                                                 limit = None)['items']))

        failed_ids = []
        affected_agents = []

        if list_agent_ids != "all":
            for id in list_agent_ids:
                try:
                    my_agent = Agent(id)
                    my_agent._load_info_from_DB()
                    if id not in id_purgeable_agents:
                        raise WazuhException(1731, "The agent has a status different to '{}' or the specified time frame 'older_than {}' does not apply.".format(status, older_than))
                    my_agent.remove(backup, purge)
                    affected_agents.append(id)
                except Exception as e:
                    failed_ids.append(create_exception_dic(id, e))
        else:
            for id in id_purgeable_agents:
                try:
                    my_agent = Agent(id)
                    my_agent._load_info_from_DB()
                    my_agent.remove(backup, purge)
                    affected_agents.append(id)
                except Exception as e:
                    failed_ids.append(create_exception_dic(id, e))

        if not failed_ids:
            message = 'All selected agents were removed' if affected_agents else "No agents were removed"
        else:
            message = 'Some agents were not removed'

        if failed_ids:
            final_dict = {'msg': message, 'affected_agents': affected_agents, 'failed_ids': failed_ids,
                          'older_than': older_than, 'total_affected_agents':len(affected_agents),
                          'total_failed_ids':len(failed_ids)}
        else:
            final_dict = {'msg': message, 'affected_agents': affected_agents, 'older_than': older_than,
                          'total_affected_agents':len(affected_agents)}

        return final_dict


    @staticmethod
    def add_agent(name, ip='any', force=-1):
        """
        Adds a new agent to OSSEC.

        :param name: name of the new agent.
        :param ip: IP of the new agent. It can be an IP, IP/NET or ANY.
        :param force: Remove old agent with same IP if disconnected since <force> seconds.
        :return: Agent ID.
        """
        # check length of agent name
        if len(name) > 128:
            raise WazuhException(1738)

        new_agent = Agent(name=name, ip=ip, force=force)
        return {'id': new_agent.id, 'key': new_agent.key}

    @staticmethod
    def add_group_to_agent(agent_id,group_id,force=False):
        """
        Adds an existing group to an agent

        :param group_id: name of the group.
        :param agent_id: ID of the agent.
        :param force: No check if agent exists
        :return: Agent ID.
        """
        # Check if agent exists
        if not force:
            Agent(agent_id).get_basic_information()

        # get agent's group
        group_path = "{}/{}".format(common.groups_path, agent_id)
        if path.exists(group_path):
            with open(group_path) as f:
                group_name = f.read().replace('\n', '')

            # Check if the group already belongs to the agent
            if group_id in group_name.split(','):
                return "Agent '{0}' already belongs to group '{1}'.".format(agent_id, group_id)
        else:
            group_name = ""

        agent_group = (group_name + ',' if group_name else '') + group_id
        old_agent_group = group_name

        # Check multigroup limit
        if Agent().check_multigroup_limit(agent_id):
            raise WazuhException(1737)

        # Check if the group exists
        if not Agent.group_exists(group_id):
            raise WazuhException(1710, group_id)

        # If the new multi group doesnt exists, create it
        if not Agent.multi_group_exists(agent_group):
            Agent.create_multi_group(agent_group)

        Agent().set_multi_group(str(agent_id),agent_group)

        # Check if the multigroup still exists in other agents
        multi_group_list = []
        for filename in listdir("{0}".format(common.groups_path)):
            file = open("{0}/{1}".format(common.groups_path,filename),"r")
            group_readed = file.read()
            group_readed = group_readed.strip()
            multi_group_list.append(group_readed)
            file.close()

        return "Group '{0}' added to agent '{1}'.".format(group_id, agent_id)



    @staticmethod
    def insert_agent(name, id, key, ip='any', force=-1):
        """
        Create a new agent providing the id, name, ip and key to the Manager.

        :param id: id of the new agent.
        :param name: name of the new agent.
        :param ip: IP of the new agent. It can be an IP, IP/NET or ANY.
        :param key: name of the new agent.
        :param force: Remove old agent with same IP if disconnected since <force> seconds.
        :return: Agent ID.
        """

        new_agent = Agent(name=name, ip=ip, id=id, key=key, force=force)
        return {'id': new_agent.id, 'key': new_agent.compute_key()}


    @staticmethod
    def check_if_delete_agent(id, seconds):
        """
        Check if we should remove an agent: if time from last connection is greater thant <seconds>.

        :param id: id of the new agent.
        :param seconds: Number of seconds.
        :return: True if time from last connection is greater thant <seconds>.
        """
        remove_agent = False

        agent_info = Agent(id=id).get_basic_information()

        if 'lastKeepAlive' in agent_info:
            if agent_info['lastKeepAlive'] == 0:
                remove_agent = True
            else:
                last_date = datetime.strptime(agent_info['lastKeepAlive'], '%Y-%m-%d %H:%M:%S')
                difference = (datetime.now() - last_date).total_seconds()
                if difference >= seconds:
                    remove_agent = True

        return remove_agent


    @staticmethod
    def get_all_groups_sql(offset=0, limit=common.database_limit, sort=None, search=None):
        """
        Gets the existing groups.

        :param offset: First item to return.
        :param limit: Maximum number of items to return.
        :param sort: Sorts the items. Format: {"fields":["field1","field2"],"order":"asc|desc"}.
        :param search: Looks for items with the specified string.
        :return: Dictionary: {'items': array of items, 'totalItems': Number of items (without applying the limit)}
        """
        db_query = WazuhDBQueryDistinct(offset=offset, limit=limit, sort=sort, search=search, select={'fields':['name']},
                                        fields={'name':'`group`'}, count=True, get_data=True,
                                        db_path=common.database_path_global, default_sort_field='`group`', table='agent')
        db_query.run()

        return {'totalItems': db_query.total_items, 'items': [tuple[0] for tuple in db_query.conn]}


    @staticmethod
    def get_all_groups(offset=0, limit=common.database_limit, sort=None, search=None, hash_algorithm='md5'):
        """
        Gets the existing groups.

        :param offset: First item to return.
        :param limit: Maximum number of items to return.
        :param sort: Sorts the items. Format: {"fields":["field1","field2"],"order":"asc|desc"}.
        :param search: Looks for items with the specified string.
        :param hash_algorithm: hash algorithm used to get mergedsum and configsum.
        :return: Dictionary: {'items': array of items, 'totalItems': Number of items (without applying the limit)}
        """
        try:
            # Connect DB
            db_global = glob(common.database_path_global)
            if not db_global:
                raise WazuhException(1600)

            conn = Connection(db_global[0])

            # Group names
            data = []
            for entry in listdir(common.shared_path):
                full_entry = path.join(common.shared_path, entry)
                if not path.isdir(full_entry):
                    continue

                # Get the id of the group
                query = "SELECT id FROM `group` WHERE name = :group_id"
                request = {'group_id': entry}
                conn.execute(query, request)
                id_group = conn.fetch()

                if id_group == None:
                    continue

                id_group = id_group[0]

                # Group count
                query = "SELECT {0} FROM belongs WHERE id_group = :id"
                request = {'id': id_group}
                conn.execute(query.format('COUNT(*)'), request)

                # merged.mg and agent.conf sum
                merged_sum = get_hash(full_entry + "/merged.mg", hash_algorithm)
                conf_sum   = get_hash(full_entry + "/agent.conf", hash_algorithm)

                item = {'count':conn.fetch()[0], 'name': entry}

                if merged_sum:
                    item['mergedSum'] = merged_sum

                if conf_sum:
                    item['configSum'] = conf_sum

                data.append(item)


            if search:
                data = search_array(data, search['value'], search['negation'], fields=['name'])

            if sort:
                data = sort_array(data, sort['fields'], sort['order'])
            else:
                data = sort_array(data, ['name'])
        except WazuhException as e:
            raise e
        except Exception as e:
            raise WazuhException(1736, str(e))

        return {'items': cut_array(data, offset, limit), 'totalItems': len(data)}


    @staticmethod
    def group_exists_sql(group_id):
        """
        Checks if the group exists

        :param group_id: Group ID.
        :return: True if group exists, False otherwise
        """
        # Input Validation of group_id
        if not InputValidator().group(group_id):
            raise WazuhException(1722)

        db_query = WazuhDBQueryAgents(offset=0, limit=None, sort=None, search=None, select={'fields':['group']},
                                      query="group="+group_id, count=True, get_data=False)
        db_query.run()

        return bool(db_query.total_items)


    @staticmethod
    def group_exists(group_id):
        """
        Checks if the group exists

        :param group_id: Group ID.
        :return: True if group exists, False otherwise
        """
        # Input Validation of group_id
        if not InputValidator().group(group_id):
            raise WazuhException(1722)

        if path.exists("{0}/{1}".format(common.shared_path, group_id)):
            return True
        else:
            return False


    @staticmethod
    def multi_group_exists(group_id):
        """
        Checks if the group exists

        :param group_id: Group ID.
        :return: String of groups if group exists, an empty list otherwise
        """

        all_multigroups = []
        for file in listdir(common.groups_path):
            filepath = path.join(common.groups_path, file)
            f = open(filepath, 'r')
            all_multigroups.append(f.read())
            f.close()
        if group_id in all_multigroups:
            return all_multigroups
        else:
            return []


    @staticmethod
    def get_agent_group(group_id, offset=0, limit=common.database_limit, sort=None, search=None, select=None, filters={}, q=""):
        """
        Gets the agents in a group

        :param group_id: Group ID.
        :param offset: First item to return.
        :param limit: Maximum number of items to return.
        :param sort: Sorts the items. Format: {"fields":["field1","field2"],"order":"asc|desc"}.
        :param search: Looks for items with the specified string.
        :param filters: Defines field filters required by the user. Format: {"field1":"value1", "field2":["value2","value3"]}
        :return: Dictionary: {'items': array of items, 'totalItems': Number of items (without applying the limit)}
        """
        # check whether the group exists or not
        if group_id != 'null' and not glob("{}/{}".format(common.shared_path, group_id)) and not glob("{}/{}".format(common.multi_groups_path, group_id)):
            raise WazuhException(1710, group_id)

        db_query = WazuhDBQueryMultigroups(group_id=group_id, offset=offset, limit=limit, sort=sort, search=search, select=select, filters=filters,
                                           count=True, get_data=True, query=q)
        return db_query.run()


    @staticmethod
    def get_agents_without_group(offset=0, limit=common.database_limit, sort=None, search=None, select=None, q="", filters={}):
        """
        Gets the agents without a group

        :param group_id: Group ID.
        :param offset: First item to return.
        :param limit: Maximum number of items to return.
        :param sort: Sorts the items. Format: {"fields":["field1","field2"],"order":"asc|desc"}.
        :param search: Looks for items with the specified string.
        :param filters: Values to filter by on database (legacy format).
        :return: Dictionary: {'items': array of items, 'totalItems': Number of items (without applying the limit)}
        """
        return Agent.get_agent_group(group_id="null", offset=offset, limit=limit, sort=sort, search=search, select=select,
                                     q='id!=0'+(';'+q if q else ''), filters=filters)


    @staticmethod
    def get_group_files(group_id=None, offset=0, limit=common.database_limit, sort=None, search=None, hash_algorithm='md5'):
        """
        Gets the group files.

        :param group_id: Group ID.
        :param offset: First item to return.
        :param limit: Maximum number of items to return.
        :param sort: Sorts the items. Format: {"fields":["field1","field2"],"order":"asc|desc"}.
        :param search: Looks for items with the specified string.
        :return: Dictionary: {'items': array of items, 'totalItems': Number of items (without applying the limit)}
        """

        group_path = common.shared_path
        if group_id:
            if not Agent.group_exists(group_id):
                raise WazuhException(1710, group_id)
            group_path = "{0}/{1}".format(common.shared_path, group_id)

        if not path.exists(group_path):
            raise WazuhException(1006, group_path)

        try:
            data = []
            for entry in listdir(group_path):
                item = {}
                try:
                    item['filename'] = entry
                    item['hash'] = get_hash('{}/{}'.format(group_path, entry), hash_algorithm)
                    data.append(item)
                except (OSError, IOError) as e:
                    pass

            try:
                # ar.conf
                ar_path = "{0}/ar.conf".format(common.shared_path)
                data.append({'filename': "ar.conf", 'hash': get_hash(ar_path, hash_algorithm)})
            except (OSError, IOError) as e:
                pass

            if search:
                data = search_array(data, search['value'], search['negation'])

            if sort:
                data = sort_array(data, sort['fields'], sort['order'])
            else:
                data = sort_array(data, ["filename"])

            return {'items': cut_array(data, offset, limit), 'totalItems': len(data)}
        except WazuhException as e:
            raise e
        except Exception as e:
            raise WazuhException(1727, str(e))


    @staticmethod
    def create_group(group_id):
        """
        Creates a group.

        :param group_id: Group ID.
        :return: Confirmation message.
        """
        # Input Validation of group_id
        if not InputValidator().group(group_id):
            raise WazuhException(1722)

        group_path = "{0}/{1}".format(common.shared_path, group_id)

        if group_id.lower() == "default" or path.exists(group_path):
            raise WazuhException(1711, group_id)

        # Create group in /etc/shared
        group_def_path = "{0}/agent-template.conf".format(common.shared_path)
        try:
            mkdir_with_mode(group_path)
            copyfile(group_def_path, group_path + "/agent.conf")
            chown_r(group_path, common.ossec_uid, common.ossec_gid)
            chmod_r(group_path, 0o660)
            chmod(group_path, 0o770)
            msg = "Group '{0}' created.".format(group_id)
        except Exception as e:
            raise WazuhException(1005, str(e))

        return msg

    @staticmethod
    def create_multi_group(group_id):
        """
        Creates a multi group.
        :param group_id: Group ID.
        :return: Confirmation message.
        """

        if ',' not in group_id:
            # if there's not , in the group_id, then it isn't a multigroup and therefore the function does nothing
            return

        # Create group in /var/multigroups
        try:
            folder = hashlib.sha256(group_id.encode()).hexdigest()[:8]
            multi_group_path = "{0}/{1}".format(common.multi_groups_path, folder)
            mkdir_with_mode(multi_group_path)
            chown(multi_group_path, common.ossec_uid, common.ossec_gid)
            chmod(multi_group_path, 0o770)
            msg = "Group '{0}' created.".format(group_id)
            return msg
        except OSError as e:
            if e.errno != errno.EEXIST:
                raise WazuhException(1005, str(e))
<<<<<<< HEAD
=======

        return msg
>>>>>>> 798aa657

    @staticmethod
    def remove_multi_group(groups_id):
        """
        Removes groups by IDs.

        :param groups_id: list with Groups ID.
        """
        groups_to_remove = []
        for agent_id in listdir("{0}".format(common.groups_path)):
            agent_group = Agent.get_agents_group_file(agent_id)

            new_group = ''
            group_list = agent_group.split(',')
            for group_to_remove in groups_id & set(group_list):
                # remove the group
                groups_to_remove.append(','.join(group_list))
                group_list.remove(group_to_remove)
                if len(group_list) > 1:
                    # create new multigroup
                    new_group = ','.join(group_list)
                    if not Agent.multi_group_exists(new_group):
                        Agent.create_multi_group(new_group)
                else:
                    new_group = 'default' if not group_list else group_list[0]

            if new_group:
                # Add multigroup
                Agent.set_agent_group_file(agent_id, new_group)


    @staticmethod
    def remove_group(group_id):
        """
        Remove the group in every agent.

        :param group_id: Group ID.
        :return: Confirmation message.
        """

        # Input Validation of group_id
        if not InputValidator().group(group_id):
            raise WazuhException(1722)

        # Connect DB
        db_global = glob(common.database_path_global)
        if not db_global:
            raise WazuhException(1600)

        failed_ids = []
        ids = []
        affected_agents = []
        if isinstance(group_id, list):
            for id in group_id:

                if id.lower() == "default":
                    raise WazuhException(1712)

                try:
                    removed = Agent._remove_single_group(id)
                    ids.append(id)
                    affected_agents += removed['affected_agents']
                    Agent.remove_multi_group(set(map(lambda x: x.lower(), group_id)))
                except Exception as e:
                    failed_ids.append(create_exception_dic(id, e))
        else:
            if group_id.lower() == "default":
                raise WazuhException(1712)

            try:
                removed = Agent._remove_single_group(group_id)
                ids.append(group_id)
                affected_agents += removed['affected_agents']
                Agent.remove_multi_group({group_id.lower()})
            except Exception as e:
                failed_ids.append(create_exception_dic(group_id, e))

        if not failed_ids:
            message = 'All selected groups were removed'
            final_dict = {'msg': message, 'ids': ids, 'affected_agents': affected_agents}
        else:
            message = 'Some groups were not removed'
            final_dict = {'msg': message, 'failed_ids': failed_ids, 'ids': ids, 'affected_agents': affected_agents}

        return final_dict


    @staticmethod
    def set_group(agent_id, group_id, force=False, replace=False):
        """
        Set a group to an agent.

        :param agent_id: Agent ID.
        :param group_id: Group ID.
        :param force: No check if agent exists
        :param replace: Replace agent group instead of appending.
        :return: Confirmation message.
        """
        if replace:
            return Agent.replace_group(agent_id=agent_id, group_id=group_id, force=force)
        else:
            return Agent.add_group_to_agent(agent_id=agent_id, group_id=group_id, force=force)

    @staticmethod
    def set_group_list(group_id, agent_id_list):
        """
        Set a group to a list of agents.

        :param agent_id: List of Agent IDs.
        :param group_id: Group ID.
        :return: Confirmation message.
        """
        failed_ids = list()
        affected_agents = list()

        # raise an exception if agent_list_id is empty
        if len(agent_id_list) < 1:
            raise WazuhException(1732)

        for agent_id in agent_id_list:
            try:
                Agent.add_group_to_agent(agent_id=agent_id, group_id=group_id)
                affected_agents.append(agent_id)
            except Exception as e:
                failed_ids.append(agent_id)

            if not failed_ids:
                message = 'All selected agents assigned to group ' + group_id
            else:
                message = 'Some agents were not assigned to group ' + group_id

            final_dict = {}
            if failed_ids:
                final_dict = {'msg': message, 'affected_agents': affected_agents, 'failed_ids': failed_ids}
            else:
                final_dict = {'msg': message, 'affected_agents': affected_agents}

        return final_dict

    @staticmethod
    def unset_group_list(group_id, agent_id_list):
        """
        Unset a group to a list of agents.

        :param agent_id: List of Agent IDs.
        :param group_id: Group ID.
        :return: Confirmation message.
        """
        failed_ids = list()
        affected_agents = list()

        # raise an exception if agent_list_id is empty
        if len(agent_id_list) < 1:
            raise WazuhException(1732)

        # raise an exception if group not exists
        if not Agent.group_exists(group_id):
            raise WazuhException(1710)

        for agent_id in agent_id_list:
            try:
                Agent.unset_group(agent_id=agent_id, group_id=group_id)
                affected_agents.append(agent_id)
            except Exception as e:
                failed_ids.append(agent_id)

            if not failed_ids:
                message = 'All selected agents were removed to group ' + group_id
            else:
                message = 'Some agents were not removed to group ' + group_id

            final_dict = {}

            if failed_ids:
                final_dict = {'msg': message, 'affected_agents': affected_agents, 'failed_ids': failed_ids}
            else:
                final_dict = {'msg': message, 'affected_agents': affected_agents}

        return final_dict


    @staticmethod
    def get_agents_group_file(agent_id):
        group_path, group_name = "{}/{}".format(common.groups_path, agent_id), ""
        if path.exists(group_path):
            with open(group_path) as f:
                group_name = f.read().strip()

        return group_name


    @staticmethod
    def set_agent_group_file(agent_id, group_id):
        try:
            agent_group_path = "{0}/{1}".format(common.groups_path, agent_id)
            new_file = not path.exists(agent_group_path)

            with open(agent_group_path, 'w') as f_group:
                f_group.write(group_id)

            if new_file:
                chown(agent_group_path, common.ossec_uid, common.ossec_gid)
                chmod(agent_group_path, 0o660)
        except Exception as e:
            raise WazuhException(1005, str(e))

    @staticmethod
    def replace_group(agent_id, group_id, force=False):
        """
        Replaces a group to an agent.

        :param agent_id: Agent ID.
        :param group_id: Group ID.
        :param force: No check if agent exists
        :return: Confirmation message.
        """
        # Input Validation of group_id
        if not InputValidator().group(group_id):
            raise WazuhException(1722)

        agent_id = agent_id.zfill(3)
        if agent_id == "000":
            raise WazuhException(1703)

        # Check if agent exists
        if not force:
            Agent(agent_id).get_basic_information()

        group_name = Agent.get_agents_group_file(agent_id)

        # Assign group in /queue/agent-groups
        Agent.set_agent_group_file(agent_id, group_id)

        # Create group in /etc/shared
        if not Agent.group_exists(group_id):
            Agent.create_group(group_id)

        return "Group '{0}' set to agent '{1}'.".format(group_id, agent_id)


    @staticmethod
    def set_multi_group(agent_id, group_id, force=False):
        """
        Set a multi group to an agent.

        :param agent_id: Agent ID.
        :param group_id: Group ID.
        :param force: No check if agent exists
        :return: Confirmation message.
        """
        # Input Validation of all groups_id
        if not reduce(operator.iand, map(InputValidator().group, group_id.split(','))):
            raise WazuhException(1722, group_id)

        agent_id = agent_id.zfill(3)
        if agent_id == "000":
            raise WazuhException(1703)

        # Check if agent exists
        if not force:
            Agent(agent_id).get_basic_information()

        # Assign group in /queue/agent-groups
        Agent.set_agent_group_file(agent_id, group_id)

        return "Group '{0}' set to agent '{1}'.".format(group_id, agent_id)


    @staticmethod
    def check_multigroup_limit(agent_id):
        """
        An agent can belong to <common.max_groups_per_multigroup> groups as maximum. This function checks that limit is
        not yet reached.

        :param agent_id: Agent ID to check
        :return: True if the limit is reached, False otherwise
        """
        group_read = Agent.get_agents_group_file(agent_id)
        if group_read:
            return len(group_read.split(',')) >= common.max_groups_per_multigroup
        else:
            # In case that the agent is not connected and has no assigned group, the file is not created.
            # So, the limit is not reached.
            return False

    @staticmethod
    def unset_group(agent_id, group_id=None, force=False):
        """
        Unset the agent group.

        :param agent_id: Agent ID.
        :param group_id: Group ID.
        :param force: No check if agent exists
        :return: Confirmation message.
        """
        if group_id is None:
            return Agent.unset_all_groups_agent(agent_id=agent_id, force=force)
        else:
            return Agent.unset_single_group_agent(agent_id=agent_id, group_id=group_id, force=force)


    @staticmethod
    def unset_single_group_agent(agent_id, group_id, force):
        """
        Unset the agent group. If agent has multigroups, it will preserve all previous groups except the last one.

        :param agent_id: Agent ID.
        :param group_id: Group ID.
        :param force: No check if agent exists
        :return: Confirmation message.
        """
        # Check if agent exists
        if not force:
            Agent(agent_id).get_basic_information()

        # get agent's group
        group_name = Agent.get_agents_group_file(agent_id)
        if group_name:
            group_list = group_name.split(',')
            # check agent belongs to group group_id
            if group_id not in group_list:
                raise WazuhException(1734, "Agent {} doesn't belong to group {}".format(agent_id, group_id))
            # remove group from group_list
            group_list.remove(group_id)
            if len(group_list) > 1:
                multigroup_name = ','.join(group_list)
                if not Agent.multi_group_exists(multigroup_name):
                    Agent.create_multi_group(multigroup_name)
            else:
                multigroup_name = 'default' if not group_list else group_list[0]
            Agent.unset_all_groups_agent(agent_id, True, multigroup_name)
            return "Group '{}' unset for agent '{}'.".format(group_id, agent_id)
        else:
            raise WazuhException(1734, "Agent {} doesn't belong to any group".format(agent_id))


    @staticmethod
    def get_number_of_agents_in_multigroup(multigroup_name):
        """
        Returns the number of agents belonging to a multigroup
        :param multigroup_name: name of the multigroup
        :return:
        """
        # Connect DB
        db_global = glob(common.database_path_global)
        if not db_global:
            raise WazuhException(1600)

        conn = Connection(db_global[0])
        conn.execute('select count(*) from agent where `group` = :group_name', {'group_name': multigroup_name})
        return int(conn.fetch()[0])


    @staticmethod
    def unset_all_groups_agent(agent_id, force=False, group_id='default'):
        """
        Unset the agent group. The group will be group_id ('default' by default).

        :param agent_id: Agent ID.
        :param force: No check if agent exists
        :param group_id: New group to set.
        :return: Confirmation message.
        """
        # Check if agent exists
        if not force:
            Agent(agent_id).get_basic_information()

        # Check if multi group still exists in other agents
        group_name = Agent.get_agents_group_file(agent_id)
        if group_name:
            Agent.set_agent_group_file(agent_id, group_id)

            return "Group unset for agent '{0}'.".format(agent_id)
        else:
            raise WazuhException(1734, "Agent {} doesn't belong to any group".format(agent_id))


    @staticmethod
    def get_outdated_agents(offset=0, limit=common.database_limit, sort=None, search=None, select=None, q=""):
        """
        Gets the outdated agents.

        :param offset: First item to return.
        :param limit: Maximum number of items to return.
        :param sort: Sorts the items. Format: {"fields":["field1","field2"],"order":"asc|desc"}.
        :return: Dictionary: {'items': array of items, 'totalItems': Number of items (without applying the limit)}
        """
        # Get manager version
        manager = Agent(id=0)
        manager._load_info_from_DB()

        select = {'fields':['version','id','name']} if select is None else select
        db_query = WazuhDBQueryAgents(offset=offset, limit=limit, sort=sort, search=search, select=select,
                                      query="version<{};id!=0".format(manager.version) + ('' if not q else ';'+q),
                                      get_data=True, count=True)
        return db_query.run()


    def _get_protocol(self, wpk_repo, use_http=False):
        protocol = ""
        if "http://" not in wpk_repo and "https://" not in wpk_repo:
            protocol = "https://" if not use_http else "http://"

        return protocol

    def _get_versions(self, wpk_repo=common.wpk_repo_url, version=None, use_http=False):
        """
        Generates a list of available versions for its distribution and version.
        """
        invalid_platforms = ["darwin", "solaris", "aix", "hpux", "bsd"]
        not_valid_versions = [("sles", 11), ("rhel", 5), ("centos", 5)]

        if self.os['platform'] in invalid_platforms or (self.os['platform'], self.os['major']) in not_valid_versions:
            error = "The WPK for this platform is not available."
            raise WazuhException(1713, error)

        protocol = self._get_protocol(wpk_repo, use_http)
        if (version is None or version[:4] >= "v3.4") and self.os['platform'] != "windows":
            versions_url = protocol + wpk_repo + "linux/" + self.os['arch'] + "/versions"
        else:
            if self.os['platform']=="windows":
                versions_url = protocol + wpk_repo + "windows/versions"
            elif self.os['platform']=="ubuntu":
                versions_url = protocol + wpk_repo + self.os['platform'] + "/" + self.os['major'] + "." + self.os['minor'] + "/" + self.os['arch'] + "/versions"
            else:
                versions_url = protocol + wpk_repo + self.os['platform'] + "/" + self.os['major'] + "/" + self.os['arch'] + "/versions"

        try:
            result = requests.get(versions_url)
        except requests.exceptions.RequestException as e:
            raise WazuhException(1713, e.code)

        if result.ok:
            versions = [version.split() for version in result.text.split('\n')]
        else:
            error = "Can't access to the versions file in {}".format(versions_url)
            raise WazuhException(1713, error)

        return versions


    def _get_wpk_file(self, wpk_repo=common.wpk_repo_url, debug=False, version=None, force=False, use_http=False):
        """
        Searchs latest Wazuh WPK file for its distribution and version. Downloads the WPK if it is not in the upgrade folder.
        """
        agent_new_ver = None
        versions = self._get_versions(wpk_repo=wpk_repo, version=version, use_http=use_http)
        if not version:
            agent_new_ver = versions[0][0]
            agent_new_shasum = versions[0][1]
        else:
            for versions in versions:
                if versions[0] == version:
                    agent_new_ver = versions[0]
                    agent_new_shasum = versions[1]
                    break
        if not agent_new_ver:
            raise WazuhException(1718, version)

        # Get manager version
        manager = Agent(id=0)
        manager._load_info_from_DB()
        manager_ver = manager.version
        if debug:
            print("Manager version: {0}".format(manager_ver.split(" ")[1]))

        # Comparing versions
        agent_ver = self.version
        if debug:
            print("Agent version: {0}".format(agent_ver.split(" ")[1]))
            print("Agent new version: {0}".format(agent_new_ver))

        if WazuhVersion(manager_ver.split(" ")[1]) < WazuhVersion(agent_new_ver):
            raise WazuhException(1717, "Manager: {0} / Agent: {1} -> {2}".format(manager_ver.split(" ")[1], agent_ver.split(" ")[1], agent_new_ver))

        if (WazuhVersion(agent_ver.split(" ")[1]) >= WazuhVersion(agent_new_ver) and not force):
            raise WazuhException(1716, "Agent ver: {0} / Agent new ver: {1}".format(agent_ver.split(" ")[1], agent_new_ver))

        protocol = self._get_protocol(wpk_repo, use_http)
        # Generating file name
        if self.os['platform']=="windows":
            wpk_file = "wazuh_agent_{0}_{1}.wpk".format(agent_new_ver, self.os['platform'])
            wpk_url = protocol + wpk_repo + "windows/" + wpk_file

        else:
            if version is None or version[:4] >= "v3.4":
                wpk_file = "wazuh_agent_{0}_linux_{1}.wpk".format(agent_new_ver, self.os['arch'])
                wpk_url = protocol + wpk_repo + "linux/" + self.os['arch'] + "/" + wpk_file

            else:
                if self.os['platform']=="ubuntu":
                    wpk_file = "wazuh_agent_{0}_{1}_{2}.{3}_{4}.wpk".format(agent_new_ver, self.os['platform'], self.os['major'], self.os['minor'], self.os['arch'])
                    wpk_url = protocol + wpk_repo + self.os['platform'] + "/" + self.os['major'] + "." + self.os['minor'] + "/" + self.os['arch'] + "/" + wpk_file
                else:
                    wpk_file = "wazuh_agent_{0}_{1}_{2}_{3}.wpk".format(agent_new_ver, self.os['platform'], self.os['major'], self.os['arch'])
                    wpk_url = protocol + wpk_repo + self.os['platform'] + "/" + self.os['major'] + "/" + self.os['arch'] + "/" + wpk_file

        wpk_file_path = "{0}/var/upgrade/{1}".format(common.ossec_path, wpk_file)

        # If WPK is already downloaded
        if path.isfile(wpk_file_path):
            # Get SHA1 file sum
            sha1hash = hashlib.sha1(open(wpk_file_path, 'rb').read()).hexdigest()
            # Comparing SHA1 hash
            if not sha1hash == agent_new_shasum:
                if debug:
                    print("Downloaded file SHA1 does not match (downloaded: {0} / repository: {1})".format(sha1hash, agent_new_shasum))
            else:
                if debug:
                    print("WPK file already downloaded: {0} - SHA1SUM: {1}".format(wpk_file_path, sha1hash))
                return [wpk_file, sha1hash]

        # Download WPK file
        if debug:
            print("Downloading WPK file from: {0}".format(wpk_url))

        try:
            result = requests.get(wpk_url)
        except requests.exceptions.RequestException as e:
            raise WazuhException(1714, e.code)

        if result.ok:
            with open(wpk_file_path, 'wb') as fd:
                for chunk in result.iter_content(chunk_size=128):
                    fd.write(chunk)
        else:
            error = "Can't access to the WPK file in {}".format(wpk_url)
            raise WazuhException(1714, error)

        # Get SHA1 file sum
        sha1hash = hashlib.sha1(open(wpk_file_path, 'rb').read()).hexdigest()

        # Comparing SHA1 hash
        if not sha1hash == agent_new_shasum:
            raise WazuhException(1714)

        if debug:
            print("WPK file downloaded: {0} - SHA1SUM: {1}".format(wpk_file_path, sha1hash))

        return [wpk_file, sha1hash]


    def _send_wpk_file(self, wpk_repo=common.wpk_repo_url, debug=False, version=None, force=False, show_progress=None, chunk_size=None, rl_timeout=-1, timeout=common.open_retries, use_http=False):
        """
        Sends WPK file to agent.
        """
        if not chunk_size:
            chunk_size = common.wpk_chunk_size
        # Check WPK file
        _get_wpk = self._get_wpk_file(wpk_repo=wpk_repo, debug=debug, version=version, force=force, use_http=use_http)
        wpk_file = _get_wpk[0]
        file_sha1 = _get_wpk[1]
        wpk_file_size = stat("{0}/var/upgrade/{1}".format(common.ossec_path, wpk_file)).st_size
        if debug:
            print("Upgrade PKG: {0} ({1} KB)".format(wpk_file, wpk_file_size/1024))
        # Open file on agent
        s = OssecSocket(common.REQUEST_SOCKET)
        msg = "{0} com open wb {1}".format(str(self.id).zfill(3), wpk_file)
        s.send(msg.encode())
        if debug:
            print("MSG SENT: {0}".format(str(msg)))
        data = s.receive().decode()
        s.close()
        if debug:
            print("RESPONSE: {0}".format(data))
        counter = 0
        while data.startswith('err') and counter < timeout:
            sleep(common.open_sleep)
            counter = counter + 1
            s = OssecSocket(common.REQUEST_SOCKET)
            msg = "{0} com open wb {1}".format(str(self.id).zfill(3), wpk_file)
            s.send(msg.encode())
            if debug:
                print("MSG SENT: {0}".format(str(msg)))
            data = s.receive().decode()
            s.close()
            if debug:
                print("RESPONSE: {0}".format(data))
        if not data.startswith('ok'):
            raise WazuhException(1715, data.replace("err ",""))

        # Sending reset lock timeout
        s = OssecSocket(common.REQUEST_SOCKET)
        msg = "{0} com lock_restart {1}".format(str(self.id).zfill(3), str(rl_timeout))
        s.send(msg.encode())
        if debug:
            print("MSG SENT: {0}".format(str(msg)))
        data = s.receive().decode()
        s.close()
        if debug:
            print("RESPONSE: {0}".format(data))
        if not data.startswith('ok'):
            raise WazuhException(1715, data.replace("err ",""))


        # Sending file to agent
        if debug:
            print("Chunk size: {0} bytes".format(chunk_size))
        file = open(common.ossec_path + "/var/upgrade/" + wpk_file, "rb")
        if not file:
            raise WazuhException(1715, data.replace("err ",""))
        if debug:
            print("Sending: {0}".format(common.ossec_path + "/var/upgrade/" + wpk_file))
        try:
            start_time = time()
            bytes_read = file.read(chunk_size)
            bytes_read_acum = 0
            while bytes_read:
                s = OssecSocket(common.REQUEST_SOCKET)
                msg = "{0} com write {1} {2} ".format(str(self.id).zfill(3), str(len(bytes_read)), wpk_file)
                s.send(msg.encode() + bytes_read)
                data = s.receive().decode()
                s.close()
                if not data.startswith('ok'):
                    raise WazuhException(1715, data.replace("err ",""))
                bytes_read = file.read(chunk_size)
                if show_progress:
                    bytes_read_acum = bytes_read_acum + len(bytes_read)
                    show_progress(int(bytes_read_acum * 100 / wpk_file_size) + (bytes_read_acum * 100 % wpk_file_size > 0))
            elapsed_time = time() - start_time
        finally:
            file.close()

        # Close file on agent
        s = OssecSocket(common.REQUEST_SOCKET)
        msg = "{0} com close {1}".format(str(self.id).zfill(3), wpk_file)
        s.send(msg.encode())
        if debug:
            print("MSG SENT: {0}".format(str(msg)))
        data = s.receive().decode()
        s.close()
        if debug:
            print("RESPONSE: {0}".format(data))
        if not data.startswith('ok'):
            raise WazuhException(1715, data.replace("err ",""))

        # Get file SHA1 from agent and compare
        s = OssecSocket(common.REQUEST_SOCKET)
        msg = "{0} com sha1 {1}".format(str(self.id).zfill(3), wpk_file)
        s.send(msg.encode())
        if debug:
            print("MSG SENT: {0}".format(str(msg)))
        data = s.receive().decode()
        s.close()
        if debug:
            print("RESPONSE: {0}".format(data))
        if not data.startswith('ok '):
            raise WazuhException(1715, data.replace("err ",""))
        rcv_sha1 = data.split(' ')[1]
        if rcv_sha1 == file_sha1:
            return ["WPK file sent", wpk_file]
        else:
            raise WazuhException(1715, data.replace("err ",""))


    def upgrade(self, wpk_repo=None, debug=False, version=None, force=False, show_progress=None, chunk_size=None, rl_timeout=-1, use_http=False):
        """
        Upgrade agent using a WPK file.
        """
        if int(self.id) == 0:
            raise WazuhException(1703)

        self._load_info_from_DB()

        # Check if agent is active.
        if not self.status == 'Active':
            raise WazuhException(1720)

        # Check if remote upgrade is available for the selected agent version
        if WazuhVersion(self.version.split(' ')[1]) < WazuhVersion("3.0.0-alpha4"):
            raise WazuhException(1719, version)

        if self.os['platform']=="windows" and int(self.os['major']) < 6:
            raise WazuhException(1721, self.os['name'])

        if wpk_repo == None:
            wpk_repo = common.wpk_repo_url

        if not wpk_repo.endswith('/'):
            wpk_repo = wpk_repo + '/'

        # Send file to agent
        sending_result = self._send_wpk_file(wpk_repo=wpk_repo, debug=debug, version=version, force=force,
                                             show_progress=show_progress, chunk_size=chunk_size, rl_timeout=rl_timeout, use_http=use_http)
        if debug:
            print(sending_result[0])

        # Send upgrading command
        s = OssecSocket(common.REQUEST_SOCKET)
        if self.os['platform']=="windows":
            msg = "{0} com upgrade {1} upgrade.bat".format(str(self.id).zfill(3), sending_result[1])
        else:
            msg = "{0} com upgrade {1} upgrade.sh".format(str(self.id).zfill(3), sending_result[1])
        s.send(msg.encode())
        if debug:
            print("MSG SENT: {0}".format(str(msg)))
        data = s.receive().decode()
        s.close()
        if debug:
            print("RESPONSE: {0}".format(data))
        s = socket.socket(socket.AF_UNIX, socket.SOCK_DGRAM)
        if data.startswith('ok'):
            s.sendto(("1:wazuh-upgrade:wazuh: Upgrade procedure on agent {0} ({1}): started. Current version: {2}".format(str(self.id).zfill(3), self.name, self.version)).encode(), common.ossec_path + "/queue/ossec/queue")
            s.close()
            return "Upgrade procedure started"
        else:
            s.sendto(("1:wazuh-upgrade:wazuh: Upgrade procedure on agent {0} ({1}): aborted: {2}".format(str(self.id).zfill(3), self.name, data.replace("err ",""))).encode(), common.ossec_path + "/queue/ossec/queue")
            s.close()
            raise WazuhException(1716, data.replace("err ",""))


    @staticmethod
    def upgrade_agent(agent_id, wpk_repo=None, version=None, force=False, chunk_size=None, use_http=False):
        """
        Read upgrade result output from agent.

        :param agent_id: Agent ID.
        :return: Upgrade message.
        """

        return Agent(agent_id).upgrade(wpk_repo=wpk_repo, version=version, force=True if int(force)==1 else False, chunk_size=chunk_size, use_http=use_http)


    def upgrade_result(self, debug=False, timeout=common.upgrade_result_retries):
        """
        Read upgrade result output from agent.
        """
        sleep(1)
        self._load_info_from_DB()
        s = OssecSocket(common.REQUEST_SOCKET)
        msg = "{0} com upgrade_result".format(str(self.id).zfill(3))
        s.send(msg.encode())
        if debug:
            print("MSG SENT: {0}".format(str(msg)))
        data = s.receive().decode()
        s.close()
        if debug:
            print("RESPONSE: {0}".format(data))
        counter = 0
        while data.startswith('err') and counter < timeout:
            sleep(common.upgrade_result_sleep)
            counter = counter + 1
            s = OssecSocket(common.REQUEST_SOCKET)
            msg = str(self.id).zfill(3) + " com upgrade_result"
            s.send(msg.encode())
            if debug:
                print("MSG SENT: {0}".format(str(msg)))
            data = s.receive().decode()
            s.close()
            if debug:
                print("RESPONSE: {0}".format(data))
        s = socket.socket(socket.AF_UNIX, socket.SOCK_DGRAM)
        if data.startswith('ok 0'):
            s.sendto(("1:wazuh-upgrade:wazuh: Upgrade procedure on agent {0} ({1}): succeeded. New version: {2}".format(str(self.id).zfill(3), self.name, self.version)).encode(), common.ossec_path + "/queue/ossec/queue")
            s.close()
            return "Agent upgraded successfully"
        elif data.startswith('ok 2'):
            s.sendto(("1:wazuh-upgrade:wazuh: Upgrade procedure on agent {0} ({1}): failed: restored to previous version".format(str(self.id).zfill(3), self.name)).encode(), common.ossec_path + "/queue/ossec/queue")
            s.close()
            raise WazuhException(1716, "Agent restored to previous version")
        else:
            s.sendto(("1:wazuh-upgrade:wazuh: Upgrade procedure on agent {0} ({1}): lost: {2}".format(str(self.id).zfill(3), self.name, data.replace("err ",""))).encode(), common.ossec_path + "/queue/ossec/queue")
            s.close()
            raise WazuhException(1716, data.replace("err ",""))


    @staticmethod
    def get_upgrade_result(agent_id, timeout=3):
        """
        Read upgrade result output from agent.

        :param agent_id: Agent ID.
        :return: Upgrade result.
        """

        return Agent(agent_id).upgrade_result(timeout=int(timeout))


    def _send_custom_wpk_file(self, file_path, debug=False, show_progress=None, chunk_size=None, rl_timeout=-1, timeout=common.open_retries):
        """
        Sends custom WPK file to agent.
        """
        if not chunk_size:
            chunk_size = common.wpk_chunk_size

        # Check WPK file
        if not path.isfile(file_path):
            raise WazuhException(1006)

        wpk_file = path.basename(file_path)
        wpk_file_size = stat(file_path).st_size
        if debug:
            print("Custom WPK file: {0} ({1} KB)".format(wpk_file, wpk_file_size/1024))

        # Open file on agent
        s = OssecSocket(common.REQUEST_SOCKET)
        msg = "{0} com open wb {1}".format(str(self.id).zfill(3), wpk_file)
        s.send(msg.encode())
        if debug:
            print("MSG SENT: {0}".format(str(msg)))
        data = s.receive().decode()
        s.close()
        if debug:
            print("RESPONSE: {0}".format(data))
        counter = 0
        while data.startswith('err') and counter < timeout:
            sleep(common.open_sleep)
            counter = counter + 1
            s = OssecSocket(common.REQUEST_SOCKET)
            msg = "{0} com open wb {1}".format(str(self.id).zfill(3), wpk_file)
            s.send(msg.encode())
            if debug:
                print("MSG SENT: {0}".format(str(msg)))
            data = s.receive().decode()
            s.close()
            if debug:
                print("RESPONSE: {0}".format(data))
        if not data.startswith('ok'):
            raise WazuhException(1715, data.replace("err ",""))

        # Sending reset lock timeout
        s = OssecSocket(common.REQUEST_SOCKET)
        msg = "{0} com lock_restart {1}".format(str(self.id).zfill(3), str(rl_timeout))
        s.send(msg.encode())
        if debug:
            print("MSG SENT: {0}".format(str(msg)))
        data = s.receive().decode()
        s.close()
        if debug:
            print("RESPONSE: {0}".format(data))
        if not data.startswith('ok'):
            raise WazuhException(1715, data.replace("err ",""))

        # Sending file to agent
        if debug:
            print("Chunk size: {0} bytes".format(chunk_size))
        file = open(file_path, "rb")
        if not file:
            raise WazuhException(1715, data.replace("err ",""))
        try:
            start_time = time()
            bytes_read = file.read(chunk_size)
            file_sha1=hashlib.sha1(bytes_read)
            bytes_read_acum = 0
            while bytes_read:
                s = OssecSocket(common.REQUEST_SOCKET)
                msg = "{0} com write {1} {2} ".format(str(self.id).zfill(3), str(len(bytes_read)), wpk_file)
                s.send(msg.encode() + bytes_read)
                data = s.receive().decode()
                s.close()
                bytes_read = file.read(chunk_size)
                file_sha1.update(bytes_read)
                if show_progress:
                    bytes_read_acum = bytes_read_acum + len(bytes_read)
                    show_progress(int(bytes_read_acum * 100 / wpk_file_size) + (bytes_read_acum * 100 % wpk_file_size > 0))
            elapsed_time = time() - start_time
            calc_sha1 = file_sha1.hexdigest()
            if debug:
                print("FILE SHA1: {0}".format(calc_sha1))
        finally:
            file.close()

        # Close file on agent
        s = OssecSocket(common.REQUEST_SOCKET)
        msg = "{0} com close {1}".format(str(self.id).zfill(3), wpk_file)
        s.send(msg.encode())
        if debug:
            print("MSG SENT: {0}".format(str(msg)))
        data = s.receive().decode()
        s.close()
        if debug:
            print("RESPONSE: {0}".format(data))
        if not data.startswith('ok'):
            raise WazuhException(1715, data.replace("err ",""))

        # Get file SHA1 from agent and compare
        s = OssecSocket(common.REQUEST_SOCKET)
        msg = "{0} com sha1 {1}".format(str(self.id).zfill(3), wpk_file)
        s.send(msg.encode())
        if debug:
            print("MSG SENT: {0}".format(str(msg)))
        data = s.receive().decode()
        s.close()
        if debug:
            print("RESPONSE: {0}".format(data))
        if not data.startswith('ok '):
            raise WazuhException(1715, data.replace("err ",""))
        rcv_sha1 = data.split(' ')[1]
        if calc_sha1 == rcv_sha1:
            return ["WPK file sent", wpk_file]
        else:
            raise WazuhException(1715, data.replace("err ",""))


    def upgrade_custom(self, file_path, installer, debug=False, show_progress=None, chunk_size=None, rl_timeout=-1):
        """
        Upgrade agent using a custom WPK file.
        """
        self._load_info_from_DB()

        # Check if agent is active.
        if not self.status == 'Active':
            raise WazuhException(1720)

        # Send file to agent
        sending_result = self._send_custom_wpk_file(file_path, debug, show_progress, chunk_size, rl_timeout)
        if debug:
            print(sending_result[0])

        # Send installing command
        s = OssecSocket(common.REQUEST_SOCKET)
        msg = "{0} com upgrade {1} {2}".format(str(self.id).zfill(3), sending_result[1], installer)
        s.send(msg.encode())
        if debug:
            print("MSG SENT: {0}".format(str(msg)))
        data = s.receive().decode()
        s.close()
        if debug:
            print("RESPONSE: {0}".format(data))
        s = socket.socket(socket.AF_UNIX, socket.SOCK_DGRAM)
        if data.startswith('ok'):
            s.sendto(("1:wazuh-upgrade:wazuh: Custom installation on agent {0} ({1}): started.".format(str(self.id).zfill(3), self.name)).encode(), common.ossec_path + "/queue/ossec/queue")
            s.close()
            return "Installation started"
        else:
            s.sendto(("1:wazuh-upgrade:wazuh: Custom installation on agent {0} ({1}): aborted: {2}".format(str(self.id).zfill(3), self.name, data.replace("err ",""))).encode(), common.ossec_path + "/queue/ossec/queue")
            s.close()
            raise WazuhException(1716, data.replace("err ",""))


    @staticmethod
    def upgrade_agent_custom(agent_id, file_path=None, installer=None):
        """
        Read upgrade result output from agent.

        :param agent_id: Agent ID.
        :return: Upgrade message.
        """
        if not file_path or not installer:
            raise WazuhException(1307)

        return Agent(agent_id).upgrade_custom(file_path=file_path, installer=installer)


    def getconfig(self, component, configuration):
        """
        Read agent loaded configuration.
        """
        sockets_path = common.ossec_path + "/queue/ossec/"

        components = ["agent", "agentless", "analysis", "auth", "com", "csyslog", "integrator", "logcollector", "mail",
                      "monitor", "request", "syscheck", "wmodules"]

        # checks if the component is correct
        if component not in components:
            raise WazuhException(1101, "Invalid target")

        if component == "analysis" and (configuration == "rules" or configuration == "decoders"):
            raise WazuhException(1101, "Could not get requested section")

        # checks if agent version is compatible with this feature
        self._load_info_from_DB()
        if self.version is None:
            raise WazuhException(1015)

        agent_version = WazuhVersion(self.version.split(" ")[1])
        required_version = WazuhVersion("v3.7.0")
        if agent_version < required_version:
            raise WazuhException(1735, "Minimum required version is " + str(required_version))

        if int(self.id) == 0:
            dest_socket = sockets_path + component
            command = "getconfig " + configuration
        else:
            dest_socket = sockets_path + "request"
            command = str(self.id).zfill(3) + " " + component + " getconfig " + configuration

        # Socket connection
        try:
            s = OssecSocket(dest_socket)
        except Exception as e:
            if int(self.id) == 0:
                raise WazuhException(1013,"The component might be disabled")
            else:
                raise WazuhException(1013,str(e))

        # Generate message
        msg = "{0}".format(command)

        # Send message
        s.send(msg.encode())

        # Receive response
        try:
            # Receive data length
            data = s.receive().decode().split(" ", 1)
            rec_msg_ok = data[0]
            rec_msg = data[1]
        except IndexError:
            raise WazuhException(1014, "Data could not be received")

        s.close()

        if rec_msg_ok.startswith( 'ok' ):
            msg = loads(rec_msg)
            return msg
        else:
            if "No such file or directory" in rec_msg:
                raise WazuhException(1013,"The component might be disabled")
            else:
                raise WazuhException(1101, rec_msg.replace("err ", ""))

    @staticmethod
    def get_config(agent_id, component, configuration):
        """
        Read selected configuration from agent.

        :param agent_id: Agent ID.
        :return: Loaded configuration in JSON.
        """
        if not component or not configuration:
            raise WazuhException(1307)

        my_agent = Agent(agent_id)
        my_agent._load_info_from_DB()

        if my_agent.status != "Active":
            raise WazuhException(1740)

        return my_agent.getconfig(component=component, configuration=configuration)

    @staticmethod
    def get_sync_group(agent_id):
        if agent_id == "000":
            raise WazuhException(1703)
        else:
            try:
                # Check if agent exists and it is active
                agent_info = Agent(agent_id).get_basic_information()

                # Check if it has a multigroup
                if len(agent_info['group']) > 1:
                    multi_group = ','.join(agent_info['group'])
                    multi_group = hashlib.sha256(multi_group.encode()).hexdigest()[:8]
                    agent_group_merged_path = "{0}/{1}/merged.mg".format(common.multi_groups_path, multi_group)
                else:
                    agent_group_merged_path = "{0}/{1}/merged.mg".format(common.shared_path, agent_info['group'][0])

                return {'synced': md5(agent_group_merged_path) == agent_info['mergedSum']}
            except (IOError, KeyError):
                # the file can't be opened and therefore the group has not been synced
                return {'synced': False}
            except Exception as e:
                raise WazuhException(1739, str(e))<|MERGE_RESOLUTION|>--- conflicted
+++ resolved
@@ -19,11 +19,7 @@
 from glob import glob
 from datetime import date, datetime, timedelta
 from base64 import b64encode
-<<<<<<< HEAD
-from shutil import copyfile, move
-=======
 from shutil import copyfile, move, rmtree
->>>>>>> 798aa657
 from platform import platform
 from os import chown, chmod, path, makedirs, rename, urandom, listdir, stat, remove
 from time import time, sleep
@@ -1519,11 +1515,7 @@
         except OSError as e:
             if e.errno != errno.EEXIST:
                 raise WazuhException(1005, str(e))
-<<<<<<< HEAD
-=======
-
         return msg
->>>>>>> 798aa657
 
     @staticmethod
     def remove_multi_group(groups_id):
