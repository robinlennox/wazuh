--- conflicted
+++ resolved
@@ -158,12 +158,8 @@
           effect: deny
         related_endpoints:
           - PUT /agents/{agent_id}/restart
-<<<<<<< HEAD
           - PUT /agents/group/{group_id}/restart
-=======
-          - PUT /groups/{group_id}/restart
           - PUT /agents/node/{node_id}/restart
->>>>>>> df521f34
           - PUT /agents/restart
       agent:upgrade:
         description: Upgrade the version of an agent
