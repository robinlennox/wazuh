--- conflicted
+++ resolved
@@ -65,15 +65,6 @@
             assert False, f'Unexpected exception: {e.ext}'
 
 
-<<<<<<< HEAD
-=======
-@pytest.fixture(scope="session", autouse=True)
-def default_session_fixture() -> Iterator[None]:
-    with patch('api.configuration.api_conf', {'intervals': {'request_timeout': DEFAULT_REQUEST_TIMEOUT}}):
-        yield
-
-
->>>>>>> 24ec15f2
 @pytest.mark.parametrize('kwargs', [
     {'f_kwargs': {'select': ['id']}, 'rbac_permissions': {'mode': 'black'}, 'nodes': ['worker1'],
      'basic_services': ('wazuh-modulesd', 'wazuh-db'), 'request_type': 'local_master'},
