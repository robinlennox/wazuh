

# Copyright (C) 2015, Wazuh Inc.
# Created by Wazuh, Inc. <info@wazuh.com>.
# This program is free software; you can redistribute it and/or modify it under the terms of GPLv2

<<<<<<< HEAD
__version__ = '4.4.0'
__revision__ = '40400'
=======
__version__ = '4.3.0'
__revision__ = '40304'
>>>>>>> 4df56e71
__author__ = "Wazuh Inc"
__wazuh_name__ = "Wazuh"
__licence__ = "\
This program is free software; you can redistribute it and/or modify\n\
it under the terms of the GNU General Public License (version 2) as \n\
published by the Free Software Foundation. For more details, go to \n\
https://www.gnu.org/licenses/gpl.html\n"<|MERGE_RESOLUTION|>--- conflicted
+++ resolved
@@ -4,13 +4,8 @@
 # Created by Wazuh, Inc. <info@wazuh.com>.
 # This program is free software; you can redistribute it and/or modify it under the terms of GPLv2
 
-<<<<<<< HEAD
 __version__ = '4.4.0'
 __revision__ = '40400'
-=======
-__version__ = '4.3.0'
-__revision__ = '40304'
->>>>>>> 4df56e71
 __author__ = "Wazuh Inc"
 __wazuh_name__ = "Wazuh"
 __licence__ = "\
