# Copyright (C) 2015-2021, Wazuh Inc.
# Created by Wazuh, Inc. <info@wazuh.com>.
# This program is a free software; you can redistribute it and/or modify it under the terms of GPLv2
import itertools
import json
import logging
import os
import shutil
import zipfile
from datetime import datetime, timedelta
from functools import reduce
from operator import eq, add
from os import listdir, path, stat, remove
from random import random
from shutil import rmtree
from subprocess import check_output
from time import time

from wazuh import WazuhException, WazuhError
from wazuh.core import common
from wazuh.core.InputValidator import InputValidator
from wazuh.core.cluster.utils import get_cluster_items, read_config
from wazuh.core.utils import md5, mkdir_with_mode

logger = logging.getLogger('wazuh')


#
# Cluster
#


def get_localhost_ips():
    """Get all localhost IPs addresses.

    Returns
    -------
    set
        All IP addresses.
    """
    return set(str(check_output(['hostname', '--all-ip-addresses']).decode()).split(" ")[:-1])


def check_cluster_config(config):
    """Verify that cluster configuration is correct.

    Following points are checked:
        - Cluster config block is not empty.
        - len(key) == 32 and only alphanumeric characters are used.
        - node_type is 'master' or 'worker'.
        - 1024 < port < 65535.
        - Only 1 node is specified.
        - Reserved IPs are not used.

    Parameters
    ----------
    config : dict
        Cluster configuration.

    Raises
    -------
    WazuhError
        If any of above conditions is not met.
    """
    iv = InputValidator()
    reservated_ips = {'localhost', 'NODE_IP', '0.0.0.0', '127.0.1.1'}

    if len(config['key']) == 0:
        raise WazuhError(3004, 'Unspecified key')
    elif not iv.check_name(config['key']) or not iv.check_length(config['key'], 32, eq):
        raise WazuhError(3004, 'Key must be 32 characters long and only have alphanumeric characters')

    elif config['node_type'] != 'master' and config['node_type'] != 'worker':
        raise WazuhError(3004, f'Invalid node type {config["node_type"]}. Correct values are master and worker')

    elif not 1024 < config['port'] < 65535:
        raise WazuhError(3004, "Port must be higher than 1024 and lower than 65535.")

    if len(config['nodes']) > 1:
        logger.warning(
            "Found more than one node in configuration. Only master node should be specified. Using {} as master.".
                format(config['nodes'][0]))

    invalid_elements = list(reservated_ips & set(config['nodes']))

    if len(invalid_elements) != 0:
        raise WazuhError(3004, f"Invalid elements in node fields: {', '.join(invalid_elements)}.")


def get_cluster_items_master_intervals():
    """Get master's time intervals specified in cluster.json file.

    Returns
    -------
    dict
        Master's time intervals specified in cluster.json file.
    """
    return get_cluster_items()['intervals']['master']


def get_cluster_items_communication_intervals():
    """Get communication's time intervals specified in cluster.json file.

    Returns
    -------
    dict
        Communication's time intervals specified in cluster.json file.
    """
    return get_cluster_items()['intervals']['communication']


def get_cluster_items_worker_intervals():
    """Get worker's time intervals specified in cluster.json file.

    Returns
    -------
    dict
        Worker's time intervals specified in cluster.json file.
    """
    return get_cluster_items()['intervals']['worker']


def get_node():
    """Get dict with current active node information.

    Returns
    -------
    data : dict
        Dict containing current node_name, node_type and cluster_name.
    """
    data = {}
    config_cluster = read_config()

    data["node"] = config_cluster["node_name"]
    data["cluster"] = config_cluster["name"]
    data["type"] = config_cluster["node_type"]

    return data


def check_cluster_status():
    """Get whether cluster is enabled in current active configuration.

    Returns
    -------
    bool
        Whether cluster is enabled.
    """
    return not read_config()['disabled']


#
# Files
#


def walk_dir(dirname, recursive, files, excluded_files, excluded_extensions, get_cluster_item_key, get_md5=True):
    """Iterate recursively inside a directory, save the path of each found file and obtain its metadata.

    Parameters
    ----------
    dirname : str
        Directory within which to look for files.
    recursive : bool
        Whether to recursively look for files inside found directories.
    files : list
        List of files to obtain information from.
    excluded_files : list
        List of files to ignore.
    excluded_extensions : list
        List of extensions to ignore.
    get_cluster_item_key : str
        Key inside cluster.json['files'] to which each file belongs. This is useful to know what actions to take
        after sending a file from one node to another, depending on the directory the file belongs to.
    get_md5 : bool
        Whether to calculate and save the MD5 hash of the found file.

    Returns
    -------
    walk_files : dict
        Paths (keys) and metadata (values) of the requested files found inside 'dirname'.
    """
    walk_files = {}

    # Get list of all files and directories inside 'dirname'.
    try:
        entries = listdir(os.path.join(common.wazuh_path, dirname))
    except OSError as e:
        raise WazuhError(3015, str(e))

    # Get the information collected in the previous integration process.
    previous_status = common.cluster_integrity_mtime.get()
<<<<<<< HEAD

    for entry in entries:
        # Relative path to listed file.
        full_path = path.join(dirname, entry)
=======
>>>>>>> 9af3f2e8

    for entry in entries:
        # If file is inside 'excluded_files' or file extension is inside 'excluded_extensions', skip over.
        if entry in excluded_files or any([entry.endswith(v) for v in excluded_extensions]):
            continue

        try:
            # Relative path to listed file.
            full_path = path.join(dirname, entry)

            # If 'all' files have been requested or entry is in the specified files list.
            current_path = os.path.join(common.wazuh_path, full_path)
            if entry in files or files == ["all"] and not path.isdir(current_path):
                file_mod_time = os.path.getmtime(current_path)

                try:
                    if file_mod_time == previous_status[full_path]['mod_time']:
                        # The current file has not changed its mtime since the last integrity process
                        walk_files[full_path] = previous_status[full_path]
                        continue
                except KeyError:
                    pass

                # Create dict with metadata of 'full_path' file.
                entry_metadata = {"mod_time": file_mod_time, 'cluster_item_key': get_cluster_item_key}
                if '.merged' in entry:
                    entry_metadata['merged'] = True
                    entry_metadata['merge_type'] = 'agent-groups'
                    entry_metadata['merge_name'] = os.path.join(dirname, entry)
                else:
                    entry_metadata['merged'] = False

                if get_md5:
                    entry_metadata['md5'] = md5(os.path.join(common.wazuh_path, full_path))

                # Use the relative file path as a key to save its metadata dictionary.
                walk_files[full_path] = entry_metadata

            if recursive and path.isdir(os.path.join(common.wazuh_path, full_path)):
                walk_files.update(walk_dir(full_path, recursive, files, excluded_files, excluded_extensions,
                                           get_cluster_item_key, get_md5))

        except Exception as e:
            logger.debug(f"Could not get checksum of file {entry}: {e}")

    return walk_files


def get_files_status(get_md5=True):
    """Get all files and metadata inside the directories listed in cluster.json['files'].

    Parameters
    ----------
    get_md5 : bool
        Whether to calculate and save the MD5 hash of the found file.

    Returns
    -------
    final_items : dict
        Paths (keys) and metadata (values) of all the files requested in cluster.json['files'].
    """
    cluster_items = get_cluster_items()

    final_items = {}
    for file_path, item in cluster_items['files'].items():
        if file_path == "excluded_files" or file_path == "excluded_extensions":
            continue

        try:
            final_items.update(
                walk_dir(file_path, item['recursive'], item['files'], cluster_items['files']['excluded_files'],
                         cluster_items['files']['excluded_extensions'], file_path, get_md5))
        except Exception as e:
            logger.warning(f"Error getting file status: {e}.")

    # Save the information collected in the current integration process.
    common.cluster_integrity_mtime.set(final_items)

    return final_items


def update_cluster_control_with_failed(failed_files, ko_files):
    """Check if file paths inside 'shared' and 'missing' do really exist.

    Sometimes, files that no longer exist are still listed in cluster_control.json. Two situations can occur:
        - A missing file on a worker no longer exists on the master. It is removed from the list of missing files.
        - A shared file no longer exists on the master. It is deleted from 'shared' and added to 'extra'.

    Parameters
    ----------
    failed_files : list
        List of files to update
    ko_files : dict
        KO files dict with 'missing', 'shared' and 'extra' keys.
    """
    for f in failed_files:
        if 'missing' in ko_files.keys() and f in ko_files['missing'].keys():
            ko_files['missing'].pop(f, None)
        elif 'shared' in ko_files.keys() and 'extra' in ko_files.keys() and f in ko_files['shared'].keys():
            ko_files['extra'][f] = ko_files['shared'][f]
            ko_files['shared'].pop(f, None)


def compress_files(name, list_path, cluster_control_json=None):
    """Create a zip with cluster_control.json and the files listed in list_path.

    Iterate the list of files and groups them in the zip. If a file does not
    exist, the cluster_control_json dictionary is updated.

    Parameters
    ----------
    name : str
        Name of the node to which the zip will be sent.
    list_path : list
        List of file paths to be zipped.
    cluster_control_json : dict
        KO files (path-metadata) to be zipped as a json.

    Returns
    -------
    zip_file_path : str
        Path where the zip file has been saved.
    """
    failed_files = list()
    zip_file_path = os.path.join(common.wazuh_path, 'queue', 'cluster', name, f'{name}-{time()}-{str(random())[2:]}.zip')
    if not os.path.exists(os.path.dirname(zip_file_path)):
        mkdir_with_mode(os.path.dirname(zip_file_path))
    with zipfile.ZipFile(zip_file_path, 'x') as zf:
        # write files
        if list_path:
            for f in list_path:
                try:
                    zf.write(filename=os.path.join(common.wazuh_path, f), arcname=f)
                except zipfile.LargeZipFile as e:
                    raise WazuhError(3001, str(e))
                except Exception as e:
                    logger.debug(f"[Cluster] {str(WazuhException(3001, str(e)))}")
                    failed_files.append(f)
        try:
            if cluster_control_json and failed_files:
                update_cluster_control_with_failed(failed_files, cluster_control_json)
            zf.writestr("files_metadata.json", json.dumps(cluster_control_json))
        except Exception as e:
            raise WazuhError(3001, str(e))

    return zip_file_path


async def decompress_files(zip_path, ko_files_name="files_metadata.json"):
    """Unzip files in a directory and load the files_metadata.json as a dict.

    Parameters
    ----------
    zip_path : str
        Full path to the zip file.
    ko_files_name : str
        Name of the metadata json inside zip file.

    Returns
    -------
    ko_files : dict
        Paths (keys) and metadata (values) of the files listed in cluster.json.
    zip_dir : str
        Full path to unzipped directory.
    """
    try:
        ko_files = ""
        # Create a directory like {wazuh_path}/{cluster_path}/123456-123456.zipdir/
        zip_dir = zip_path + 'dir'
        mkdir_with_mode(zip_dir)
        with zipfile.ZipFile(zip_path) as zipf:
            zipf.extractall(path=zip_dir)

        if os.path.exists(os.path.join(zip_dir, ko_files_name)):
            with open(os.path.join(zip_dir, ko_files_name)) as ko:
                ko_files = json.loads(ko.read())
    except Exception as e:
        if os.path.exists(zip_dir):
            shutil.rmtree(zip_dir)
        raise e
    finally:
        # Once read all files, remove the zipfile.
        remove(zip_path)
    return ko_files, zip_dir


def compare_files(good_files, check_files, node_name):
    """Compare metadata of the master files with metadata of files sent by a worker node.

    Compare the integrity information of each file of the master node against those in the worker node (listed in
    cluster.json), calculated in get_files_status(). The files are classified in four groups depending on the
    information of cluster.json: missing, extra, extra_valid and shared.

    Parameters
    ----------
    good_files : dict
        Paths (keys) and metadata (values) of the master's files.
    check_files : dict
        Paths (keys) and metadata (values) of the worker's files.
    node_name : str
        Name of the worker whose files are being compared.

    Returns
    -------
    files : dict
        Paths (keys) and metadata (values) of the files classified into four groups.
    count : int
        Number of files inside each classification.
    """

    def split_on_condition(seq, condition):
        """Split a sequence into two generators based on a condition.

        Parameters
        ----------
        seq : set
            Set of items to split.
        condition : callable
            Function base splitting on.

        Returns
        -------
        generator
            Items that meet the condition.
        generator
            Items that do not meet the condition.
        """
        l1, l2 = itertools.tee((condition(item), item) for item in seq)
        return (i for p, i in l1 if p), (i for p, i in l2 if not p)

    # Get 'files' dictionary inside cluster.json to read options for each file depending on their
    # directory (permissions, if extra_valid files, etc).
    cluster_items = get_cluster_items()['files']

    # Missing files will be the ones that are present in good files (master) but not in the check files (worker).
    missing_files = {key: good_files[key] for key in good_files.keys() - check_files.keys()}

    # Extra files are the ones present in check files (worker) but not in good files (master) and aren't extra valid.
    extra_valid, extra = split_on_condition(check_files.keys() - good_files.keys(),
                                            lambda x: cluster_items[check_files[x]['cluster_item_key']]['extra_valid'])
    extra_files = {key: check_files[key] for key in extra}
    extra_valid_files = {key: check_files[key] for key in extra_valid}

    # 'all_shared' files are the ones present in both sets but with different MD5 checksum.
    all_shared = [x for x in check_files.keys() & good_files.keys() if check_files[x]['md5'] != good_files[x]['md5']]

    # 'shared_e_v' are files present in both nodes but need to be merged before sending them to the worker. Only
    # 'agent-groups' files fit into this category.
    # 'shared' files can be sent as is, without merging.
    shared_e_v, shared = split_on_condition(all_shared,
                                            lambda x: cluster_items[check_files[x]['cluster_item_key']]['extra_valid'])
    shared_e_v = list(shared_e_v)
    if shared_e_v:
        # Merge all shared extra valid files into a single one. Create a tuple (merged_filepath, {metadata_dict}).
        shared_merged = [(merge_info(merge_type='agent-groups', files=shared_e_v, file_type='-shared',
                                     node_name=node_name)[1],
                          {'cluster_item_key': 'queue/agent-groups/', 'merged': True, 'merge-type': 'agent-groups'})]

        # Dict merging all 'shared' filepaths (keys) and the merged_filepath (key) created above.
        shared_files = dict(itertools.chain(shared_merged, ((key, good_files[key]) for key in shared)))
    else:
        shared_files = {key: good_files[key] for key in shared}

    files = {'missing': missing_files, 'extra': extra_files, 'shared': shared_files, 'extra_valid': extra_valid_files}
    count = {'missing': len(missing_files), 'extra': len(extra_files), 'extra_valid': len(extra_valid_files),
             'shared': len(all_shared)}

    return files, count


def clean_up(node_name=""):
    """Clean all temporary files generated in the cluster.

    Optionally, it cleans all temporary files of node node_name.

    Parameters
    ----------
    node_name : str
        Name of the node to clean up.
    """

    def remove_directory_contents(local_rm_path):
        """Remove files and directories found in local_rm_path.

        Parameters
        ----------
        local_rm_path : str
            Directory whose content to delete.
        """
        if not path.exists(local_rm_path):
            logger.debug(f"Nothing to remove in '{local_rm_path}'.")
            return

        for f in listdir(local_rm_path):
            if f == "c-internal.sock":
                continue
            f_path = path.join(local_rm_path, f)
            try:
                if path.isdir(f_path):
                    rmtree(f_path)
                else:
                    remove(f_path)
            except Exception as err:
                logger.error(f"Error removing '{f_path}': '{err}'.")
                continue

    try:
        rm_path = os.path.join(common.wazuh_path, 'queue', 'cluster', node_name)
        logger.debug(f"Removing '{rm_path}'.")
        remove_directory_contents(rm_path)
        logger.debug(f"Removed '{rm_path}'.")
    except Exception as e:
        logger.error(f"Error cleaning up: {str(e)}.")


def merge_info(merge_type, node_name, files=None, file_type=""):
    """Merge multiple files into one.

    The merged file has the format below (header: content length, filename, modification time; content of the file):
        8 001 2020-11-23 10:51:23
        default
        16 002 2020-11-23 08:50:48
        default,windows

    Parameters
    ----------
    merge_type : str
        Directory inside {wazuh_path}/queue where the files to merge can be found.
    node_name : str
        Name of the node to which the files will be sent.
    files : list
        Files to merge.
    file_type : str
        Type of merge. I.e: '-shared'.

    Returns
    -------
    files_to_send : int
        Number of files that have been merged.
    output_file : str
        Path to the created merged file.
    """
    min_mtime = 0
    merge_path = os.path.join(common.wazuh_path, 'queue', merge_type)
    output_file = os.path.join('queue', 'cluster', node_name, merge_type + file_type + '.merged')
    files_to_send = 0
    files = "all" if files is None else {path.basename(f) for f in files}

    with open(os.path.join(common.wazuh_path, output_file), 'wb') as o_f:
        for filename in os.listdir(merge_path):
            if files != "all" and filename not in files:
                continue

            full_path = os.path.join(merge_path, filename)
            stat_data = stat(full_path)

            files_to_send += 1
            with open(full_path, 'rb') as f:
                data = f.read()

            header = f"{len(data)} {filename} {datetime.utcfromtimestamp(stat_data.st_mtime)}"

            o_f.write((header + '\n').encode() + data)

    return files_to_send, output_file


def unmerge_info(merge_type, path_file, filename):
    """Unmerge one file into multiples and yield the information.

    Split the information of a file like the one below, using the name (001, 002...), the modification time
    and the content of each one:
        8 001 2020-11-23 10:51:23
        default
        16 002 2020-11-23 08:50:48
        default,windows

    This function does NOT create any file, it only splits and returns the information.

    Parameters
    ----------
    merge_type : str
        Name of the destination directory inside queue. I.e: {wazuh_path}/queue/{merge_type}/<unmerge_files>.
    path_file : str
        Path to the unzipped merged file.
    filename
        Filename of the merged file.

    Yields
    -------
    str
        Splitted relative file path.
    data : str
        Content of the splitted file.
    st_mtime : str
        Modification time of the splitted file.
    """
    src_path = path.abspath(os.path.join(path_file, filename))
    dst_path = os.path.join("queue", merge_type)

    bytes_read = 0
    total_bytes = stat(src_path).st_size
    with open(src_path, 'rb') as src_f:
        while bytes_read < total_bytes:
            # read header
            header = src_f.readline().decode()
            bytes_read += len(header)
            try:
                st_size, name, st_mtime = header[:-1].split(' ', 2)
                st_size = int(st_size)
            except ValueError as e:
                logger.warning(f"Malformed file ({e}). Parsed line: {header}. Some files won't be synced")
                break

            # read data
            data = src_f.read(st_size)
            bytes_read += st_size

            yield os.path.join(dst_path, name), data, st_mtime<|MERGE_RESOLUTION|>--- conflicted
+++ resolved
@@ -190,13 +190,6 @@
 
     # Get the information collected in the previous integration process.
     previous_status = common.cluster_integrity_mtime.get()
-<<<<<<< HEAD
-
-    for entry in entries:
-        # Relative path to listed file.
-        full_path = path.join(dirname, entry)
-=======
->>>>>>> 9af3f2e8
 
     for entry in entries:
         # If file is inside 'excluded_files' or file extension is inside 'excluded_extensions', skip over.
