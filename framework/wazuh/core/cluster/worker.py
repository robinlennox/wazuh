--- conflicted
+++ resolved
@@ -11,12 +11,7 @@
 from typing import Union
 
 from wazuh.core import cluster as metadata, common, exception, utils
-<<<<<<< HEAD
-from wazuh.core.cluster import client, common as c_common
-from wazuh.core.cluster import local_client
-=======
-from wazuh.core.cluster import local_client, client, cluster, common as c_common
->>>>>>> f97316ae
+from wazuh.core.cluster import client, cluster, common as c_common
 from wazuh.core.cluster.dapi import dapi
 from wazuh.core.exception import WazuhClusterError
 from wazuh.core.utils import safe_move
