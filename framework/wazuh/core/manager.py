--- conflicted
+++ resolved
@@ -65,15 +65,9 @@
         if log_fields:
             date, tag, level, description = log_fields
 
-<<<<<<< HEAD
             # We transform local time (wazuh.log) to UTC with ISO8601 maintaining time integrity
-            log_line = {'timestamp': date.astimezone(timezone.utc),
-                        'tag': tag, 'level': level, 'description': description}
-=======
-            # We transform local time (ossec.log) to UTC with ISO8601 maintaining time integrity
             log_line = {'timestamp': date.strftime(common.date_format), 'tag': tag,
                         'level': level, 'description': description}
->>>>>>> 703ec1db
             logs.append(log_line)
 
     return logs
